<?xml version="1.0" encoding="UTF-8"?>
<!--
  Licensed under the Apache License, Version 2.0 (the "License");
  you may not use this file except in compliance with the License.
  You may obtain a copy of the License at

    http://www.apache.org/licenses/LICENSE-2.0

  Unless required by applicable law or agreed to in writing, software
  distributed under the License is distributed on an "AS IS" BASIS,
  WITHOUT WARRANTIES OR CONDITIONS OF ANY KIND, either express or implied.
  See the License for the specific language governing permissions and
  limitations under the License. See accompanying LICENSE file.
-->
<project xmlns="http://maven.apache.org/POM/4.0.0"
  xmlns:xsi="http://www.w3.org/2001/XMLSchema-instance"
  xsi:schemaLocation="http://maven.apache.org/POM/4.0.0 https://maven.apache.org/xsd/maven-4.0.0.xsd">
  <modelVersion>4.0.0</modelVersion>
  <parent>
    <groupId>org.apache.hadoop</groupId>
    <artifactId>hadoop-project</artifactId>
    <version>3.3.2</version>
    <relativePath>../../hadoop-project</relativePath>
  </parent>
  <artifactId>hadoop-azure</artifactId>
  <name>Apache Hadoop Azure support</name>
  <description>
    This module contains code to support integration with Azure.
    Currently this consists of a filesystem client to read data from
    and write data to Azure Storage.
  </description>
  <packaging>jar</packaging>

  <properties>
    <file.encoding>UTF-8</file.encoding>
    <downloadSources>true</downloadSources>
    <hadoop.tmp.dir>${project.build.directory}/test</hadoop.tmp.dir>
    <!-- are scale tests enabled ? -->
    <fs.azure.scale.test.enabled>unset</fs.azure.scale.test.enabled>
    <!-- Size in MB of huge files. -->
    <fs.azure.scale.test.huge.filesize>unset</fs.azure.scale.test.huge.filesize>
    <!-- Size in MB of the partion size in huge file uploads. -->
    <fs.azure.scale.test.huge.partitionsize>unset</fs.azure.scale.test.huge.partitionsize>
    <!-- Timeout in seconds for scale tests.-->
    <fs.azure.scale.test.timeout>7200</fs.azure.scale.test.timeout>
    <fs.azure.scale.test.list.performance.threads>10</fs.azure.scale.test.list.performance.threads>
    <fs.azure.scale.test.list.performance.files>1000</fs.azure.scale.test.list.performance.files>
  </properties>

  <build>
    <plugins>
      <plugin>
        <groupId>com.github.spotbugs</groupId>
        <artifactId>spotbugs-maven-plugin</artifactId>
        <configuration>
          <xmlOutput>true</xmlOutput>
          <excludeFilterFile>${basedir}/dev-support/findbugs-exclude.xml
          </excludeFilterFile>
          <effort>Max</effort>
        </configuration>
      </plugin>
      <plugin>
          <groupId>org.apache.maven.plugins</groupId>
          <artifactId>maven-checkstyle-plugin</artifactId>
          <configuration>
            <!-- To run with the default Sun ruleset, 
                 comment out the configLocation line -->
            <configLocation>src/config/checkstyle.xml</configLocation>
            <suppressionsLocation>src/config/checkstyle-suppressions.xml</suppressionsLocation>
          </configuration>
          
      </plugin>

      <plugin>
        <groupId>org.apache.maven.plugins</groupId>
        <artifactId>maven-jar-plugin</artifactId>
        <executions>
          <execution>
            <goals>
              <goal>test-jar</goal>
            </goals>
          </execution>
        </executions>
      </plugin>

       <plugin>
        <groupId>org.apache.maven.plugins</groupId>
        <artifactId>maven-dependency-plugin</artifactId>
        <executions>
          <execution>
            <id>deplist</id>
            <phase>compile</phase>
            <goals>
              <goal>list</goal>
            </goals>
            <configuration>
              <!-- build a shellprofile -->
              <outputFile>${project.basedir}/target/hadoop-tools-deps/${project.artifactId}.tools-optional.txt</outputFile>
            </configuration>
          </execution>
        </executions>
      </plugin>

    </plugins>

    
    <!--
       The following is to suppress a m2e warning in eclipse
       (m2e doesn't know how to handle maven-enforcer:enforce, so we have to tell m2e to ignore it)
       see: https://stackoverflow.com/questions/13040788/how-to-elimate-the-maven-enforcer-plugin-goal-enforce-is-ignored-by-m2e-wa
    -->
    <pluginManagement>
      <plugins>
        <plugin>
          <groupId>org.eclipse.m2e</groupId>
          <artifactId>lifecycle-mapping</artifactId>
          <version>1.0.0</version>
          <configuration>
            <lifecycleMappingMetadata>
              <pluginExecutions>
                <pluginExecution>
                  <pluginExecutionFilter>
                    <groupId>org.apache.maven.plugins</groupId>
                    <artifactId>maven-enforcer-plugin</artifactId>
                    <versionRange>[1.0.0,)</versionRange>
                    <goals>
                      <goal>enforce</goal>
                    </goals>
                  </pluginExecutionFilter>
                  <action>
                    <ignore />
                  </action>
                </pluginExecution>
              </pluginExecutions>
            </lifecycleMappingMetadata>
          </configuration>
        </plugin>
      </plugins>
    </pluginManagement>

  </build>

  <!-- see hadoop-project/pom.xml for version number declarations -->
  <dependencies>
    <dependency>
      <groupId>org.apache.hadoop</groupId>
      <artifactId>hadoop-common</artifactId>
      <scope>provided</scope>
    </dependency>

    
    <dependency>
      <groupId>org.apache.httpcomponents</groupId>
      <artifactId>httpclient</artifactId>
      <scope>compile</scope>
    </dependency>
    
    <dependency>
      <groupId>com.microsoft.azure</groupId>
      <artifactId>azure-storage</artifactId>
      <version>7.1.0-Preview</version>
      <scope>compile</scope>
      <exclusions>
        <exclusion>
          <groupId>org.apache.commons</groupId>
          <artifactId>commons-lang3</artifactId>
        </exclusion>
      </exclusions>
    </dependency>

    <dependency>
      <groupId>org.apache.hadoop.thirdparty</groupId>
      <artifactId>hadoop-shaded-guava</artifactId>
    </dependency>

    <dependency>
      <groupId>org.eclipse.jetty</groupId>
      <artifactId>jetty-util-ajax</artifactId>
      <scope>compile</scope>
    </dependency>

    <dependency>
      <groupId>org.codehaus.jackson</groupId>
      <artifactId>jackson-mapper-asl</artifactId>
      <scope>compile</scope>
    </dependency>

    <dependency>
      <groupId>org.codehaus.jackson</groupId>
      <artifactId>jackson-core-asl</artifactId>
      <scope>compile</scope>
    </dependency>

    <dependency>
      <groupId>org.wildfly.openssl</groupId>
      <artifactId>wildfly-openssl</artifactId>
      <scope>compile</scope>
    </dependency>

    <!--com.fasterxml.jackson is used by WASB, not ABFS-->
    <!--transitive dependency from Azure SDK-->
    <dependency>
      <groupId>com.fasterxml.jackson.core</groupId>
      <artifactId>jackson-core</artifactId>
      <scope>provided</scope>
    </dependency>

    <!--transitive dependency from hadoop-common-->
    <dependency>
      <groupId>com.fasterxml.jackson.core</groupId>
      <artifactId>jackson-databind</artifactId>
      <scope>provided</scope>
    </dependency>

    <!-- dependencies use for test only -->
    <dependency>
      <groupId>junit</groupId>
      <artifactId>junit</artifactId>
      <scope>test</scope>
    </dependency>

    <dependency>
      <groupId>org.apache.hadoop</groupId>
      <artifactId>hadoop-common</artifactId>
      <scope>test</scope>
      <type>test-jar</type>
    </dependency>
    
    <dependency>
      <groupId>org.apache.hadoop</groupId>
      <artifactId>hadoop-mapreduce-client-jobclient</artifactId>
      <scope>test</scope>
    </dependency>

    <dependency>
      <groupId>org.apache.hadoop</groupId>
      <artifactId>hadoop-distcp</artifactId>
      <scope>test</scope>
    </dependency>

    <dependency>
      <groupId>org.apache.hadoop</groupId>
      <artifactId>hadoop-distcp</artifactId>
      <scope>test</scope>
      <type>test-jar</type>
    </dependency>

    <dependency>
      <groupId>log4j</groupId>
      <artifactId>log4j</artifactId>
      <scope>test</scope>
    </dependency>

    <dependency>
      <groupId>javax.ws.rs</groupId>
      <artifactId>jsr311-api</artifactId>
      <scope>test</scope>
    </dependency>

    <dependency>
      <groupId>org.mockito</groupId>
      <artifactId>mockito-core</artifactId>
      <version>4.11.0</version>
      <scope>test</scope>
    </dependency>

    <dependency>
      <groupId>org.mockito</groupId>
      <artifactId>mockito-inline</artifactId>
      <version>4.11.0</version>
      <scope>test</scope>
      <exclusions>
        <exclusion>
          <groupId>org.mockito</groupId>
          <artifactId>mockito-core</artifactId>
        </exclusion>
      </exclusions>
    </dependency>

    <dependency>
      <groupId>org.apache.hadoop</groupId>
      <artifactId>hadoop-minikdc</artifactId>
      <scope>test</scope>
    </dependency>
    <!-- Used to create SSL certs for a secure Keystore -->
    <dependency>
      <groupId>org.bouncycastle</groupId>
      <artifactId>bcprov-jdk15on</artifactId>
      <scope>test</scope>
    </dependency>
    <dependency>
      <groupId>org.bouncycastle</groupId>
      <artifactId>bcpkix-jdk15on</artifactId>
      <scope>test</scope>
    </dependency>
    <dependency>
      <groupId>org.assertj</groupId>
      <artifactId>assertj-core</artifactId>
      <scope>test</scope>
    </dependency>
    <dependency>
      <groupId>org.hamcrest</groupId>
      <artifactId>hamcrest-library</artifactId>
      <scope>test</scope>
    </dependency>

  </dependencies>

  <profiles>
    <profile>
      <id>parallel-tests-wasb</id>
      <activation>
        <property>
          <name>parallel-tests</name>
          <value>wasb</value>
        </property>
      </activation>
      <build>
        <plugins>
          <plugin>
            <groupId>org.apache.hadoop</groupId>
            <artifactId>hadoop-maven-plugins</artifactId>
            <executions>
              <execution>
                <id>parallel-tests-createdir</id>
                <goals>
                  <goal>parallel-tests-createdir</goal>
                </goals>
              </execution>
            </executions>
          </plugin>
          <plugin>
            <groupId>org.apache.maven.plugins</groupId>
            <artifactId>maven-surefire-plugin</artifactId>
            <executions>
              <execution>
                <id>default-test</id>
                <goals>
                  <goal>test</goal>
                </goals>
                <configuration>
                  <forkCount>${testsThreadCount}</forkCount>
                  <reuseForks>false</reuseForks>
                  <argLine>${maven-surefire-plugin.argLine} -DminiClusterDedicatedDirs=true</argLine>
                  <forkedProcessTimeoutInSeconds>${fs.azure.scale.test.timeout}</forkedProcessTimeoutInSeconds>
                  <systemPropertyVariables>
                    <test.build.data>${test.build.data}/${surefire.forkNumber}</test.build.data>
                    <test.build.dir>${test.build.dir}/${surefire.forkNumber}</test.build.dir>
                    <hadoop.tmp.dir>${hadoop.tmp.dir}/${surefire.forkNumber}</hadoop.tmp.dir>
                    <test.unique.fork.id>fork-${surefire.forkNumber}</test.unique.fork.id>
                    <fs.azure.scale.test.enabled>${fs.azure.scale.test.enabled}</fs.azure.scale.test.enabled>
                    <fs.azure.scale.test.huge.filesize>${fs.azure.scale.test.huge.filesize}</fs.azure.scale.test.huge.filesize>
                    <fs.azure.scale.test.huge.huge.partitionsize>${fs.azure.scale.test.huge.partitionsize}</fs.azure.scale.test.huge.huge.partitionsize>
                    <fs.azure.scale.test.timeout>${fs.azure.scale.test.timeout}</fs.azure.scale.test.timeout>
                    <fs.azure.scale.test.list.performance.threads>${fs.azure.scale.test.list.performance.threads}</fs.azure.scale.test.list.performance.threads>
                    <fs.azure.scale.test.list.performance.files>${fs.azure.scale.test.list.performance.files}</fs.azure.scale.test.list.performance.files>
                  </systemPropertyVariables>
                  <includes>
                    <include>**/azure/Test*.java</include>
                    <include>**/azure/**/Test*.java</include>
                  </includes>
                  <excludes>
                    <exclude>**/azure/**/TestRollingWindowAverage*.java</exclude>
                  </excludes>
                </configuration>
              </execution>
              <execution>
                <id>serialized-test-wasb</id>
                <goals>
                  <goal>test</goal>
                </goals>
                <configuration>
                  <forkCount>1</forkCount>
                  <reuseForks>false</reuseForks>
                  <argLine>${maven-surefire-plugin.argLine} -DminiClusterDedicatedDirs=true</argLine>
                  <forkedProcessTimeoutInSeconds>${fs.azure.scale.test.timeout}</forkedProcessTimeoutInSeconds>
                  <systemPropertyVariables>
                    <test.build.data>${test.build.data}/${surefire.forkNumber}</test.build.data>
                    <test.build.dir>${test.build.dir}/${surefire.forkNumber}</test.build.dir>
                    <hadoop.tmp.dir>${hadoop.tmp.dir}/${surefire.forkNumber}</hadoop.tmp.dir>
                    <test.unique.fork.id>fork-${surefire.forkNumber}</test.unique.fork.id>
                    <fs.azure.scale.test.enabled>${fs.azure.scale.test.enabled}</fs.azure.scale.test.enabled>
                    <fs.azure.scale.test.huge.filesize>${fs.azure.scale.test.huge.filesize}</fs.azure.scale.test.huge.filesize>
                    <fs.azure.scale.test.huge.huge.partitionsize>${fs.azure.scale.test.huge.partitionsize}</fs.azure.scale.test.huge.huge.partitionsize>
                    <fs.azure.scale.test.timeout>${fs.azure.scale.test.timeout}</fs.azure.scale.test.timeout>
                    <fs.azure.scale.test.list.performance.threads>${fs.azure.scale.test.list.performance.threads}</fs.azure.scale.test.list.performance.threads>
                    <fs.azure.scale.test.list.performance.files>${fs.azure.scale.test.list.performance.files}</fs.azure.scale.test.list.performance.files>
                  </systemPropertyVariables>
                  <includes>
                    <include>**/azure/**/TestRollingWindowAverage*.java</include>
                  </includes>
                </configuration>
              </execution>
            </executions>
          </plugin>
          <plugin>
            <groupId>org.apache.maven.plugins</groupId>
            <artifactId>maven-failsafe-plugin</artifactId>
            <executions>
              <execution>
                <id>default-integration-test-wasb</id>
                <goals>
                  <goal>integration-test</goal>
                  <goal>verify</goal>
                </goals>
                <configuration>
                  <forkCount>${testsThreadCount}</forkCount>
                  <reuseForks>false</reuseForks>
                  <argLine>${maven-surefire-plugin.argLine} -DminiClusterDedicatedDirs=true</argLine>
                  <forkedProcessTimeoutInSeconds>${fs.azure.scale.test.timeout}</forkedProcessTimeoutInSeconds>
                  <trimStackTrace>false</trimStackTrace>
                  <systemPropertyVariables>
                    <!-- Tell tests that they are being executed in parallel -->
                    <test.parallel.execution>true</test.parallel.execution>
                    <test.build.data>${test.build.data}/${surefire.forkNumber}</test.build.data>
                    <test.build.dir>${test.build.dir}/${surefire.forkNumber}</test.build.dir>
                    <hadoop.tmp.dir>${hadoop.tmp.dir}/${surefire.forkNumber}</hadoop.tmp.dir>

                    <!-- Due to a Maven quirk, setting this to just -->
                    <!-- surefire.forkNumber won't do the parameter -->
                    <!-- substitution.  Putting a prefix in front of it like -->
                    <!-- "fork-" makes it work. -->
                    <test.unique.fork.id>fork-${surefire.forkNumber}</test.unique.fork.id>
                    <!-- Propagate scale parameters -->
                    <fs.azure.scale.test.enabled>${fs.azure.scale.test.enabled}</fs.azure.scale.test.enabled>
                    <fs.azure.scale.test.huge.filesize>${fs.azure.scale.test.huge.filesize}</fs.azure.scale.test.huge.filesize>
                    <fs.azure.scale.test.huge.huge.partitionsize>${fs.azure.scale.test.huge.partitionsize}</fs.azure.scale.test.huge.huge.partitionsize>
                    <fs.azure.scale.test.timeout>${fs.azure.scale.test.timeout}</fs.azure.scale.test.timeout>
                    <fs.azure.scale.test.list.performance.threads>${fs.azure.scale.test.list.performance.threads}</fs.azure.scale.test.list.performance.threads>
                    <fs.azure.scale.test.list.performance.files>${fs.azure.scale.test.list.performance.files}</fs.azure.scale.test.list.performance.files>
                  </systemPropertyVariables>
                  <!-- Some tests cannot run in parallel-->
                  <includes>
                    <include>**/azure/ITest*.java</include>
                    <include>**/azure/**/ITest*.java</include>
                  </includes>
                  <excludes>
                    <exclude>**/azure/ITestNativeFileSystemStatistics.java</exclude>
                  </excludes>
                </configuration>
              </execution>
              <!-- Do a sequential run for tests that cannot handle -->
              <!-- parallel execution. -->
              <execution>
                <id>sequential-integration-tests-wasb</id>
                <goals>
                  <goal>integration-test</goal>
                  <goal>verify</goal>
                </goals>
                <configuration>
                  <forkedProcessTimeoutInSeconds>${fs.azure.scale.test.timeout}</forkedProcessTimeoutInSeconds>
                  <trimStackTrace>false</trimStackTrace>
                  <systemPropertyVariables>
                    <test.parallel.execution>false</test.parallel.execution>
                    <fs.azure.scale.test.enabled>${fs.azure.scale.test.enabled}</fs.azure.scale.test.enabled>
                    <fs.azure.scale.test.huge.filesize>${fs.azure.scale.test.huge.filesize}</fs.azure.scale.test.huge.filesize>
                    <fs.azure.scale.test.huge.huge.partitionsize>${fs.azure.scale.test.huge.partitionsize}</fs.azure.scale.test.huge.huge.partitionsize>
                    <fs.azure.scale.test.timeout>${fs.azure.scale.test.timeout}</fs.azure.scale.test.timeout>
                    <fs.azure.scale.test.list.performance.threads>${fs.azure.scale.test.list.performance.threads}</fs.azure.scale.test.list.performance.threads>
                    <fs.azure.scale.test.list.performance.files>${fs.azure.scale.test.list.performance.files}</fs.azure.scale.test.list.performance.files>
                  </systemPropertyVariables>
                  <includes>
                    <include>**/azure/ITestNativeFileSystemStatistics.java</include>
                  </includes>
                </configuration>
              </execution>
            </executions>
          </plugin>
        </plugins>
      </build>
    </profile>

    <profile>
      <id>parallel-tests-abfs</id>
      <activation>
        <property>
          <name>parallel-tests</name>
          <value>abfs</value>
        </property>
      </activation>
      <build>
        <plugins>
          <plugin>
            <groupId>org.apache.hadoop</groupId>
            <artifactId>hadoop-maven-plugins</artifactId>
            <executions>
              <execution>
                <id>parallel-tests-createdir</id>
                <goals>
                  <goal>parallel-tests-createdir</goal>
                </goals>
              </execution>
            </executions>
          </plugin>
          <plugin>
            <groupId>org.apache.maven.plugins</groupId>
            <artifactId>maven-surefire-plugin</artifactId>
            <executions>
              <execution>
                <id>default-test</id>
                <goals>
                  <goal>test</goal>
                </goals>
                <configuration>
                  <forkCount>${testsThreadCount}</forkCount>
                  <reuseForks>false</reuseForks>
                  <argLine>${maven-surefire-plugin.argLine} -DminiClusterDedicatedDirs=true</argLine>
                  <forkedProcessTimeoutInSeconds>${fs.azure.scale.test.timeout}</forkedProcessTimeoutInSeconds>
                  <systemPropertyVariables>
                    <test.build.data>${test.build.data}/${surefire.forkNumber}</test.build.data>
                    <test.build.dir>${test.build.dir}/${surefire.forkNumber}</test.build.dir>
                    <hadoop.tmp.dir>${hadoop.tmp.dir}/${surefire.forkNumber}</hadoop.tmp.dir>
                    <test.unique.fork.id>fork-${surefire.forkNumber}</test.unique.fork.id>
                    <fs.azure.scale.test.enabled>${fs.azure.scale.test.enabled}</fs.azure.scale.test.enabled>
                    <fs.azure.scale.test.huge.filesize>${fs.azure.scale.test.huge.filesize}</fs.azure.scale.test.huge.filesize>
                    <fs.azure.scale.test.huge.huge.partitionsize>${fs.azure.scale.test.huge.partitionsize}</fs.azure.scale.test.huge.huge.partitionsize>
                    <fs.azure.scale.test.timeout>${fs.azure.scale.test.timeout}</fs.azure.scale.test.timeout>
                    <fs.azure.scale.test.list.performance.threads>${fs.azure.scale.test.list.performance.threads}</fs.azure.scale.test.list.performance.threads>
                    <fs.azure.scale.test.list.performance.files>${fs.azure.scale.test.list.performance.files}</fs.azure.scale.test.list.performance.files>
                  </systemPropertyVariables>
                  <includes>
                    <include>**/azurebfs/Test*.java</include>
                    <include>**/azurebfs/**/Test*.java</include>
                  </includes>
                </configuration>
              </execution>
            </executions>
          </plugin>
          <plugin>
            <groupId>org.apache.maven.plugins</groupId>
            <artifactId>maven-failsafe-plugin</artifactId>
            <executions>
              <execution>
                <id>integration-test-abfs-parallel-classesAndMethods</id>
                <goals>
                  <goal>integration-test</goal>
                  <goal>verify</goal>
                </goals>
                <configuration>
                  <forkCount>${testsThreadCount}</forkCount>
                  <reuseForks>true</reuseForks>
                  <parallel>both</parallel>
                  <threadCount>${testsThreadCount}</threadCount>
                  <argLine>${maven-surefire-plugin.argLine} -DminiClusterDedicatedDirs=true</argLine>
                  <forkedProcessTimeoutInSeconds>${fs.azure.scale.test.timeout}</forkedProcessTimeoutInSeconds>
                  <trimStackTrace>false</trimStackTrace>
                  <systemPropertyVariables>
                    <!-- Tell tests that they are being executed in parallel -->
                    <test.parallel.execution>true</test.parallel.execution>
                    <test.build.data>${test.build.data}/${surefire.forkNumber}</test.build.data>
                    <test.build.dir>${test.build.dir}/${surefire.forkNumber}</test.build.dir>
                    <hadoop.tmp.dir>${hadoop.tmp.dir}/${surefire.forkNumber}</hadoop.tmp.dir>
                    <!-- Due to a Maven quirk, setting this to just -->
                    <!-- surefire.forkNumber won't do the parameter -->
                    <!-- substitution.  Putting a prefix in front of it like -->
                    <!-- "fork-" makes it work. -->
                    <test.unique.fork.id>fork-${surefire.forkNumber}</test.unique.fork.id>
                    <!-- Propagate scale parameters -->
                    <fs.azure.scale.test.enabled>${fs.azure.scale.test.enabled}</fs.azure.scale.test.enabled>
                    <fs.azure.scale.test.timeout>${fs.azure.scale.test.timeout}</fs.azure.scale.test.timeout>
                  </systemPropertyVariables>

                  <includes>
                    <include>**/azurebfs/ITest*.java</include>
                    <include>**/azurebfs/**/ITest*.java</include>
                  </includes>
                  <excludes>
                    <exclude>**/azurebfs/contract/ITest*.java</exclude>
                    <exclude>**/azurebfs/ITestAzureBlobFileSystemE2EScale.java</exclude>
                    <exclude>**/azurebfs/ITestAbfsReadWriteAndSeek.java</exclude>
                    <exclude>**/azurebfs/ITestAzureBlobFileSystemListStatus.java</exclude>
                    <exclude>**/azurebfs/extensions/ITestAbfsDelegationTokens.java</exclude>
                    <exclude>**/azurebfs/ITestSmallWriteOptimization.java</exclude>
                    <exclude>**/azurebfs/services/ITestReadBufferManager.java</exclude>
                    <exclude>**/azurebfs/services/ITestABFSFNSInterop.java</exclude>
                    <exclude>**/azurebfs/services/ITestAzureBlobFileSystemRename.java</exclude>
                  </excludes>

                </configuration>
              </execution>
              <execution>
                <id>integration-test-abfs-parallel-classes</id>
                <goals>
                  <goal>integration-test</goal>
                  <goal>verify</goal>
                </goals>
                <configuration>
                  <forkCount>${testsThreadCount}</forkCount>
                  <reuseForks>false</reuseForks>
                  <!--NOTICE: hadoop contract tests methods can not be ran in parallel-->
                  <argLine>${maven-surefire-plugin.argLine} -DminiClusterDedicatedDirs=true</argLine>
                  <forkedProcessTimeoutInSeconds>${fs.azure.scale.test.timeout}</forkedProcessTimeoutInSeconds>
                  <trimStackTrace>false</trimStackTrace>
                  <systemPropertyVariables>
                    <!-- Tell tests that they are being executed in parallel -->
                    <test.parallel.execution>true</test.parallel.execution>
                    <test.build.data>${test.build.data}/${surefire.forkNumber}</test.build.data>
                    <test.build.dir>${test.build.dir}/${surefire.forkNumber}</test.build.dir>
                    <hadoop.tmp.dir>${hadoop.tmp.dir}/${surefire.forkNumber}</hadoop.tmp.dir>

                    <!-- Due to a Maven quirk, setting this to just -->
                    <!-- surefire.forkNumber won't do the parameter -->
                    <!-- substitution.  Putting a prefix in front of it like -->
                    <!-- "fork-" makes it work. -->
                    <test.unique.fork.id>fork-${surefire.forkNumber}</test.unique.fork.id>
                    <!-- Propagate scale parameters -->
                    <fs.azure.scale.test.enabled>${fs.azure.scale.test.enabled}</fs.azure.scale.test.enabled>
                    <fs.azure.scale.test.timeout>${fs.azure.scale.test.timeout}</fs.azure.scale.test.timeout>
                  </systemPropertyVariables>
                  <includes>
                    <include>**/azurebfs/contract/ITest*.java</include>
                    <include>**/azurebfs/ITestAzureBlobFileSystemE2EScale.java</include>
                    <include>**/azurebfs/ITestAbfsReadWriteAndSeek.java</include>
                    <include>**/azurebfs/ITestAzureBlobFileSystemListStatus.java</include>
                    <include>**/azurebfs/extensions/ITestAbfsDelegationTokens.java</include>
                    <include>**/azurebfs/ITestSmallWriteOptimization.java</include>
                    <include>**/azurebfs/services/ITestReadBufferManager.java</include>
<<<<<<< HEAD
                    <exclude>**/azurebfs/services/ITestABFSFNSInterop.java</exclude>
                    <include>**/azurebfs/services/ITestAzureBlobFileSystemRename.java</include>
=======
                    <include>**/azurebfs/services/ITestABFSFNSInterop.java</include>
>>>>>>> 870494d1
                  </includes>
                </configuration>
              </execution>
            </executions>
          </plugin>
        </plugins>
      </build>
    </profile>

    <profile>
      <id>parallel-tests</id>
      <activation>
        <property>
          <name>parallel-tests</name>
          <value>both</value>
        </property>
      </activation>
      <build>
        <plugins>
          <plugin>
            <groupId>org.apache.hadoop</groupId>
            <artifactId>hadoop-maven-plugins</artifactId>
            <executions>
              <execution>
                <id>parallel-tests-createdir</id>
                <goals>
                  <goal>parallel-tests-createdir</goal>
                </goals>
              </execution>
            </executions>
          </plugin>
          <plugin>
            <groupId>org.apache.maven.plugins</groupId>
            <artifactId>maven-surefire-plugin</artifactId>
            <executions>
              <execution>
                <id>default-test</id>
                <goals>
                  <goal>test</goal>
                </goals>
                <configuration>
                  <forkCount>${testsThreadCount}</forkCount>
                  <reuseForks>false</reuseForks>
                  <argLine>${maven-surefire-plugin.argLine} -DminiClusterDedicatedDirs=true</argLine>
                  <forkedProcessTimeoutInSeconds>${fs.azure.scale.test.timeout}</forkedProcessTimeoutInSeconds>
                  <systemPropertyVariables>
                    <test.build.data>${test.build.data}/${surefire.forkNumber}</test.build.data>
                    <test.build.dir>${test.build.dir}/${surefire.forkNumber}</test.build.dir>
                    <hadoop.tmp.dir>${hadoop.tmp.dir}/${surefire.forkNumber}</hadoop.tmp.dir>
                    <test.unique.fork.id>fork-${surefire.forkNumber}</test.unique.fork.id>
                    <fs.azure.scale.test.enabled>${fs.azure.scale.test.enabled}</fs.azure.scale.test.enabled>
                    <fs.azure.scale.test.huge.filesize>${fs.azure.scale.test.huge.filesize}</fs.azure.scale.test.huge.filesize>
                    <fs.azure.scale.test.huge.huge.partitionsize>${fs.azure.scale.test.huge.partitionsize}</fs.azure.scale.test.huge.huge.partitionsize>
                    <fs.azure.scale.test.timeout>${fs.azure.scale.test.timeout}</fs.azure.scale.test.timeout>
                    <fs.azure.scale.test.list.performance.threads>${fs.azure.scale.test.list.performance.threads}</fs.azure.scale.test.list.performance.threads>
                    <fs.azure.scale.test.list.performance.files>${fs.azure.scale.test.list.performance.files}</fs.azure.scale.test.list.performance.files>
                  </systemPropertyVariables>
                  <includes>
                    <include>**/Test*.java</include>
                  </includes>
                  <excludes>
                    <exclude>**/TestRollingWindowAverage*.java</exclude>
                  </excludes>
                </configuration>
              </execution>
              <execution>
                <id>serialized-test</id>
                <goals>
                  <goal>test</goal>
                </goals>
                <configuration>
                  <forkCount>1</forkCount>
                  <reuseForks>false</reuseForks>
                  <argLine>${maven-surefire-plugin.argLine} -DminiClusterDedicatedDirs=true</argLine>
                  <forkedProcessTimeoutInSeconds>${fs.azure.scale.test.timeout}</forkedProcessTimeoutInSeconds>
                  <systemPropertyVariables>
                    <test.build.data>${test.build.data}/${surefire.forkNumber}</test.build.data>
                    <test.build.dir>${test.build.dir}/${surefire.forkNumber}</test.build.dir>
                    <hadoop.tmp.dir>${hadoop.tmp.dir}/${surefire.forkNumber}</hadoop.tmp.dir>
                    <test.unique.fork.id>fork-${surefire.forkNumber}</test.unique.fork.id>
                    <fs.azure.scale.test.enabled>${fs.azure.scale.test.enabled}</fs.azure.scale.test.enabled>
                    <fs.azure.scale.test.huge.filesize>${fs.azure.scale.test.huge.filesize}</fs.azure.scale.test.huge.filesize>
                    <fs.azure.scale.test.huge.huge.partitionsize>${fs.azure.scale.test.huge.partitionsize}</fs.azure.scale.test.huge.huge.partitionsize>
                    <fs.azure.scale.test.timeout>${fs.azure.scale.test.timeout}</fs.azure.scale.test.timeout>
                    <fs.azure.scale.test.list.performance.threads>${fs.azure.scale.test.list.performance.threads}</fs.azure.scale.test.list.performance.threads>
                    <fs.azure.scale.test.list.performance.files>${fs.azure.scale.test.list.performance.files}</fs.azure.scale.test.list.performance.files>
                  </systemPropertyVariables>
                  <includes>
                    <include>**/TestRollingWindowAverage*.java</include>
                  </includes>
                </configuration>
              </execution>
            </executions>
          </plugin>
          <plugin>
            <groupId>org.apache.maven.plugins</groupId>
            <artifactId>maven-failsafe-plugin</artifactId>
            <executions>
              <execution>
                <id>default-integration-test</id>
                <goals>
                  <goal>integration-test</goal>
                  <goal>verify</goal>
                </goals>
                <configuration>
                  <forkCount>${testsThreadCount}</forkCount>
                  <reuseForks>false</reuseForks>
                  <argLine>${maven-surefire-plugin.argLine} -DminiClusterDedicatedDirs=true</argLine>
                  <forkedProcessTimeoutInSeconds>${fs.azure.scale.test.timeout}</forkedProcessTimeoutInSeconds>
                  <trimStackTrace>false</trimStackTrace>
                  <systemPropertyVariables>
                    <!-- Tell tests that they are being executed in parallel -->
                    <test.parallel.execution>true</test.parallel.execution>
                    <test.build.data>${test.build.data}/${surefire.forkNumber}</test.build.data>
                    <test.build.dir>${test.build.dir}/${surefire.forkNumber}</test.build.dir>
                    <hadoop.tmp.dir>${hadoop.tmp.dir}/${surefire.forkNumber}</hadoop.tmp.dir>

                    <!-- Due to a Maven quirk, setting this to just -->
                    <!-- surefire.forkNumber won't do the parameter -->
                    <!-- substitution.  Putting a prefix in front of it like -->
                    <!-- "fork-" makes it work. -->
                    <test.unique.fork.id>fork-${surefire.forkNumber}</test.unique.fork.id>
                    <!-- Propagate scale parameters -->
                    <fs.azure.scale.test.enabled>${fs.azure.scale.test.enabled}</fs.azure.scale.test.enabled>
                    <fs.azure.scale.test.huge.filesize>${fs.azure.scale.test.huge.filesize}</fs.azure.scale.test.huge.filesize>
                    <fs.azure.scale.test.huge.huge.partitionsize>${fs.azure.scale.test.huge.partitionsize}</fs.azure.scale.test.huge.huge.partitionsize>
                    <fs.azure.scale.test.timeout>${fs.azure.scale.test.timeout}</fs.azure.scale.test.timeout>
                    <fs.azure.scale.test.list.performance.threads>${fs.azure.scale.test.list.performance.threads}</fs.azure.scale.test.list.performance.threads>
                    <fs.azure.scale.test.list.performance.files>${fs.azure.scale.test.list.performance.files}</fs.azure.scale.test.list.performance.files>
                  </systemPropertyVariables>
                  <!-- Some tests cannot run in parallel.  Tests that cover -->
                  <!-- access to the root directory must run in isolation -->
                  <!-- from anything else that could modify the bucket. -->
                  <!-- azure tests that cover multi-part upload must run in -->
                  <!-- isolation, because the file system is configured to -->
                  <!-- purge existing multi-part upload data on -->
                  <!-- initialization.  MiniYARNCluster has not yet been -->
                  <!-- changed to handle parallel test execution gracefully. -->
                  <!-- Exclude all of these tests from parallel execution, -->
                  <!-- and instead run them sequentially in a separate -->
                  <!-- Surefire execution step later. -->
                  <includes>
                    <include>**/ITest*.java</include>
                  </includes>
                  <excludes>
                    <exclude>**/ITestFileSystemOperationsExceptionHandlingMultiThreaded.java</exclude>
                    <exclude>**/ITestFileSystemOperationsWithThreads.java</exclude>
                    <exclude>**/ITestOutOfBandAzureBlobOperationsLive.java</exclude>
                    <exclude>**/ITestNativeAzureFileSystemAuthorizationWithOwner.java</exclude>
                    <exclude>**/ITestNativeAzureFileSystemConcurrencyLive.java</exclude>
                    <exclude>**/ITestNativeAzureFileSystemLive.java</exclude>
                    <exclude>**/ITestNativeAzureFSPageBlobLive.java</exclude>
                    <exclude>**/ITestAzureBlobFileSystemRandomRead.java</exclude>
                    <exclude>**/ITestWasbRemoteCallHelper.java</exclude>
                    <exclude>**/ITestBlockBlobInputStream.java</exclude>
                    <exclude>**/ITestWasbAbfsCompatibility.java</exclude>
                    <exclude>**/ITestNativeFileSystemStatistics.java</exclude>
                  </excludes>
                </configuration>
              </execution>
              <!-- Do a sequential run for tests that cannot handle -->
              <!-- parallel execution. -->
              <execution>
                <id>sequential-integration-tests</id>
                <goals>
                  <goal>integration-test</goal>
                  <goal>verify</goal>
                </goals>
                <configuration>
                  <forkedProcessTimeoutInSeconds>${fs.azure.scale.test.timeout}</forkedProcessTimeoutInSeconds>
                  <trimStackTrace>false</trimStackTrace>
                  <systemPropertyVariables>
                    <test.parallel.execution>false</test.parallel.execution>
                    <fs.azure.scale.test.enabled>${fs.azure.scale.test.enabled}</fs.azure.scale.test.enabled>
                    <fs.azure.scale.test.huge.filesize>${fs.azure.scale.test.huge.filesize}</fs.azure.scale.test.huge.filesize>
                    <fs.azure.scale.test.huge.huge.partitionsize>${fs.azure.scale.test.huge.partitionsize}</fs.azure.scale.test.huge.huge.partitionsize>
                    <fs.azure.scale.test.timeout>${fs.azure.scale.test.timeout}</fs.azure.scale.test.timeout>
                    <fs.azure.scale.test.list.performance.threads>${fs.azure.scale.test.list.performance.threads}</fs.azure.scale.test.list.performance.threads>
                    <fs.azure.scale.test.list.performance.files>${fs.azure.scale.test.list.performance.files}</fs.azure.scale.test.list.performance.files>
                  </systemPropertyVariables>
                  <includes>
                    <include>**/ITestWasbAbfsCompatibility.java</include>
                    <include>**/ITestFileSystemOperationsExceptionHandlingMultiThreaded.java</include>
                    <include>**/ITestFileSystemOperationsWithThreads.java</include>
                    <include>**/ITestOutOfBandAzureBlobOperationsLive.java</include>
                    <include>**/ITestNativeAzureFileSystemAuthorizationWithOwner.java</include>
                    <include>**/ITestNativeAzureFileSystemConcurrencyLive.java</include>
                    <include>**/ITestNativeAzureFileSystemLive.java</include>
                    <include>**/ITestNativeAzureFSPageBlobLive.java</include>
                    <include>**/ITestAzureBlobFileSystemRandomRead.java</include>
                    <include>**/ITestWasbRemoteCallHelper.java</include>
                    <include>**/ITestBlockBlobInputStream.java</include>
                    <include>**/ITestNativeFileSystemStatistics.java</include>
                  </includes>
                </configuration>
              </execution>
            </executions>
          </plugin>
        </plugins>
      </build>
    </profile>

    <profile>
      <id>sequential-tests</id>
      <activation>
        <property>
          <name>!parallel-tests</name>
        </property>
      </activation>
      <build>
        <plugins>
          <plugin>
            <groupId>org.apache.maven.plugins</groupId>
            <artifactId>maven-failsafe-plugin</artifactId>
            <executions>
              <execution>
                <goals>
                  <goal>integration-test</goal>
                  <goal>verify</goal>
                </goals>
                <configuration>
                  <systemPropertyVariables>
                    <!-- Propagate scale parameters -->
                    <fs.azure.scale.test.enabled>${fs.azure.scale.test.enabled}</fs.azure.scale.test.enabled>
                    <fs.azure.scale.test.huge.filesize>${fs.azure.scale.test.huge.filesize}</fs.azure.scale.test.huge.filesize>
                    <fs.azure.scale.test.timeout>${fs.azure.scale.test.timeout}</fs.azure.scale.test.timeout>
                    <fs.azure.scale.test.list.performance.threads>${fs.azure.scale.test.list.performance.threads}</fs.azure.scale.test.list.performance.threads>
                    <fs.azure.scale.test.list.performance.files>${fs.azure.scale.test.list.performance.files}</fs.azure.scale.test.list.performance.files>
                  </systemPropertyVariables>
                  <forkedProcessTimeoutInSeconds>${fs.azure.scale.test.timeout}</forkedProcessTimeoutInSeconds>
                  <trimStackTrace>false</trimStackTrace>
                </configuration>
              </execution>
            </executions>
          </plugin>
        </plugins>
      </build>
    </profile>

    <!-- Turn on scale tests-->
    <profile>
      <id>scale</id>
      <activation>
        <property>
          <name>scale</name>
        </property>
      </activation>
      <properties>
        <fs.azure.scale.test.enabled>true</fs.azure.scale.test.enabled>
      </properties>
    </profile>
  </profiles>
</project><|MERGE_RESOLUTION|>--- conflicted
+++ resolved
@@ -615,12 +615,8 @@
                     <include>**/azurebfs/extensions/ITestAbfsDelegationTokens.java</include>
                     <include>**/azurebfs/ITestSmallWriteOptimization.java</include>
                     <include>**/azurebfs/services/ITestReadBufferManager.java</include>
-<<<<<<< HEAD
-                    <exclude>**/azurebfs/services/ITestABFSFNSInterop.java</exclude>
+                    <include>**/azurebfs/services/ITestABFSFNSInterop.java</include>
                     <include>**/azurebfs/services/ITestAzureBlobFileSystemRename.java</include>
-=======
-                    <include>**/azurebfs/services/ITestABFSFNSInterop.java</include>
->>>>>>> 870494d1
                   </includes>
                 </configuration>
               </execution>
