--- conflicted
+++ resolved
@@ -35,12 +35,12 @@
 
 public class MockAbfsRestOperation extends AbfsRestOperation {
 
+  private int errStatusOptimizedRest = 0;
+  private boolean mockRequestExceptionOptimizedRest = false;
+  private boolean mockConnectionExceptionOptimizedRest = false;
   private int errStatusFastpathRimbaud = 0;
   private boolean mockRequestExceptionFastpathRimbaud = false;
   private boolean mockConnectionExceptionFastpathRimbaud = false;
-  private int errStatusFastpathRest = 0;
-  private boolean mockRequestExceptionFastpathRest = false;
-  private boolean mockConnectionExceptionFastpathRest = false;
   private ReadRequestParameters readRequestParameters;
   private AppendRequestParameters appendRequestParameters;
 
@@ -82,7 +82,6 @@
     this.readRequestParameters = readRequestParameters;
   }
 
-<<<<<<< HEAD
   MockAbfsRestOperation(AbfsRestOperationType operationType,
       AbfsClient client,
       String method,
@@ -96,12 +95,12 @@
     super(operationType, client, method, url, requestHeaders, buffer,
         bufferOffset, bufferLength, sasTokenForReuse);
     this.appendRequestParameters = appendRequestParameters;
-=======
+  }
+
   protected AbfsFastpathConnection getFastpathConnection() throws IOException {
     return new MockAbfsFastpathConnection(getOperationType(), getUrl(), getMethod(),
         getAbfsClient().getAuthType(), getAbfsClient().getAccessToken(), getRequestHeaders(),
         getFastpathSessionData());
->>>>>>> 17516d11
   }
 
   @Override
@@ -114,45 +113,32 @@
     return super.getHttpOperation();
   }
 
-<<<<<<< HEAD
   protected void processResponse(AbfsHttpOperation httpOperation)
       throws IOException {
+    if (isAFastpathRequest()) {
+      setEffectiveMock();
+      signalErrorConditionToMockAbfsFastpathConn((MockAbfsFastpathConnection) httpOperation);
+      ((MockAbfsFastpathConnection) httpOperation).processResponse(getBuffer(), getBufferOffset(), getBufferLength());
+      return;
+    }
     if (AbfsRestOperationType.OptimizedRead.equals(getOperationType())
         || AbfsRestOperationType.OptimizedAppend.equals(getOperationType())) {
       signalErrorConditionToMockAbfsOptimizedRestConn(
           (MockAbfsHttpConnection) httpOperation);
-=======
+    }
+    httpOperation.processResponse(getBuffer(), getBufferOffset(),
+        getBufferLength());
+  }
   private void setEffectiveMock() {
     MockFastpathConnection.setTestMock(getAbfsClient().getAbfsConfiguration()
         .getRawConfiguration()
         .getBoolean(FS_AZURE_TEST_FASTPATH_MOCK_SO_ENABLED, false));
   }
 
-  protected void processResponse(AbfsHttpOperation httpOperation) throws IOException {
-    if (isAFastpathRequest()) {
-      setEffectiveMock();
-      signalErrorConditionToMockAbfsFastpathConn((MockAbfsFastpathConnection) httpOperation);
-      ((MockAbfsFastpathConnection) httpOperation).processResponse(getBuffer(), getBufferOffset(), getBufferLength());
-    } else {
-      if(AbfsRestOperationType.OptimizedRead.equals(getOperationType())) {
-        signalErrorConditionToMockAbfsFastpathRestConn(
-            (MockAbfsHttpConnection) httpOperation);
-      }
-      httpOperation.processResponse(getBuffer(), getBufferOffset(), getBufferLength());
->>>>>>> 17516d11
-    }
-  }
-
   @Override
   public void execute(final TracingContext tracingContext)
       throws AzureBlobFileSystemException {
-<<<<<<< HEAD
     if (isMockConnErrorActiveForRead() || isMockConnErrorActiveForWrite()) {
-=======
-    if (readRequestParameters != null &&
-        readRequestParameters.isOptimizedRestConnection() &&
-        mockConnectionExceptionFastpathRest) {
->>>>>>> 17516d11
       getAbfsClient().getAbfsCounters()
           .incrementCounter(AbfsStatistic.CONNECTIONS_MADE, 1);
       throw new AbfsRestOperationException(500, "500", "500", null);
@@ -160,7 +146,6 @@
     super.execute(tracingContext);
   }
 
-<<<<<<< HEAD
   private boolean isMockConnErrorActiveForRead() {
     return readRequestParameters != null &&
         readRequestParameters.isOptimizedRestConnection() &&
@@ -176,11 +161,20 @@
   private void signalErrorConditionToMockAbfsOptimizedRestConn(MockAbfsHttpConnection httpOperation) {
     if (errStatusOptimizedRest != 0) {
       httpOperation.induceError(errStatusOptimizedRest);
-=======
+    }
+
+    if (mockRequestExceptionOptimizedRest) {
+      httpOperation.induceRequestException();
+    }
+
+    if (mockConnectionExceptionOptimizedRest) {
+      httpOperation.induceConnectionException();
+    }
+  }
+
   private void signalErrorConditionToMockAbfsFastpathConn(MockAbfsFastpathConnection httpOperation) {
     if (errStatusFastpathRimbaud != 0) {
       httpOperation.induceError(errStatusFastpathRimbaud);
->>>>>>> 17516d11
     }
 
     if (mockRequestExceptionFastpathRimbaud) {
@@ -192,20 +186,6 @@
     }
   }
 
-  private void signalErrorConditionToMockAbfsFastpathRestConn(MockAbfsHttpConnection httpOperation) {
-    if (errStatusFastpathRest != 0) {
-      httpOperation.induceError(errStatusFastpathRest);
-    }
-
-    if (mockRequestExceptionFastpathRest) {
-      httpOperation.induceRequestException();
-    }
-
-    if (mockConnectionExceptionFastpathRest) {
-      httpOperation.induceConnectionException();
-    }
-  }
-
   public void induceFpRimbaudError(int httpStatus) {
     errStatusFastpathRimbaud = httpStatus;
   }
@@ -218,15 +198,15 @@
     mockConnectionExceptionFastpathRimbaud = true;
   }
   public void induceFpRestError(int httpStatus) {
-    errStatusFastpathRest = httpStatus;
+    errStatusOptimizedRest = httpStatus;
   }
 
   public void induceFpRestRequestException() {
-    mockRequestExceptionFastpathRest = true;
+    mockRequestExceptionOptimizedRest = true;
   }
 
   public void induceFpRestConnectionException() {
-    mockConnectionExceptionFastpathRest= true;
+    mockConnectionExceptionOptimizedRest = true;
   }
 
   public void resetAllMockErrStates() {
