/**
 * Licensed to the Apache Software Foundation (ASF) under one
 * or more contributor license agreements.  See the NOTICE file
 * distributed with this work for additional information
 * regarding copyright ownership.  The ASF licenses this file
 * to you under the Apache License, Version 2.0 (the
 * "License"); you may not use this file except in compliance
 * with the License.  You may obtain a copy of the License at
 *
 *     http://www.apache.org/licenses/LICENSE-2.0
 *
 * Unless required by applicable law or agreed to in writing, software
 * distributed under the License is distributed on an "AS IS" BASIS,
 * WITHOUT WARRANTIES OR CONDITIONS OF ANY KIND, either express or implied.
 * See the License for the specific language governing permissions and
 * limitations under the License.
 */

package org.apache.hadoop.fs.azurebfs;

import java.util.Arrays;
import java.util.Random;

import org.assertj.core.api.Assertions;
import org.junit.Assume;
import org.junit.Test;
import org.junit.runner.RunWith;
import org.junit.runners.Parameterized;

import org.apache.hadoop.fs.azurebfs.utils.MockFastpathConnection;

import org.apache.hadoop.fs.FSDataInputStream;
import org.apache.hadoop.fs.FSDataOutputStream;
import org.apache.hadoop.fs.Path;
import org.apache.hadoop.fs.azurebfs.constants.FSOperationType;
import org.apache.hadoop.fs.azurebfs.services.AbfsInputStream;
import org.apache.hadoop.fs.azurebfs.services.AbfsOutputStream;
import org.apache.hadoop.fs.azurebfs.services.TestAbfsInputStream;
import org.apache.hadoop.fs.azurebfs.utils.TracingHeaderValidator;
import org.apache.hadoop.fs.statistics.IOStatisticsLogging;
import org.apache.hadoop.fs.statistics.IOStatisticsSource;

import static org.apache.hadoop.fs.CommonConfigurationKeys.IOSTATISTICS_LOGGING_LEVEL_INFO;
import static org.apache.hadoop.fs.azurebfs.constants.FileSystemConfigurations.APPENDBLOB_MAX_WRITE_BUFFER_SIZE;
import static org.apache.hadoop.fs.azurebfs.constants.FileSystemConfigurations.DEFAULT_FASTPATH_READ_BUFFER_SIZE;
import static org.apache.hadoop.fs.azurebfs.constants.FileSystemConfigurations.DEFAULT_READ_BUFFER_SIZE;
import static org.apache.hadoop.fs.azurebfs.constants.FileSystemConfigurations.MIN_BUFFER_SIZE;
import static org.apache.hadoop.fs.azurebfs.constants.FileSystemConfigurations.ONE_MB;

/**
 * Test read, write and seek.
 * Uses package-private methods in AbfsConfiguration, which is why it is in
 * this package.
 */
@RunWith(Parameterized.class)
public class ITestAbfsReadWriteAndSeek extends AbstractAbfsScaleTest {
  private static final String TEST_PATH = "/testfile";
  private static final int READ_SIZE_ABOVE_BUFFER_SIZE = 17 * ONE_MB;

  @Parameterized.Parameters(name = "Size={0}")
  public static Iterable<Object[]> sizes() {
    return Arrays.asList(new Object[][]{{MIN_BUFFER_SIZE},
        {DEFAULT_READ_BUFFER_SIZE},
        {APPENDBLOB_MAX_WRITE_BUFFER_SIZE},
        {READ_SIZE_ABOVE_BUFFER_SIZE}});
        //{MAX_BUFFER_SIZE}}); - To be reenabled by https://issues.apache.org/jira/browse/HADOOP-17852
  }

  private final int size;

  public ITestAbfsReadWriteAndSeek(final int size) throws Exception {
    this.size = size;
  }

  @Test
  public void testMockFastpathReadWriteWithDiffBuffSizesAndSeek() throws Exception {
    // Run mock test only if feature is set to off
    Assume.assumeFalse(getDefaultFastpathFeatureStatus());
    testReadWriteAndSeek(size, true);
  }

  @Test
  public void testReadWriteWithDiffBuffSizesAndSeek() throws Exception {
    testReadWriteAndSeek(size, false);
  }

  private void testReadWriteAndSeek(int bufferSize, boolean isMockFastpathTest) throws Exception {
    final AzureBlobFileSystem fs = getFileSystem();
    final AbfsConfiguration abfsConfiguration = fs.getAbfsStore().getAbfsConfiguration();
    abfsConfiguration.setWriteBufferSize(bufferSize);
    abfsConfiguration.setReadBufferSize(bufferSize);

    final byte[] b = new byte[2 * bufferSize];
    new Random().nextBytes(b);

    Path testPath = path(TEST_PATH);
    FSDataOutputStream stream = fs.create(testPath);
    try {
      stream.write(b);
    } finally{
    stream.close();
    }
<<<<<<< HEAD
    if (isMockFastpathTest) {
      MockFastpathConnection.registerAppend(b.length, testPath.getName(), b, 0, b.length);
    }

    final byte[] readBuffer = new byte[2 * bufferSize];
    int result = -1;
    boolean isUnsuppFastpathBuffSize = (
        (bufferSize != DEFAULT_FASTPATH_READ_BUFFER_SIZE)
            && (fs.getAbfsStore().getAbfsConfiguration().isReadByDefaultOnFastpath()
            || isMockFastpathTest));
    try (FSDataInputStream inputStream = isMockFastpathTest
        ? openMockAbfsInputStream(fs, fs.open(testPath))
        : fs.open(testPath)) {
=======
    IOStatisticsLogging.logIOStatisticsAtLevel(LOG, IOSTATISTICS_LOGGING_LEVEL_INFO, stream);

    final byte[] readBuffer = new byte[2 * bufferSize];
    int result;
    IOStatisticsSource statisticsSource = null;
    try (FSDataInputStream inputStream = fs.open(testPath)) {
      statisticsSource = inputStream;
>>>>>>> 1691cccc
      ((AbfsInputStream) inputStream.getWrappedStream()).registerListener(
          new TracingHeaderValidator(abfsConfiguration.getClientCorrelationId(),
              fs.getFileSystemId(), FSOperationType.READ, true, 0,
              ((AbfsInputStream) inputStream.getWrappedStream())
                  .getStreamID()));
      if (isUnsuppFastpathBuffSize) {
        Assertions.assertThat(TestAbfsInputStream.isFastpathEnabled(
            (AbfsInputStream) (inputStream.getWrappedStream())))
            .describedAs("Fastpath session should be disabled "
                + "automatically for unsupported buffer size")
            .isFalse();
      }

      inputStream.seek(bufferSize);
      result = inputStream.read(readBuffer, bufferSize, bufferSize);
      assertNotEquals(-1, result);
      inputStream.seek(0);
      result = inputStream.read(readBuffer, 0, bufferSize);
    }
<<<<<<< HEAD
=======
    IOStatisticsLogging.logIOStatisticsAtLevel(LOG, IOSTATISTICS_LOGGING_LEVEL_INFO, statisticsSource);
>>>>>>> 1691cccc

    assertNotEquals("data read in final read()", -1, result);
    assertArrayEquals(readBuffer, b);
    if (isMockFastpathTest) {
      MockFastpathConnection.unregisterAppend(testPath.getName());
    }
  }

  @Test
  public void testReadAheadRequestID() throws java.io.IOException {
    final AzureBlobFileSystem fs = getFileSystem();
    final AbfsConfiguration abfsConfiguration = fs.getAbfsStore().getAbfsConfiguration();
    int bufferSize = MIN_BUFFER_SIZE;
    abfsConfiguration.setReadBufferSize(bufferSize);

    final byte[] b = new byte[bufferSize * 10];
    new Random().nextBytes(b);
    Path testPath = path(TEST_PATH);
    try (FSDataOutputStream stream = fs.create(testPath)) {
      ((AbfsOutputStream) stream.getWrappedStream()).registerListener(
          new TracingHeaderValidator(abfsConfiguration.getClientCorrelationId(),
              fs.getFileSystemId(), FSOperationType.WRITE, false, 0,
              ((AbfsOutputStream) stream.getWrappedStream())
                  .getStreamID()));
      stream.write(b);
    }

    final byte[] readBuffer = new byte[4 * bufferSize];
    int result;
    fs.registerListener(
        new TracingHeaderValidator(abfsConfiguration.getClientCorrelationId(),
            fs.getFileSystemId(), FSOperationType.OPEN, false, 0));
    try (FSDataInputStream inputStream = fs.open(testPath)) {
      ((AbfsInputStream) inputStream.getWrappedStream()).registerListener(
          new TracingHeaderValidator(abfsConfiguration.getClientCorrelationId(),
              fs.getFileSystemId(), FSOperationType.READ, false, 0,
              ((AbfsInputStream) inputStream.getWrappedStream())
                  .getStreamID()));
      result = inputStream.read(readBuffer, 0, bufferSize*4);
    }
    fs.registerListener(null);
  }
}<|MERGE_RESOLUTION|>--- conflicted
+++ resolved
@@ -100,13 +100,14 @@
     } finally{
     stream.close();
     }
-<<<<<<< HEAD
     if (isMockFastpathTest) {
       MockFastpathConnection.registerAppend(b.length, testPath.getName(), b, 0, b.length);
     }
+    IOStatisticsLogging.logIOStatisticsAtLevel(LOG, IOSTATISTICS_LOGGING_LEVEL_INFO, stream);
 
     final byte[] readBuffer = new byte[2 * bufferSize];
     int result = -1;
+    IOStatisticsSource statisticsSource = null;
     boolean isUnsuppFastpathBuffSize = (
         (bufferSize != DEFAULT_FASTPATH_READ_BUFFER_SIZE)
             && (fs.getAbfsStore().getAbfsConfiguration().isReadByDefaultOnFastpath()
@@ -114,15 +115,7 @@
     try (FSDataInputStream inputStream = isMockFastpathTest
         ? openMockAbfsInputStream(fs, fs.open(testPath))
         : fs.open(testPath)) {
-=======
-    IOStatisticsLogging.logIOStatisticsAtLevel(LOG, IOSTATISTICS_LOGGING_LEVEL_INFO, stream);
-
-    final byte[] readBuffer = new byte[2 * bufferSize];
-    int result;
-    IOStatisticsSource statisticsSource = null;
-    try (FSDataInputStream inputStream = fs.open(testPath)) {
       statisticsSource = inputStream;
->>>>>>> 1691cccc
       ((AbfsInputStream) inputStream.getWrappedStream()).registerListener(
           new TracingHeaderValidator(abfsConfiguration.getClientCorrelationId(),
               fs.getFileSystemId(), FSOperationType.READ, true, 0,
@@ -142,10 +135,7 @@
       inputStream.seek(0);
       result = inputStream.read(readBuffer, 0, bufferSize);
     }
-<<<<<<< HEAD
-=======
     IOStatisticsLogging.logIOStatisticsAtLevel(LOG, IOSTATISTICS_LOGGING_LEVEL_INFO, statisticsSource);
->>>>>>> 1691cccc
 
     assertNotEquals("data read in final read()", -1, result);
     assertArrayEquals(readBuffer, b);
