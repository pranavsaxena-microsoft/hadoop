/*
 * Licensed to the Apache Software Foundation (ASF) under one
 * or more contributor license agreements.  See the NOTICE file
 * distributed with this work for additional information
 * regarding copyright ownership.  The ASF licenses this file
 * to you under the Apache License, Version 2.0 (the
 * "License"); you may not use this file except in compliance
 * with the License.  You may obtain a copy of the License at
 *
 *     http://www.apache.org/licenses/LICENSE-2.0
 *
 * Unless required by applicable law or agreed to in writing, software
 * distributed under the License is distributed on an "AS IS" BASIS,
 * WITHOUT WARRANTIES OR CONDITIONS OF ANY KIND, either express or implied.
 * See the License for the specific language governing permissions and
 * limitations under the License.
 */

package org.apache.hadoop.fs.azurebfs.services;

import java.io.IOException;
import java.net.URL;
import java.util.List;
import java.util.concurrent.Callable;

import com.azure.storage.fastpath.exceptions.FastpathRequestException;
import org.mockito.Mockito;

import org.apache.hadoop.fs.azurebfs.AbfsConfiguration;
import org.apache.hadoop.fs.azurebfs.constants.HttpHeaderConfigurations;
import org.apache.hadoop.fs.azurebfs.contracts.exceptions.AbfsFastpathException;
import org.apache.hadoop.fs.azurebfs.contracts.exceptions.AzureBlobFileSystemException;
import org.apache.hadoop.fs.azurebfs.contracts.services.AppendRequestParameters;
import org.apache.hadoop.fs.azurebfs.contracts.services.ReadRequestParameters;
import org.apache.hadoop.fs.azurebfs.extensions.SASTokenProvider;
import org.apache.hadoop.fs.azurebfs.oauth2.AccessTokenProvider;
import org.apache.hadoop.fs.azurebfs.utils.TracingContext;

import static org.apache.hadoop.fs.azurebfs.constants.AbfsHttpConstants.HTTP_METHOD_GET;
import static org.apache.hadoop.fs.azurebfs.constants.AbfsHttpConstants.HTTP_METHOD_PUT;
import static org.apache.hadoop.fs.azurebfs.constants.HttpHeaderConfigurations.X_MS_FASTPATH_SESSION_EXPIRY;

public class MockAbfsClient extends AbfsClient {

  private int errFpRimbaudStatus = 0;
  private boolean mockFpRimabudRequestException = false;
  private boolean mockFpRimabudConnectionException = false;
  private int errFpRestStatus = 0;
  private boolean mockFpRestRequestException = false;
  private boolean mockFpRestConnectionException = false;
  private boolean forceFastpathReadAlways = true;

  public MockAbfsClient(final URL baseUrl,
      final SharedKeyCredentials sharedKeyCredentials,
      final AbfsConfiguration abfsConfiguration,
      final AccessTokenProvider tokenProvider,
      final AbfsClientContext abfsClientContext) throws IOException {
    super(baseUrl, sharedKeyCredentials, abfsConfiguration, tokenProvider,
        abfsClientContext);
  }

  public MockAbfsClient(final URL baseUrl,
      final SharedKeyCredentials sharedKeyCredentials,
      final AbfsConfiguration abfsConfiguration,
      final SASTokenProvider sasTokenProvider,
      final AbfsClientContext abfsClientContext) throws IOException {
    super(baseUrl, sharedKeyCredentials, abfsConfiguration, sasTokenProvider,
        abfsClientContext);
  }

  public MockAbfsClient(final AbfsClient client) throws IOException {
    super(client.getBaseUrl(), client.getSharedKeyCredentials(),
        client.getAbfsConfiguration(), client.getTokenProvider(),
        client.getAbfsClientContext());
  }

<<<<<<< HEAD
=======
  public AbfsRestOperation read(String path,
      byte[] buffer,
      String cachedSasToken,
      ReadRequestParameters reqParams,
      TracingContext tracingContext) throws AzureBlobFileSystemException {
//    if (forceFastpathReadAlways) {
//      // Forcing read over fastpath even if InputStream determined REST mode
//      // becase of Fastpath open failure. This is for mock tests to fail
//      // if fastpath connection didnt work rather than reporting a successful test
//      // run due to REST fallback
//      reqParams.getAbfsSessionData().setConnectionMode(AbfsConnectionMode.FASTPATH_CONN);
//    }

    return super.read(path, buffer, cachedSasToken, reqParams, tracingContext);
  }

  public void setForceFastpathReadAlways(Boolean forceFastpathReadAlways) {
    this.forceFastpathReadAlways = forceFastpathReadAlways;
  }

>>>>>>> 17516d11
  @Override
  protected AbfsRestOperation getAbfsGetRestOperation(final byte[] buffer,
      final ReadRequestParameters reqParams,
      final List<AbfsHttpHeader> requestHeaders,
      final String sasTokenForReuse,
      final URL url,
      final AbfsRestOperationType opType, final Callable headerUpDownCallable) {
    if (AbfsRestOperationType.OptimizedRead.equals(opType)) {
      final MockAbfsRestOperation op = new MockAbfsRestOperation(opType, this,
          HTTP_METHOD_GET, url,
          requestHeaders, buffer, reqParams.getBufferOffset(),
          reqParams.getReadLength(), sasTokenForReuse, reqParams, headerUpDownCallable);
      signalErrorConditionToMockRestOp(op);
      return op;
    }
    return super.getAbfsGetRestOperation(buffer, reqParams, requestHeaders,
        sasTokenForReuse, url, opType, headerUpDownCallable);
  }

<<<<<<< HEAD
  @Override
  protected AbfsRestOperation getAbfsPutRestOperation(final byte[] buffer,
      final AppendRequestParameters reqParams,
      final List<AbfsHttpHeader> requestHeaders,
      final AbfsRestOperationType opType,
      final String sasTokenForReuse,
      final URL url) {
    if(AbfsRestOperationType.OptimizedAppend.equals(opType)) {
      final MockAbfsRestOperation op = new MockAbfsRestOperation(opType, this, HTTP_METHOD_PUT, url, requestHeaders, buffer,
          reqParams.getoffset(), reqParams.getLength(), sasTokenForReuse, reqParams);
      signalErrorConditionToMockRestOp(op);
      return op;
    }
    return new MockAbfsRestOperation(opType, this, HTTP_METHOD_PUT, url, requestHeaders, buffer,
        reqParams.getoffset(), reqParams.getLength(), sasTokenForReuse, reqParams);
  }
=======

  @Override
  protected AbfsRestOperation getFastpathRimbaudReadAbfsRestOperation(final ReadRequestParameters reqParams,
      final URL url,
      final List<AbfsHttpHeader> requestHeaders,
      final byte[] buffer) {
    final MockAbfsRestOperation op = new MockAbfsRestOperation(
        AbfsRestOperationType.FastpathRead,
        this,
        HTTP_METHOD_GET,
        url,
        requestHeaders,
        buffer,
        reqParams.getBufferOffset(),
        reqParams.getReadLength(),
        (AbfsFastpathSessionData) reqParams.getAbfsSessionData());
    signalErrorConditionToMockRestOp(op);
    return op;
  }

//  protected AbfsRestOperation executeFastpathRead(String path,
//      ReadRequestParameters reqParams,
//      URL url,
//      List<AbfsHttpHeader> requestHeaders,
//      byte[] buffer,
//      String sasTokenForReuse,
//      TracingContext  tracingContext) throws AzureBlobFileSystemException {
//    final MockAbfsRestOperation op = new MockAbfsRestOperation(
//        AbfsRestOperationType.FastpathRead,
//        this,
//        HTTP_METHOD_GET,
//        url,
//        requestHeaders,
//        buffer,
//        reqParams.getBufferOffset(),
//        reqParams.getReadLength(),
//        (AbfsFastpathSessionData) reqParams.getAbfsSessionData());
//
//    try {
//      signalErrorConditionToMockRestOp(op);
//      op.execute(tracingContext);
//      return op;
//    } catch (AbfsFastpathException ex) {
//      if (mockErrorConditionSet()) {
//        forceFastpathReadAlways = false;
//        // execute original abfsclient behaviour
//        if (ex.getCause() instanceof FastpathRequestException) {
//          tracingContext.setConnectionMode(AbfsConnectionMode.OPTIMIZED_REST_ON_FASTPATH_REQ_FAILURE);
//          reqParams.getAbfsSessionData().setConnectionMode(AbfsConnectionMode.OPTIMIZED_REST_ON_FASTPATH_REQ_FAILURE);
//        } else {
//          tracingContext.setConnectionMode(AbfsConnectionMode.OPTIMIZED_REST_ON_FASTPATH_CONN_FAILURE);
//          reqParams.getAbfsSessionData().setConnectionMode(AbfsConnectionMode.OPTIMIZED_REST_ON_FASTPATH_CONN_FAILURE);
//        }
//
//        return read(path, buffer, op.getSasToken(), reqParams, tracingContext);
//      } else {
//        // Stop REST fall back for mock tests
//        throw ex;
//      }
//    }
//  }
>>>>>>> 17516d11

  protected AbfsRestOperation executeFastpathOpen(URL url,
      List<AbfsHttpHeader> requestHeaders,
      AbfsFastpathSessionData fastpathSessionInfo,
      TracingContext tracingContext) throws AzureBlobFileSystemException {
    final MockAbfsRestOperation op = new MockAbfsRestOperation(
        AbfsRestOperationType.FastpathOpen,
        this,
        HTTP_METHOD_GET,
        url,
        requestHeaders,
        fastpathSessionInfo);
    signalErrorConditionToMockRestOp(op);
    op.execute(tracingContext);
    return op;
  }

  protected AbfsRestOperation executeFastpathClose(URL url,
      List<AbfsHttpHeader> requestHeaders,
      AbfsFastpathSessionData fastpathSessionInfo,
      TracingContext tracingContext) throws AzureBlobFileSystemException {
    final MockAbfsRestOperation op = new MockAbfsRestOperation(
        AbfsRestOperationType.FastpathClose,
        this,
        HTTP_METHOD_GET,
        url,
        requestHeaders,
        fastpathSessionInfo);
    signalErrorConditionToMockRestOp(op);
    op.execute(tracingContext);
    return op;
  }

  public AbfsCounters getAbfsCounters() {
    return super.getAbfsCounters();
  }

  private void signalErrorConditionToMockRestOp(MockAbfsRestOperation op) {
    if (errFpRimbaudStatus != 0) {
      op.induceFpRimbaudError(errFpRimbaudStatus);
    }

    if (mockFpRimabudRequestException) {
      op.induceFpRimbaudRequestException();
    }

    if (mockFpRimabudConnectionException) {
      op.induceFpRimbaudConnectionException();
    }

    if (errFpRestStatus != 0) {
      op.induceFpRestError(errFpRestStatus);
    }

    if (mockFpRestRequestException) {
      op.induceFpRestRequestException();
    }

    if (mockFpRestConnectionException) {
      op.induceFpRestConnectionException();
    }
  }

  public void induceFpRimbaudError(int httpStatus) {
    errFpRimbaudStatus = httpStatus;
  }

  public void induceFpRimbaudRequestException() {
    mockFpRimabudRequestException = true;
  }

  public void induceFpRimbaudConnectionException() {
    mockFpRimabudConnectionException = true;
  }
  public void induceFpRestError(int httpStatus) {
    errFpRestStatus = httpStatus;
  }

  public void induceFpRestRequestException() {
    mockFpRestRequestException = true;
  }

  public void induceFpRestConnectionException() {
    mockFpRestConnectionException = true;
  }

  public void resetAllMockErrStates() {
    errFpRimbaudStatus = 0;
    mockFpRimabudRequestException = false;
    mockFpRimabudConnectionException = false;
  }

  private boolean mockErrorConditionSet() {
    return ((errFpRimbaudStatus != 0) || mockFpRimabudRequestException || mockFpRimabudConnectionException);
  }

  public boolean isForceFastpathReadAlways() {
    return forceFastpathReadAlways;
  }

  public void setForceFastpathReadAlways(final boolean forceFastpathReadAlways) {
    this.forceFastpathReadAlways = forceFastpathReadAlways;
  }

  @Override
  public AbfsRestOperation getWriteSessionToken(final String path,
      final TracingContext tracingContext) throws AzureBlobFileSystemException {
    final MockAbfsRestOperation op = Mockito.mock(MockAbfsRestOperation.class);
    final AbfsHttpOperation abfsHttpOperation = Mockito.mock(AbfsHttpOperation.class);

    Mockito.doReturn(abfsHttpOperation).when(op).getResult();
    Mockito.doReturn("sessionToken").when(abfsHttpOperation).getResponseHeader(
        HttpHeaderConfigurations.X_MS_FASTPATH_SESSION_DATA);
    Mockito.doReturn("Mon, 3 Jun 2024 11:05:30 GMT")
        .when(abfsHttpOperation).getResponseHeader(X_MS_FASTPATH_SESSION_EXPIRY);
    Mockito.doAnswer(invoke -> {
      byte[] buffer = invoke.getArgument(0);
      for(int i=0; i < buffer.length; i++) {
        buffer[i] = 0;
      }
      return null;
    }).when(abfsHttpOperation).getResponseContentBuffer(Mockito.any());
    Mockito.doReturn("10").when(abfsHttpOperation).getResponseHeader(
        HttpHeaderConfigurations.CONTENT_LENGTH);
    return op;
  }

  @Override
  public AbfsRestOperation getReadSessionToken(final String path,
      final String eTag,
      final TracingContext tracingContext) throws AzureBlobFileSystemException {
    final MockAbfsRestOperation op = Mockito.mock(MockAbfsRestOperation.class);
    final AbfsHttpOperation abfsHttpOperation = Mockito.mock(AbfsHttpOperation.class);

    Mockito.doReturn(abfsHttpOperation).when(op).getResult();
    Mockito.doReturn("sessionToken").when(abfsHttpOperation).getResponseHeader(
        HttpHeaderConfigurations.X_MS_FASTPATH_SESSION_DATA);
    Mockito.doReturn("Mon, 3 Jun 2024 11:05:30 GMT")
        .when(abfsHttpOperation).getResponseHeader(X_MS_FASTPATH_SESSION_EXPIRY);
    Mockito.doAnswer(invoke -> {
      byte[] buffer = invoke.getArgument(0);
      for(int i=0; i < buffer.length; i++) {
        buffer[i] = 0;
      }
      return null;
    }).when(abfsHttpOperation).getResponseContentBuffer(Mockito.any());
    Mockito.doReturn("10").when(abfsHttpOperation).getResponseHeader(
        HttpHeaderConfigurations.CONTENT_LENGTH);
    return op;
  }


}<|MERGE_RESOLUTION|>--- conflicted
+++ resolved
@@ -74,29 +74,10 @@
         client.getAbfsClientContext());
   }
 
-<<<<<<< HEAD
-=======
-  public AbfsRestOperation read(String path,
-      byte[] buffer,
-      String cachedSasToken,
-      ReadRequestParameters reqParams,
-      TracingContext tracingContext) throws AzureBlobFileSystemException {
-//    if (forceFastpathReadAlways) {
-//      // Forcing read over fastpath even if InputStream determined REST mode
-//      // becase of Fastpath open failure. This is for mock tests to fail
-//      // if fastpath connection didnt work rather than reporting a successful test
-//      // run due to REST fallback
-//      reqParams.getAbfsSessionData().setConnectionMode(AbfsConnectionMode.FASTPATH_CONN);
-//    }
-
-    return super.read(path, buffer, cachedSasToken, reqParams, tracingContext);
-  }
-
   public void setForceFastpathReadAlways(Boolean forceFastpathReadAlways) {
     this.forceFastpathReadAlways = forceFastpathReadAlways;
   }
 
->>>>>>> 17516d11
   @Override
   protected AbfsRestOperation getAbfsGetRestOperation(final byte[] buffer,
       final ReadRequestParameters reqParams,
@@ -116,7 +97,6 @@
         sasTokenForReuse, url, opType, headerUpDownCallable);
   }
 
-<<<<<<< HEAD
   @Override
   protected AbfsRestOperation getAbfsPutRestOperation(final byte[] buffer,
       final AppendRequestParameters reqParams,
@@ -133,7 +113,6 @@
     return new MockAbfsRestOperation(opType, this, HTTP_METHOD_PUT, url, requestHeaders, buffer,
         reqParams.getoffset(), reqParams.getLength(), sasTokenForReuse, reqParams);
   }
-=======
 
   @Override
   protected AbfsRestOperation getFastpathRimbaudReadAbfsRestOperation(final ReadRequestParameters reqParams,
@@ -154,49 +133,6 @@
     return op;
   }
 
-//  protected AbfsRestOperation executeFastpathRead(String path,
-//      ReadRequestParameters reqParams,
-//      URL url,
-//      List<AbfsHttpHeader> requestHeaders,
-//      byte[] buffer,
-//      String sasTokenForReuse,
-//      TracingContext  tracingContext) throws AzureBlobFileSystemException {
-//    final MockAbfsRestOperation op = new MockAbfsRestOperation(
-//        AbfsRestOperationType.FastpathRead,
-//        this,
-//        HTTP_METHOD_GET,
-//        url,
-//        requestHeaders,
-//        buffer,
-//        reqParams.getBufferOffset(),
-//        reqParams.getReadLength(),
-//        (AbfsFastpathSessionData) reqParams.getAbfsSessionData());
-//
-//    try {
-//      signalErrorConditionToMockRestOp(op);
-//      op.execute(tracingContext);
-//      return op;
-//    } catch (AbfsFastpathException ex) {
-//      if (mockErrorConditionSet()) {
-//        forceFastpathReadAlways = false;
-//        // execute original abfsclient behaviour
-//        if (ex.getCause() instanceof FastpathRequestException) {
-//          tracingContext.setConnectionMode(AbfsConnectionMode.OPTIMIZED_REST_ON_FASTPATH_REQ_FAILURE);
-//          reqParams.getAbfsSessionData().setConnectionMode(AbfsConnectionMode.OPTIMIZED_REST_ON_FASTPATH_REQ_FAILURE);
-//        } else {
-//          tracingContext.setConnectionMode(AbfsConnectionMode.OPTIMIZED_REST_ON_FASTPATH_CONN_FAILURE);
-//          reqParams.getAbfsSessionData().setConnectionMode(AbfsConnectionMode.OPTIMIZED_REST_ON_FASTPATH_CONN_FAILURE);
-//        }
-//
-//        return read(path, buffer, op.getSasToken(), reqParams, tracingContext);
-//      } else {
-//        // Stop REST fall back for mock tests
-//        throw ex;
-//      }
-//    }
-//  }
->>>>>>> 17516d11
-
   protected AbfsRestOperation executeFastpathOpen(URL url,
       List<AbfsHttpHeader> requestHeaders,
       AbfsFastpathSessionData fastpathSessionInfo,
