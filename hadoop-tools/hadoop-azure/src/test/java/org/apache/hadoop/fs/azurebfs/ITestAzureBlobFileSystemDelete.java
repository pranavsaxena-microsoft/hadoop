--- conflicted
+++ resolved
@@ -339,15 +339,6 @@
     Mockito.doAnswer(answer -> {
           String marker = answer.getArgument(0);
           String prefix = answer.getArgument(1);
-<<<<<<< HEAD
-          Integer maxResult = answer.getArgument(2);
-          TracingContext context = answer.getArgument(3);
-          return client.getListBlobs(marker, prefix, 1, context);
-        })
-        .when(spiedClient)
-        .getListBlobs(Mockito.nullable(String.class), Mockito.anyString(),
-            Mockito.nullable(Integer.class), Mockito.any(TracingContext.class));
-=======
           TracingContext context = answer.getArgument(4);
           return client.getListBlobs(marker, prefix, null, 1, context);
         })
@@ -355,7 +346,6 @@
         .getListBlobs(Mockito.nullable(String.class), Mockito.anyString(),
             Mockito.nullable(String.class), Mockito.nullable(Integer.class),
             Mockito.any(TracingContext.class));
->>>>>>> 2575fe1a
     fs.getAbfsClient().deleteBlobPath(new Path("/testDir/dir1"),
         null, Mockito.mock(TracingContext.class));
 
@@ -404,8 +394,6 @@
       fs.delete(new Path("/testDir"), true);
     });
   }
-<<<<<<< HEAD
-=======
 
   @Test
   public void testDeleteRootWithNonRecursion() throws Exception {
@@ -426,5 +414,4 @@
     Long newLmt = fs.getFileStatus(new Path("/dir1")).getModificationTime();
     Assertions.assertThat(lmt).isEqualTo(newLmt);
   }
->>>>>>> 2575fe1a
 }