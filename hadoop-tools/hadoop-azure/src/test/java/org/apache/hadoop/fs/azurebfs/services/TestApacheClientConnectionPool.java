--- conflicted
+++ resolved
@@ -37,10 +37,7 @@
 import static org.apache.hadoop.fs.azurebfs.constants.AbfsHttpConstants.KEEP_ALIVE_CACHE_CLOSED;
 import static org.apache.hadoop.fs.azurebfs.constants.FileSystemConfigurations.DEFAULT_HTTP_CLIENT_CONN_MAX_CACHED_CONNECTIONS;
 import static org.apache.hadoop.fs.azurebfs.constants.FileSystemConfigurations.DEFAULT_HTTP_CLIENT_CONN_MAX_IDLE_TIME;
-<<<<<<< HEAD
-=======
 import static org.apache.hadoop.fs.azurebfs.constants.FileSystemConfigurations.HUNDRED;
->>>>>>> 6b71d3e1
 import static org.apache.hadoop.test.LambdaTestUtils.intercept;
 
 public class TestApacheClientConnectionPool extends
@@ -139,13 +136,8 @@
       }).when(connection).close();
       keepAliveCache.put(connection);
 
-<<<<<<< HEAD
-      while(!isConnClosed.get()) {
-        Thread.sleep(100);
-=======
       while (!isConnClosed.get()) {
         Thread.sleep(HUNDRED);
->>>>>>> 6b71d3e1
       }
 
       // Assert that the closed connection is removed from the cache.
