/**
 * Licensed to the Apache Software Foundation (ASF) under one
 * or more contributor license agreements.  See the NOTICE file
 * distributed with this work for additional information
 * regarding copyright ownership.  The ASF licenses this file
 * to you under the Apache License, Version 2.0 (the
 * "License"); you may not use this file except in compliance
 * with the License.  You may obtain a copy of the License at
 *
 *     http://www.apache.org/licenses/LICENSE-2.0
 *
 * Unless required by applicable law or agreed to in writing, software
 * distributed under the License is distributed on an "AS IS" BASIS,
 * WITHOUT WARRANTIES OR CONDITIONS OF ANY KIND, either express or implied.
 * See the License for the specific language governing permissions and
 * limitations under the License.
 */

package org.apache.hadoop.fs.azurebfs.services;

import org.junit.Test;

<<<<<<< HEAD
=======
import org.apache.hadoop.conf.Configuration;
>>>>>>> f896d84d
import org.apache.hadoop.fs.ClosedIOException;
import org.apache.hadoop.fs.FileSystem;
import org.apache.hadoop.fs.Path;
import org.apache.hadoop.fs.azurebfs.AbstractAbfsIntegrationTest;
import org.apache.hadoop.fs.azurebfs.AzureBlobFileSystem;
import org.apache.hadoop.fs.azurebfs.contracts.exceptions.AbfsDriverException;

import static org.apache.hadoop.fs.azurebfs.constants.AbfsHttpConstants.KEEP_ALIVE_CACHE_CLOSED;
import static org.apache.hadoop.fs.azurebfs.constants.ConfigurationKeys.FS_AZURE_NETWORKING_LIBRARY;
import static org.apache.hadoop.fs.azurebfs.constants.HttpOperationType.APACHE_HTTP_CLIENT;
import static org.apache.hadoop.test.LambdaTestUtils.intercept;
import static org.apache.hadoop.test.LambdaTestUtils.verifyCause;

/**
 * This test class tests the exception handling in ABFS thrown by the
 * {@link KeepAliveCache}.
 */
public class ITestApacheClientConnectionPool extends
    AbstractAbfsIntegrationTest {

  public ITestApacheClientConnectionPool() throws Exception {
    super();
  }

  @Test
  public void testKacIsClosed() throws Throwable {
<<<<<<< HEAD
    try (AzureBlobFileSystem fs = (AzureBlobFileSystem) FileSystem.newInstance(
        getRawConfiguration())) {
=======
    Configuration configuration = new Configuration(getRawConfiguration());
    configuration.set(FS_AZURE_NETWORKING_LIBRARY, APACHE_HTTP_CLIENT.name());
    try (AzureBlobFileSystem fs = (AzureBlobFileSystem) FileSystem.newInstance(
        configuration)) {
>>>>>>> f896d84d
      KeepAliveCache kac = fs.getAbfsStore().getClient().getKeepAliveCache();
      kac.close();
      AbfsDriverException ex = intercept(AbfsDriverException.class,
          KEEP_ALIVE_CACHE_CLOSED, () -> {
            fs.create(new Path("/test"));
          });
      verifyCause(ClosedIOException.class, ex);
    }
  }
}<|MERGE_RESOLUTION|>--- conflicted
+++ resolved
@@ -20,10 +20,7 @@
 
 import org.junit.Test;
 
-<<<<<<< HEAD
-=======
 import org.apache.hadoop.conf.Configuration;
->>>>>>> f896d84d
 import org.apache.hadoop.fs.ClosedIOException;
 import org.apache.hadoop.fs.FileSystem;
 import org.apache.hadoop.fs.Path;
@@ -50,15 +47,10 @@
 
   @Test
   public void testKacIsClosed() throws Throwable {
-<<<<<<< HEAD
-    try (AzureBlobFileSystem fs = (AzureBlobFileSystem) FileSystem.newInstance(
-        getRawConfiguration())) {
-=======
     Configuration configuration = new Configuration(getRawConfiguration());
     configuration.set(FS_AZURE_NETWORKING_LIBRARY, APACHE_HTTP_CLIENT.name());
     try (AzureBlobFileSystem fs = (AzureBlobFileSystem) FileSystem.newInstance(
         configuration)) {
->>>>>>> f896d84d
       KeepAliveCache kac = fs.getAbfsStore().getClient().getKeepAliveCache();
       kac.close();
       AbfsDriverException ex = intercept(AbfsDriverException.class,
