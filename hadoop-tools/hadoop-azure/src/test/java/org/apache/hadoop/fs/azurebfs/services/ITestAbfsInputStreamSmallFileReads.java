/**
 * Licensed to the Apache Software Foundation (ASF) under one
 * or more contributor license agreements.  See the NOTICE file
 * distributed with this work for additional information
 * regarding copyright ownership.  The ASF licenses this file
 * to you under the Apache License, Version 2.0 (the
 * "License"); you may not use this file except in compliance
 * with the License.  You may obtain a copy of the License at
 * <p>
 * http://www.apache.org/licenses/LICENSE-2.0
 * <p>
 * Unless required by applicable law or agreed to in writing, software
 * distributed under the License is distributed on an "AS IS" BASIS,
 * WITHOUT WARRANTIES OR CONDITIONS OF ANY KIND, either express or implied.
 * See the License for the specific language governing permissions and
 * limitations under the License.
 */

package org.apache.hadoop.fs.azurebfs.services;

import java.io.IOException;
import java.util.Map;

import org.junit.Assume;
import org.junit.Test;

import org.apache.hadoop.fs.azurebfs.AbfsConfiguration;
import org.apache.hadoop.fs.FileSystem;
import org.apache.hadoop.fs.FSDataInputStream;
import org.apache.hadoop.fs.Path;
import org.apache.hadoop.fs.azurebfs.AzureBlobFileSystem;
import org.apache.hadoop.fs.azurebfs.utils.TracingContext;

import static org.mockito.ArgumentMatchers.any;
import static org.mockito.ArgumentMatchers.anyInt;
import static org.mockito.ArgumentMatchers.anyLong;
import static org.mockito.Mockito.doReturn;
import static org.mockito.Mockito.spy;

import static org.apache.hadoop.fs.azurebfs.AbfsStatistic.CONNECTIONS_MADE;
import static org.apache.hadoop.fs.azurebfs.constants.FileSystemConfigurations.ONE_KB;
import static org.apache.hadoop.fs.azurebfs.constants.FileSystemConfigurations.ONE_MB;

public class ITestAbfsInputStreamSmallFileReads extends ITestAbfsInputStream {

  public ITestAbfsInputStreamSmallFileReads() throws Exception {
  }

  @Test
  public void testMockFastpathOnlyOneServerCallIsMadeWhenTheConfIsTrue() throws Exception {
    // Run mock test only if feature is set to off
    Assume.assumeFalse(getDefaultFastpathFeatureStatus());
    testNumBackendCalls(true, true);
  }

  @Test
  public void testOnlyOneServerCallIsMadeWhenTheConfIsTrue() throws Exception {
    testNumBackendCalls(true, false);
  }

  public void testOnlyOneServerCallIsMadeWhenTheConfIsTrue(boolean isMockFastpathTest) throws Exception {
    testNumBackendCalls(true, isMockFastpathTest);
  }

  @Test
  public void testMockFastpathMultipleServerCallsAreMadeWhenTheConfIsFalse()
      throws Exception {
    // Run mock test only if feature is set to off
    Assume.assumeFalse(getDefaultFastpathFeatureStatus());
    testMultipleServerCallsAreMadeWhenTheConfIsFalse(true);
  }

  @Test
  public void testMultipleServerCallsAreMadeWhenTheConfIsFalse()
      throws Exception {
    testMultipleServerCallsAreMadeWhenTheConfIsFalse(false);
  }

  public void testMultipleServerCallsAreMadeWhenTheConfIsFalse(boolean isMockFastpathTest)
      throws Exception {
    testNumBackendCalls(false, isMockFastpathTest);
  }

  private void testNumBackendCalls(boolean readSmallFilesCompletely, boolean isMockFastpathTest)
      throws Exception {
    final AzureBlobFileSystem fs = getFileSystem(readSmallFilesCompletely);
    for (int i = 1; i <= 4; i++) {
      String fileName = methodName.getMethodName() + i;
      int fileSize = i * ONE_MB;
      byte[] fileContent = getRandomBytesArray(fileSize);
      Path testFilePath = createFileWithContent(fs, fileName, fileContent);
      int length = ONE_KB;
      FSDataInputStream iStream = fs.open(testFilePath);
      if (isMockFastpathTest) {
        iStream = openMockAbfsInputStream((AzureBlobFileSystem) fs, iStream);
      }
      byte[] buffer = new byte[length];

      Map<String, Long> metricMap = getInstrumentationMap(fs);
      long requestsMadeBeforeTest = metricMap
          .get(CONNECTIONS_MADE.getStatName());

      iStream.seek(seekPos(SeekTo.END, fileSize, length));
      iStream.read(buffer, 0, length);

      iStream.seek(seekPos(SeekTo.MIDDLE, fileSize, length));
      iStream.read(buffer, 0, length);

      iStream.seek(seekPos(SeekTo.BEGIN, fileSize, length));
      iStream.read(buffer, 0, length);

      metricMap = getInstrumentationMap(fs);
      long requestsMadeAfterTest = metricMap
          .get(CONNECTIONS_MADE.getStatName());

      if (readSmallFilesCompletely) {
        assertEquals(1, requestsMadeAfterTest - requestsMadeBeforeTest);
      } else {
        assertEquals(3, requestsMadeAfterTest - requestsMadeBeforeTest);
      }
    }
  }

  @Test
  public void testMockFastpathSeekToBeginingAndReadSmallFileWithConfTrue()
      throws Exception {
    // Run mock test only if feature is set to off
    Assume.assumeFalse(getDefaultFastpathFeatureStatus());
    testSeekToBeginingAndReadSmallFileWithConfTrue(true);
  }

  @Test
  public void testSeekToBeginingAndReadSmallFileWithConfTrue()
      throws Exception {
    testSeekToBeginingAndReadSmallFileWithConfTrue(false);
  }

  public void testSeekToBeginingAndReadSmallFileWithConfTrue(boolean isMockFastpathTest)
      throws Exception {
    testSeekAndReadWithConf(SeekTo.BEGIN, 2, 4, true, isMockFastpathTest);
  }

  @Test
  public void testMockFastpathSeekToBeginingAndReadSmallFileWithConfFalse()
      throws Exception {
    // Run mock test only if feature is set to off
    Assume.assumeFalse(getDefaultFastpathFeatureStatus());
    testSeekToBeginingAndReadSmallFileWithConfFalse(true);
  }

  @Test
  public void testSeekToBeginingAndReadSmallFileWithConfFalse()
      throws Exception {
    testSeekToBeginingAndReadSmallFileWithConfFalse(false);
  }

  public void testSeekToBeginingAndReadSmallFileWithConfFalse(boolean isMockFastpathTest)
      throws Exception {
    testSeekAndReadWithConf(SeekTo.BEGIN, 2, 4, false, isMockFastpathTest);
  }

  @Test
  public void testMockFastpathSeekToBeginingAndReadBigFileWithConfTrue() throws Exception {
    // Run mock test only if feature is set to off
    Assume.assumeFalse(getDefaultFastpathFeatureStatus());
    testSeekToBeginingAndReadBigFileWithConfTrue(true);
  }

  @Test
  public void testSeekToBeginingAndReadBigFileWithConfTrue() throws Exception {
    testSeekToBeginingAndReadBigFileWithConfTrue(false);
  }

  public void testSeekToBeginingAndReadBigFileWithConfTrue(boolean isMockFastpathTest) throws Exception {
    testSeekAndReadWithConf(SeekTo.BEGIN, 5, 6, true, isMockFastpathTest);
  }

  @Test
  public void testMockFastpathSeekToBeginingAndReadBigFileWithConfFalse() throws Exception {
    // Run mock test only if feature is set to off
    Assume.assumeFalse(getDefaultFastpathFeatureStatus());
    testSeekToBeginingAndReadBigFileWithConfFalse(true);
  }

  @Test
  public void testSeekToBeginingAndReadBigFileWithConfFalse() throws Exception {
    testSeekToBeginingAndReadBigFileWithConfFalse(false);
  }

  public void testSeekToBeginingAndReadBigFileWithConfFalse(boolean isMockFastpathTest) throws Exception {
    testSeekAndReadWithConf(SeekTo.BEGIN, 5, 6, false, isMockFastpathTest);
  }

  @Test
  public void testMockFastpathSeekToEndAndReadSmallFileWithConfTrue() throws Exception {
    // Run mock test only if feature is set to off
    Assume.assumeFalse(getDefaultFastpathFeatureStatus());
    testSeekToEndAndReadSmallFileWithConfTrue(true);
  }

  @Test
  public void testSeekToEndAndReadSmallFileWithConfTrue() throws Exception {
    testSeekToEndAndReadSmallFileWithConfTrue(false);
  }

  public void testSeekToEndAndReadSmallFileWithConfTrue(boolean isMockFastpathTest) throws Exception {
    testSeekAndReadWithConf(SeekTo.END, 2, 4, true, isMockFastpathTest);
  }

  @Test
  public void testMockFastpathSeekToEndAndReadSmallFileWithConfFalse() throws Exception {
    // Run mock test only if feature is set to off
    Assume.assumeFalse(getDefaultFastpathFeatureStatus());
    testSeekToEndAndReadSmallFileWithConfFalse(true);
  }

  @Test
  public void testSeekToEndAndReadSmallFileWithConfFalse() throws Exception {
    testSeekToEndAndReadSmallFileWithConfFalse(false);
  }

  public void testSeekToEndAndReadSmallFileWithConfFalse(boolean isMockFastpathTest) throws Exception {
    testSeekAndReadWithConf(SeekTo.END, 2, 4, false, isMockFastpathTest);
  }

  @Test
  public void testMockFastpathSeekToEndAndReadBigFileWithConfTrue() throws Exception {
    // Run mock test only if feature is set to off
    Assume.assumeFalse(getDefaultFastpathFeatureStatus());
    testSeekToEndAndReadBigFileWithConfTrue(true);
  }

  @Test
  public void testSeekToEndAndReadBigFileWithConfTrue() throws Exception {
    testSeekToEndAndReadBigFileWithConfTrue(false);
  }

  public void testSeekToEndAndReadBigFileWithConfTrue(boolean isMockFastpathTest) throws Exception {
    testSeekAndReadWithConf(SeekTo.END, 5, 6, true, isMockFastpathTest);
  }

  @Test
  public void testMockFastpathSeekToEndAndReaBigFiledWithConfFalse() throws Exception {
    // Run mock test only if feature is set to off
    Assume.assumeFalse(getDefaultFastpathFeatureStatus());
    testSeekToEndAndReaBigFiledWithConfFalse(true);
  }

  @Test
  public void testSeekToEndAndReaBigFiledWithConfFalse() throws Exception {
    testSeekToEndAndReaBigFiledWithConfFalse(false);
  }

  public void testSeekToEndAndReaBigFiledWithConfFalse(boolean isMockFastpathTest) throws Exception {
    testSeekAndReadWithConf(SeekTo.END, 5, 6, false, isMockFastpathTest);
  }

  @Test
  public void testMockFastpathSeekToMiddleAndReadSmallFileWithConfTrue() throws Exception {
    // Run mock test only if feature is set to off
    Assume.assumeFalse(getDefaultFastpathFeatureStatus());
    testSeekToMiddleAndReadSmallFileWithConfTrue(true);
  }

  @Test
  public void testSeekToMiddleAndReadSmallFileWithConfTrue() throws Exception {
    testSeekToMiddleAndReadSmallFileWithConfTrue(false);
  }

  public void testSeekToMiddleAndReadSmallFileWithConfTrue(boolean isMockFastpathTest) throws Exception {
    testSeekAndReadWithConf(SeekTo.MIDDLE, 2, 4, true, isMockFastpathTest);
  }

  @Test
  public void testMockFastpathSeekToMiddleAndReadSmallFileWithConfFalse() throws Exception {
    // Run mock test only if feature is set to off
    Assume.assumeFalse(getDefaultFastpathFeatureStatus());
    testSeekToMiddleAndReadSmallFileWithConfFalse(true);
  }

  @Test
  public void testSeekToMiddleAndReadSmallFileWithConfFalse() throws Exception {
    testSeekToMiddleAndReadSmallFileWithConfFalse(false);
  }

  public void testSeekToMiddleAndReadSmallFileWithConfFalse(boolean isMockFastpathTest) throws Exception {
    testSeekAndReadWithConf(SeekTo.MIDDLE, 2, 4, false, isMockFastpathTest);
  }

  @Test
  public void testMockFastpathSeekToMiddleAndReaBigFileWithConfTrue() throws Exception {
    // Run mock test only if feature is set to off
    Assume.assumeFalse(getDefaultFastpathFeatureStatus());
    testSeekToMiddleAndReaBigFileWithConfTrue(true);
  }

  @Test
  public void testSeekToMiddleAndReaBigFileWithConfTrue() throws Exception {
    testSeekToMiddleAndReaBigFileWithConfTrue(false);
  }

  public void testSeekToMiddleAndReaBigFileWithConfTrue(boolean isMockFastpathTest) throws Exception {
    testSeekAndReadWithConf(SeekTo.MIDDLE, 5, 6, true, isMockFastpathTest);
  }

  @Test
  public void testMockFastpathSeekToMiddleAndReadBigFileWithConfFalse() throws Exception {
    // Run mock test only if feature is set to off
    Assume.assumeFalse(getDefaultFastpathFeatureStatus());
    testSeekToMiddleAndReadBigFileWithConfFalse(true);
  }

  @Test
  public void testSeekToMiddleAndReadBigFileWithConfFalse() throws Exception {
    testSeekToMiddleAndReadBigFileWithConfFalse(false);
  }

  public void testSeekToMiddleAndReadBigFileWithConfFalse(boolean isMockFastpathTest) throws Exception {
    testSeekAndReadWithConf(SeekTo.MIDDLE, 5, 6, false, isMockFastpathTest);
  }

  private void testSeekAndReadWithConf(SeekTo seekTo, int startFileSizeInMB,
      int endFileSizeInMB, boolean readSmallFilesCompletely, boolean isMockFastpathTest) throws Exception {
    final AzureBlobFileSystem fs = getFileSystem(readSmallFilesCompletely);
    for (int i = startFileSizeInMB; i <= endFileSizeInMB; i++) {
      String fileName = methodName.getMethodName() + i;
      int fileSize = i * ONE_MB;
      byte[] fileContent = getRandomBytesArray(fileSize);
      Path testFilePath = createFileWithContent(fs, fileName, fileContent);
      int length = ONE_KB;
      int seekPos = seekPos(seekTo, fileSize, length);
      seekReadAndTest(fs, testFilePath, seekPos, length, fileContent, isMockFastpathTest);
    }
  }

  private int seekPos(SeekTo seekTo, int fileSize, int length) {
    if (seekTo == SeekTo.BEGIN) {
      return 0;
    }
    if (seekTo == SeekTo.END) {
      return fileSize - length;
    }
    return fileSize / 2;
  }

  private void seekReadAndTest(FileSystem fs, Path testFilePath, int seekPos,
      int length, byte[] fileContent, boolean isMockFastpathTest)
      throws IOException, NoSuchFieldException, IllegalAccessException {
    AbfsConfiguration conf = getAbfsStore(fs).getAbfsConfiguration();
<<<<<<< HEAD
    FSDataInputStream iStream = getFileSystem().open(testFilePath);
    if (isMockFastpathTest) {
      iStream = openMockAbfsInputStream((AzureBlobFileSystem) fs, iStream);
    }
    seek(iStream, seekPos);
    byte[] buffer = new byte[length];
    int bytesRead = iStream.read(buffer, 0, length);
    assertEquals(bytesRead, length);
    assertContentReadCorrectly(fileContent, seekPos, length, buffer);
    AbfsInputStream abfsInputStream = (AbfsInputStream) iStream
        .getWrappedStream();

    final int readBufferSize = conf.getReadBufferSize();
    final int fileContentLength = fileContent.length;
    final boolean smallFile = fileContentLength <= readBufferSize;
    int expectedLimit, expectedFCursor;
    int expectedBCursor;
    if (conf.readSmallFilesCompletely() && smallFile) {
      assertBuffersAreEqual(fileContent, abfsInputStream.getBuffer(), conf);
      expectedFCursor = fileContentLength;
      expectedLimit = fileContentLength;
      expectedBCursor = seekPos + length;
    } else {
      if ((seekPos == 0)) {
        assertBuffersAreEqual(fileContent, abfsInputStream.getBuffer(), conf);
      } else {
        assertBuffersAreNotEqual(fileContent, abfsInputStream.getBuffer(),
            conf);
=======
    try (FSDataInputStream iStream = fs.open(testFilePath)) {
      seek(iStream, seekPos);
      byte[] buffer = new byte[length];
      int bytesRead = iStream.read(buffer, 0, length);
      assertEquals(bytesRead, length);
      assertContentReadCorrectly(fileContent, seekPos, length, buffer, testFilePath);
      AbfsInputStream abfsInputStream = (AbfsInputStream) iStream
          .getWrappedStream();

      final int readBufferSize = conf.getReadBufferSize();
      final int fileContentLength = fileContent.length;
      final boolean smallFile = fileContentLength <= readBufferSize;
      int expectedLimit, expectedFCursor;
      int expectedBCursor;
      if (conf.readSmallFilesCompletely() && smallFile) {
        assertBuffersAreEqual(fileContent, abfsInputStream.getBuffer(), conf, testFilePath);
        expectedFCursor = fileContentLength;
        expectedLimit = fileContentLength;
        expectedBCursor = seekPos + length;
      } else {
        if ((seekPos == 0)) {
          assertBuffersAreEqual(fileContent, abfsInputStream.getBuffer(), conf, testFilePath);
        } else {
          assertBuffersAreNotEqual(fileContent, abfsInputStream.getBuffer(),
              conf, testFilePath);
        }
        expectedBCursor = length;
        expectedFCursor = (fileContentLength < (seekPos + readBufferSize))
            ? fileContentLength
            : (seekPos + readBufferSize);
        expectedLimit = (fileContentLength < (seekPos + readBufferSize))
            ? (fileContentLength - seekPos)
            : readBufferSize;
>>>>>>> 1691cccc
      }
      expectedBCursor = length;
      expectedFCursor = (fileContentLength < (seekPos + readBufferSize))
          ? fileContentLength
          : (seekPos + readBufferSize);
      expectedLimit = (fileContentLength < (seekPos + readBufferSize))
          ? (fileContentLength - seekPos)
          : readBufferSize;
    }
    assertEquals(expectedFCursor, abfsInputStream.getFCursor());
    assertEquals(expectedFCursor, abfsInputStream.getFCursorAfterLastRead());
    assertEquals(expectedBCursor, abfsInputStream.getBCursor());
    assertEquals(expectedLimit, abfsInputStream.getLimit());
  }

  @Test
  public void testMockFastpathPartialReadWithNoData() throws Exception {
    // Run mock test only if feature is set to off
    Assume.assumeFalse(getDefaultFastpathFeatureStatus());
    testPartialReadWithNoData(true);
  }

  @Test
  public void testPartialReadWithNoData() throws Exception {
    testPartialReadWithNoData(false);
  }

  public void testPartialReadWithNoData(boolean isMockFastpathTest) throws Exception {
    for (int i = 2; i <= 4; i++) {
      int fileSize = i * ONE_MB;
      final AzureBlobFileSystem fs = getFileSystem(true);
      String fileName = methodName.getMethodName() + i;
      byte[] fileContent = getRandomBytesArray(fileSize);
      Path testFilePath = createFileWithContent(fs, fileName, fileContent);
      partialReadWithNoData(fs, testFilePath, fileSize / 2, fileSize / 4,
          fileContent, isMockFastpathTest);
    }
  }

  private void partialReadWithNoData(final FileSystem fs,
      final Path testFilePath,
      final int seekPos, final int length, final byte[] fileContent,
      boolean isMockFastpathTest)
      throws IOException {

    FSDataInputStream iStream = fs.open(testFilePath);
    if (isMockFastpathTest) {
      iStream = openMockAbfsInputStream((AzureBlobFileSystem) fs, iStream);
    }

    try {
      AbfsInputStream abfsInputStream = (AbfsInputStream) iStream
          .getWrappedStream();
      abfsInputStream = spy(abfsInputStream);
      doReturn(10)
          .doReturn(10)
          .doCallRealMethod()
          .when(abfsInputStream)
          .readRemote(anyLong(), any(), anyInt(), anyInt(),
              any(TracingContext.class));

      iStream = new FSDataInputStream(abfsInputStream);
      seek(iStream, seekPos);
      byte[] buffer = new byte[length];
      int bytesRead = iStream.read(buffer, 0, length);
      assertEquals(bytesRead, length);
      assertContentReadCorrectly(fileContent, seekPos, length, buffer, testFilePath);
      assertEquals(fileContent.length, abfsInputStream.getFCursor());
      assertEquals(fileContent.length,
          abfsInputStream.getFCursorAfterLastRead());
      assertEquals(length, abfsInputStream.getBCursor());
      assertTrue(abfsInputStream.getLimit() >= length);
    } finally {
      iStream.close();
    }
  }

  @Test
  public void testMockFastpathPartialReadWithSomeData() throws Exception {
    // Run mock test only if feature is set to off
    Assume.assumeFalse(getDefaultFastpathFeatureStatus());
    testPartialReadWithSomeData(true);
  }

  @Test
  public void testPartialReadWithSomeData() throws Exception {
    testPartialReadWithSomeData(false);
  }

  public void testPartialReadWithSomeData(boolean isMockFastpathTest) throws Exception {
    for (int i = 2; i <= 4; i++) {
      int fileSize = i * ONE_MB;
      final AzureBlobFileSystem fs = getFileSystem(true);
      String fileName = methodName.getMethodName() + i;
      byte[] fileContent = getRandomBytesArray(fileSize);
      Path testFilePath = createFileWithContent(fs, fileName, fileContent);
      partialReadWithSomeData(fs, testFilePath, fileSize / 2,
          fileSize / 4, fileContent, isMockFastpathTest);
    }
  }

  private void partialReadWithSomeData(final FileSystem fs,
      final Path testFilePath,
      final int seekPos, final int length, final byte[] fileContent,
      boolean isMockFastpathTest)
      throws IOException, NoSuchFieldException, IllegalAccessException {
    FSDataInputStream iStream = fs.open(testFilePath);
    if (isMockFastpathTest) {
      iStream = openMockAbfsInputStream((AzureBlobFileSystem) fs, iStream);
    }

    try {
      AbfsInputStream abfsInputStream = (AbfsInputStream) iStream
          .getWrappedStream();
      abfsInputStream = spy(abfsInputStream);
      //  first readRemote, will return first 10 bytes
      //  second readRemote, seekPos - someDataLength(10) will reach the
      //  seekPos as 10 bytes are already read in the first call. Plus
      //  someDataLength(10)
      int someDataLength = 10;
      int secondReturnSize = seekPos - 10 + someDataLength;
      doReturn(10)
          .doReturn(secondReturnSize)
          .doCallRealMethod()
          .when(abfsInputStream)
          .readRemote(anyLong(), any(), anyInt(), anyInt(),
              any(TracingContext.class));

      iStream = new FSDataInputStream(abfsInputStream);
      seek(iStream, seekPos);

      byte[] buffer = new byte[length];
      int bytesRead = iStream.read(buffer, 0, length);
      assertEquals(length, bytesRead);
      assertTrue(abfsInputStream.getFCursor() > seekPos + length);
      assertTrue(abfsInputStream.getFCursorAfterLastRead() > seekPos + length);
      //  Optimized read was no complete but it got some user requested data
      //  from server. So obviously the buffer will contain data more than
      //  seekPos + len
      assertEquals(length - someDataLength, abfsInputStream.getBCursor());
      assertTrue(abfsInputStream.getLimit() > length - someDataLength);
    } finally {
      iStream.close();
    }
  }

  private enum SeekTo {BEGIN, MIDDLE, END}

}<|MERGE_RESOLUTION|>--- conflicted
+++ resolved
@@ -347,36 +347,6 @@
       int length, byte[] fileContent, boolean isMockFastpathTest)
       throws IOException, NoSuchFieldException, IllegalAccessException {
     AbfsConfiguration conf = getAbfsStore(fs).getAbfsConfiguration();
-<<<<<<< HEAD
-    FSDataInputStream iStream = getFileSystem().open(testFilePath);
-    if (isMockFastpathTest) {
-      iStream = openMockAbfsInputStream((AzureBlobFileSystem) fs, iStream);
-    }
-    seek(iStream, seekPos);
-    byte[] buffer = new byte[length];
-    int bytesRead = iStream.read(buffer, 0, length);
-    assertEquals(bytesRead, length);
-    assertContentReadCorrectly(fileContent, seekPos, length, buffer);
-    AbfsInputStream abfsInputStream = (AbfsInputStream) iStream
-        .getWrappedStream();
-
-    final int readBufferSize = conf.getReadBufferSize();
-    final int fileContentLength = fileContent.length;
-    final boolean smallFile = fileContentLength <= readBufferSize;
-    int expectedLimit, expectedFCursor;
-    int expectedBCursor;
-    if (conf.readSmallFilesCompletely() && smallFile) {
-      assertBuffersAreEqual(fileContent, abfsInputStream.getBuffer(), conf);
-      expectedFCursor = fileContentLength;
-      expectedLimit = fileContentLength;
-      expectedBCursor = seekPos + length;
-    } else {
-      if ((seekPos == 0)) {
-        assertBuffersAreEqual(fileContent, abfsInputStream.getBuffer(), conf);
-      } else {
-        assertBuffersAreNotEqual(fileContent, abfsInputStream.getBuffer(),
-            conf);
-=======
     try (FSDataInputStream iStream = fs.open(testFilePath)) {
       seek(iStream, seekPos);
       byte[] buffer = new byte[length];
@@ -410,7 +380,7 @@
         expectedLimit = (fileContentLength < (seekPos + readBufferSize))
             ? (fileContentLength - seekPos)
             : readBufferSize;
->>>>>>> 1691cccc
+
       }
       expectedBCursor = length;
       expectedFCursor = (fileContentLength < (seekPos + readBufferSize))
@@ -419,11 +389,11 @@
       expectedLimit = (fileContentLength < (seekPos + readBufferSize))
           ? (fileContentLength - seekPos)
           : readBufferSize;
-    }
-    assertEquals(expectedFCursor, abfsInputStream.getFCursor());
-    assertEquals(expectedFCursor, abfsInputStream.getFCursorAfterLastRead());
-    assertEquals(expectedBCursor, abfsInputStream.getBCursor());
-    assertEquals(expectedLimit, abfsInputStream.getLimit());
+      assertEquals(expectedFCursor, abfsInputStream.getFCursor());
+      assertEquals(expectedFCursor, abfsInputStream.getFCursorAfterLastRead());
+      assertEquals(expectedBCursor, abfsInputStream.getBCursor());
+      assertEquals(expectedLimit, abfsInputStream.getLimit());
+    }
   }
 
   @Test
