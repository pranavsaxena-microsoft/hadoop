/**
 * Licensed to the Apache Software Foundation (ASF) under one
 * or more contributor license agreements.  See the NOTICE file
 * distributed with this work for additional information
 * regarding copyright ownership.  The ASF licenses this file
 * to you under the Apache License, Version 2.0 (the
 * "License"); you may not use this file except in compliance
 * with the License.  You may obtain a copy of the License at
 *
 *     http://www.apache.org/licenses/LICENSE-2.0
 *
 * Unless required by applicable law or agreed to in writing, software
 * distributed under the License is distributed on an "AS IS" BASIS,
 * WITHOUT WARRANTIES OR CONDITIONS OF ANY KIND, either express or implied.
 * See the License for the specific language governing permissions and
 * limitations under the License.
 */

package org.apache.hadoop.fs.azurebfs.utils;

import java.time.Instant;

import org.apache.commons.lang3.StringUtils;
import org.apache.hadoop.fs.azurebfs.extensions.SASTokenProvider;
import org.apache.hadoop.fs.azurebfs.services.AbfsUriQueryBuilder;


/**
 * Test Delegation SAS generator.
 */
public class DelegationSASGenerator extends SASGenerator {
  private final String skoid;
  private final String sktid;
  private final String skt;
  private final String ske;
  private final String sks = "b";
  private final String skv;

  public DelegationSASGenerator(byte[] userDelegationKey, String skoid, String sktid, String skt, String ske, String skv) {
    super(userDelegationKey);
    this.skoid = skoid;
    this.sktid = sktid;
    this.skt = skt;
    this.ske = ske;
    this.skv = skv;
  }

  public String getDelegationSAS(String accountName, String containerName, String path, String operation,
                                 String saoid, String suoid, String scid) {

    final String sv = AuthenticationVersion.Feb20.toString();
    final String st = ISO_8601_FORMATTER.format(Instant.now().minus(FIVE_MINUTES));
    final String se = ISO_8601_FORMATTER.format(Instant.now().plus(ONE_DAY));
    String sr = "b";
    String sdd = null;
    String sp;

    switch (operation) {
      case SASTokenProvider.CREATE_FILE_OPERATION:
      case SASTokenProvider.CREATE_DIRECTORY_OPERATION:
      case SASTokenProvider.WRITE_OPERATION:
      case SASTokenProvider.SET_PROPERTIES_OPERATION:
        sp = "w";
        break;
      case SASTokenProvider.DELETE_OPERATION:
        sp = "d";
        break;
      case SASTokenProvider.DELETE_RECURSIVE_OPERATION:
        sp = "d";
        sr = "d";
        sdd = Integer.toString(StringUtils.countMatches(path, "/"));
        break;
      case SASTokenProvider.CHECK_ACCESS_OPERATION:
      case SASTokenProvider.GET_ACL_OPERATION:
      case SASTokenProvider.GET_STATUS_OPERATION:
        sp = "e";
        break;
      case SASTokenProvider.LIST_OPERATION:
        sp = "l";
        break;
    case SASTokenProvider.LIST_BLOB_OPERATION:
      sp = "l";
      sr = "c";
      break;
      case SASTokenProvider.GET_PROPERTIES_OPERATION:
<<<<<<< HEAD
      case SASTokenProvider.GET_BLOCK_LIST:
=======
    case SASTokenProvider.GET_BLOB_PROPERTIES_OPERATION:
>>>>>>> 912c8e08
      case SASTokenProvider.READ_OPERATION:
        sp = "r";
        break;
      case SASTokenProvider.RENAME_DESTINATION_OPERATION:
      case SASTokenProvider.RENAME_SOURCE_OPERATION:
        sp = "m";
        break;
      case SASTokenProvider.SET_ACL_OPERATION:
      case SASTokenProvider.SET_PERMISSION_OPERATION:
        sp = "p";
        break;
      case SASTokenProvider.SET_OWNER_OPERATION:
        sp = "o";
        break;
      default:
        throw new IllegalArgumentException(operation);
    }

    String signature = computeSignatureForSAS(sp, st, se, sv, sr, accountName, containerName,
        path, saoid, suoid, scid);

    AbfsUriQueryBuilder qb = new AbfsUriQueryBuilder();
    qb.addQuery("skoid", skoid);
    qb.addQuery("sktid", sktid);
    qb.addQuery("skt", skt);
    qb.addQuery("ske", ske);
    qb.addQuery("sks", sks);
    qb.addQuery("skv", skv);
    if (saoid != null) {
      qb.addQuery("saoid", saoid);
    }
    if (suoid != null) {
      qb.addQuery("suoid", suoid);
    }
    if (scid != null) {
      qb.addQuery("scid", scid);
    }
    qb.addQuery("sp", sp);
    qb.addQuery("st", st);
    qb.addQuery("se", se);
    qb.addQuery("sv", sv);
    qb.addQuery("sr", sr);
    if (sdd != null) {
      qb.addQuery("sdd", sdd);
    }
    qb.addQuery("sig", signature);
    return qb.toString().substring(1);
  }

  private String computeSignatureForSAS(String sp, String st, String se, String sv,
      String sr, String accountName, String containerName,
      String path, String saoid, String suoid, String scid) {

    StringBuilder sb = new StringBuilder();
    sb.append(sp);
    sb.append("\n");
    sb.append(st);
    sb.append("\n");
    sb.append(se);
    sb.append("\n");
    // canonicalized resource
    sb.append("/blob/");
    sb.append(accountName);
    sb.append("/");
    sb.append(containerName);
    if (path != null && !sr.equals("c")) {
      sb.append(path);
    }
    sb.append("\n");
    sb.append(skoid);
    sb.append("\n");
    sb.append(sktid);
    sb.append("\n");
    sb.append(skt);
    sb.append("\n");
    sb.append(ske);
    sb.append("\n");
    sb.append(sks);
    sb.append("\n");
    sb.append(skv);
    sb.append("\n");
    if (saoid != null) {
      sb.append(saoid);
    }
    sb.append("\n");
    if (suoid != null) {
      sb.append(suoid);
    }
    sb.append("\n");
    if (scid != null) {
      sb.append(scid);
    }
    sb.append("\n");

    sb.append("\n"); // sip
    sb.append("\n"); // spr
    sb.append(sv);
    sb.append("\n");
    sb.append(sr);
    sb.append("\n");
    sb.append("\n"); // - For optional : rscc - ResponseCacheControl
    sb.append("\n"); // - For optional : rscd - ResponseContentDisposition
    sb.append("\n"); // - For optional : rsce - ResponseContentEncoding
    sb.append("\n"); // - For optional : rscl - ResponseContentLanguage
    sb.append("\n"); // - For optional : rsct - ResponseContentType

    String stringToSign = sb.toString();
    LOG.debug("Delegation SAS stringToSign: " + stringToSign.replace("\n", "."));
    return computeHmac256(stringToSign);
  }
}<|MERGE_RESOLUTION|>--- conflicted
+++ resolved
@@ -83,11 +83,8 @@
       sr = "c";
       break;
       case SASTokenProvider.GET_PROPERTIES_OPERATION:
-<<<<<<< HEAD
       case SASTokenProvider.GET_BLOCK_LIST:
-=======
-    case SASTokenProvider.GET_BLOB_PROPERTIES_OPERATION:
->>>>>>> 912c8e08
+      case SASTokenProvider.GET_BLOB_PROPERTIES_OPERATION:
       case SASTokenProvider.READ_OPERATION:
         sp = "r";
         break;
