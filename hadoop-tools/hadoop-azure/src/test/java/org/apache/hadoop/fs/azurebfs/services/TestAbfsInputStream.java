--- conflicted
+++ resolved
@@ -28,8 +28,6 @@
 
 import org.assertj.core.api.Assertions;
 
-import org.apache.hadoop.fs.azurebfs.utils.MockFastpathConnection;
-
 import org.apache.hadoop.conf.Configuration;
 import org.apache.hadoop.fs.FileSystem;
 import org.apache.hadoop.fs.FSDataInputStream;
@@ -41,6 +39,7 @@
 import org.apache.hadoop.fs.azurebfs.contracts.exceptions.AzureBlobFileSystemException;
 import org.apache.hadoop.fs.azurebfs.contracts.exceptions.TimeoutException;
 import org.apache.hadoop.fs.azurebfs.contracts.services.ReadBufferStatus;
+import org.apache.hadoop.fs.azurebfs.utils.MockFastpathConnection;
 import org.apache.hadoop.fs.azurebfs.utils.TestCachedSASToken;
 import org.apache.hadoop.fs.azurebfs.utils.TracingContext;
 
@@ -129,9 +128,8 @@
       int readAheadQueueDepth,
       int readBufferSize,
       boolean alwaysReadBufferSize,
-<<<<<<< HEAD
       int readAheadBlockSize,
-      boolean isFastpathEnabled) {
+      boolean isFastpathEnabled) throws IOException {
     AbfsInputStreamContext context = getInStmContext(readAheadQueueDepth,
         readBufferSize, alwaysReadBufferSize, readAheadBlockSize, isFastpathEnabled);
     return getAbfsInputStream(abfsClient, fileName,fileSize, eTag, context);
@@ -144,7 +142,7 @@
       int readAheadQueueDepth,
       int readBufferSize,
       boolean alwaysReadBufferSize,
-      int readAheadBlockSize) {
+      int readAheadBlockSize) throws java.io.IOException {
     AbfsInputStreamContext context = getInStmContext(readAheadQueueDepth,
         readBufferSize, alwaysReadBufferSize, readAheadBlockSize, false);
     return getAbfsInputStream(abfsClient, fileName,fileSize, eTag, context);
@@ -154,28 +152,15 @@
       String fileName,
       int fileSize,
       String eTag,
-      AbfsInputStreamContext context) {
-=======
-      int readAheadBlockSize) throws IOException {
-    AbfsInputStreamContext inputStreamContext = new AbfsInputStreamContext(-1);
-    // Create AbfsInputStream with the client instance
->>>>>>> 35570e41
+      AbfsInputStreamContext context) throws java.io.IOException {
     AbfsInputStream inputStream = new AbfsInputStream(
         abfsClient,
         null,
         FORWARD_SLASH + fileName,
         fileSize,
-<<<<<<< HEAD
         context,
-        eTag);
-=======
-        inputStreamContext.withReadBufferSize(readBufferSize)
-            .withReadAheadQueueDepth(readAheadQueueDepth)
-            .withShouldReadBufferSizeAlways(alwaysReadBufferSize)
-            .withReadAheadBlockSize(readAheadBlockSize),
         eTag,
         getTestTracingContext(getFileSystem(), false));
->>>>>>> 35570e41
 
     inputStream.setCachedSasToken(
         TestCachedSASToken.getTestCachedSASTokenInstance());
@@ -214,13 +199,7 @@
     // ReadAhead threads are triggered asynchronously.
     // Wait a second before verifying the number of total calls.
     Thread.sleep(1000);
-<<<<<<< HEAD
-    verify(client, times(count)).read(any(), any(byte[].class), any(),any());
-=======
-    verify(client, times(count)).read(any(String.class), any(Long.class),
-        any(byte[].class), any(Integer.class), any(Integer.class),
-        any(String.class), any(String.class), any(TracingContext.class));
->>>>>>> 35570e41
+    verify(client, times(count)).read(any(), any(byte[].class), any(),any(), any(TracingContext.class));
   }
 
   private void checkEvictedStatus(AbfsInputStream inputStream, int position, boolean expectedToThrowException)
@@ -273,13 +252,7 @@
         .doThrow(new TimeoutException("Internal Server error RAH-Thread-Z"))
         .doReturn(successOp) // Any extra calls to read, pass it.
         .when(client)
-<<<<<<< HEAD
-        .read(any(), any(byte[].class), any(), any());
-=======
-        .read(any(String.class), any(Long.class), any(byte[].class),
-            any(Integer.class), any(Integer.class), any(String.class),
-            any(String.class), any(TracingContext.class));
->>>>>>> 35570e41
+        .read(any(), any(byte[].class), any(), any(), any(TracingContext.class));
 
     AbfsInputStream inputStream = getAbfsInputStream(client, "testFailedReadAhead.txt");
 
@@ -311,13 +284,7 @@
     // Actual read request fails with the failure in readahead thread
     doThrow(new TimeoutException("Internal Server error"))
         .when(client)
-<<<<<<< HEAD
-        .read(any(), any(byte[].class), any(), any());
-=======
-        .read(any(String.class), any(Long.class), any(byte[].class),
-            any(Integer.class), any(Integer.class), any(String.class),
-            any(String.class), any(TracingContext.class));
->>>>>>> 35570e41
+        .read(any(), any(byte[].class), any(), any(), any(TracingContext.class));
 
     AbfsInputStream inputStream = getAbfsInputStream(client, "testFailedReadAheadEviction.txt");
 
@@ -360,13 +327,7 @@
         .doReturn(successOp) // pass the read for second read request
         .doReturn(successOp) // pass success for post eviction test
         .when(client)
-<<<<<<< HEAD
-        .read(any(), any(byte[].class), any(), any());
-=======
-        .read(any(String.class), any(Long.class), any(byte[].class),
-            any(Integer.class), any(Integer.class), any(String.class),
-            any(String.class), any(TracingContext.class));
->>>>>>> 35570e41
+        .read(any(), any(byte[].class), any(), any(), any(TracingContext.class));
 
     AbfsInputStream inputStream = getAbfsInputStream(client, "testOlderReadAheadFailure.txt");
 
@@ -418,13 +379,7 @@
         .doThrow(new TimeoutException("Internal Server error for RAH-Y"))
         .doThrow(new TimeoutException("Internal Server error for RAH-Z"))
         .when(client)
-<<<<<<< HEAD
-        .read(any(), any(byte[].class), any(), any());
-=======
-        .read(any(String.class), any(Long.class), any(byte[].class),
-            any(Integer.class), any(Integer.class), any(String.class),
-            any(String.class), any(TracingContext.class));
->>>>>>> 35570e41
+        .read(any(), any(byte[].class), any(), any(), any(TracingContext.class));
 
     AbfsInputStream inputStream = getAbfsInputStream(client, "testSuccessfulReadAhead.txt");
     int beforeReadCompletedListSize = ReadBufferManager.getBufferManager().getCompletedReadListSize();
@@ -480,13 +435,7 @@
         .doThrow(new TimeoutException("Internal Server error RAH-Thread-Z"))
         .doReturn(successOp) // Any extra calls to read, pass it.
         .when(client)
-<<<<<<< HEAD
-        .read(any(), any(byte[].class), any(), any());
-=======
-        .read(any(String.class), any(Long.class), any(byte[].class),
-            any(Integer.class), any(Integer.class), any(String.class),
-            any(String.class), any(TracingContext.class));
->>>>>>> 35570e41
+        .read(any(), any(byte[].class), any(), any(), any(TracingContext.class));
 
     AbfsInputStream inputStream = getAbfsInputStream(client, "testReadAheadManagerForFailedReadAhead.txt");
 
@@ -537,13 +486,7 @@
         .doReturn(successOp) // pass the read for second read request
         .doReturn(successOp) // pass success for post eviction test
         .when(client)
-<<<<<<< HEAD
-        .read(any(), any(byte[].class), any(), any());
-=======
-        .read(any(String.class), any(Long.class), any(byte[].class),
-            any(Integer.class), any(Integer.class), any(String.class),
-            any(String.class), any(TracingContext.class));
->>>>>>> 35570e41
+        .read(any(), any(byte[].class), any(), any(), any(TracingContext.class));
 
     AbfsInputStream inputStream = getAbfsInputStream(client, "testReadAheadManagerForOlderReadAheadFailure.txt");
 
@@ -595,13 +538,7 @@
         .doThrow(new TimeoutException("Internal Server error for RAH-Y"))
         .doThrow(new TimeoutException("Internal Server error for RAH-Z"))
         .when(client)
-<<<<<<< HEAD
-        .read(any(), any(byte[].class), any(), any());
-=======
-        .read(any(String.class), any(Long.class), any(byte[].class),
-            any(Integer.class), any(Integer.class), any(String.class),
-            any(String.class), any(TracingContext.class));
->>>>>>> 35570e41
+        .read(any(), any(byte[].class), any(), any(), any(TracingContext.class));
 
     AbfsInputStream inputStream = getAbfsInputStream(client, "testSuccessfulReadAhead.txt");
 
@@ -750,16 +687,11 @@
     final AzureBlobFileSystem fs = createTestFile(testPath,
         ALWAYS_READ_BUFFER_SIZE_TEST_FILE_SIZE, config);
     byte[] byteBuffer = new byte[ONE_MB];
-<<<<<<< HEAD
     AbfsInputStream inputStream = isMockFastpathTest
         ? new MockAbfsInputStream(this.getAbfsClient(fs), this.getAbfsStore(fs)
-        .openFileForRead(testPath, null))
+        .openFileForRead(testPath, null, getTestTracingContext(fs, false)))
         : this.getAbfsStore(fs)
-        .openFileForRead(testPath, null);
-=======
-    AbfsInputStream inputStream = this.getAbfsStore(fs)
         .openFileForRead(testPath, null, getTestTracingContext(fs, false));
->>>>>>> 35570e41
 
     Assertions.assertThat(inputStream.getBufferSize())
         .describedAs("Unexpected AbfsInputStream buffer size")
