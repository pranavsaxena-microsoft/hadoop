/**
 * Licensed to the Apache Software Foundation (ASF) under one
 * or more contributor license agreements.  See the NOTICE file
 * distributed with this work for additional information
 * regarding copyright ownership.  The ASF licenses this file
 * to you under the Apache License, Version 2.0 (the
 * "License"); you may not use this file except in compliance
 * with the License.  You may obtain a copy of the License at
 *
 *     http://www.apache.org/licenses/LICENSE-2.0
 *
 * Unless required by applicable law or agreed to in writing, software
 * distributed under the License is distributed on an "AS IS" BASIS,
 * WITHOUT WARRANTIES OR CONDITIONS OF ANY KIND, either express or implied.
 * See the License for the specific language governing permissions and
 * limitations under the License.
 */

package org.apache.hadoop.fs.azurebfs;

import java.io.IOException;
import java.net.URI;
import java.util.ArrayList;
import java.util.Hashtable;
import java.util.Iterator;
import java.util.List;
import java.util.Map;
import java.util.Optional;
import java.util.UUID;
import java.util.concurrent.Callable;

import org.junit.After;
import org.junit.Before;
import org.slf4j.Logger;
import org.slf4j.LoggerFactory;

import org.apache.commons.lang3.StringUtils;

import org.apache.hadoop.conf.Configuration;
import org.apache.hadoop.fs.CommonConfigurationKeysPublic;
import org.apache.hadoop.fs.FileSystem;
import org.apache.hadoop.fs.FSDataInputStream;
import org.apache.hadoop.fs.azurebfs.services.MockAbfsOutputStream;
import org.apache.hadoop.fs.impl.OpenFileParameters;
import org.apache.hadoop.fs.Path;
import org.apache.hadoop.fs.azurebfs.constants.FSOperationType;
import org.apache.hadoop.fs.azurebfs.contracts.exceptions.AzureBlobFileSystemException;
import org.apache.hadoop.fs.azurebfs.oauth2.AccessTokenProvider;
import org.apache.hadoop.fs.azurebfs.security.AbfsDelegationTokenManager;
import org.apache.hadoop.fs.azurebfs.services.AbfsClient;
import org.apache.hadoop.fs.azurebfs.services.AbfsInputStream;
import org.apache.hadoop.fs.azurebfs.services.AbfsOutputStream;
import org.apache.hadoop.fs.azurebfs.services.AuthType;
import org.apache.hadoop.fs.azurebfs.services.MockAbfsInputStream;
import org.apache.hadoop.fs.azurebfs.services.TestAbfsClient;
import org.apache.hadoop.fs.azure.AzureNativeFileSystemStore;
import org.apache.hadoop.fs.azure.NativeAzureFileSystem;
import org.apache.hadoop.fs.azure.metrics.AzureFileSystemInstrumentation;
import org.apache.hadoop.fs.azurebfs.constants.FileSystemUriSchemes;
import org.apache.hadoop.fs.azurebfs.constants.AbfsHttpConstants;
import org.apache.hadoop.fs.azurebfs.contracts.exceptions.AbfsRestOperationException;
import org.apache.hadoop.fs.azurebfs.utils.MockFastpathConnection;
import org.apache.hadoop.fs.azurebfs.utils.TracingContext;
import org.apache.hadoop.fs.azurebfs.utils.TracingHeaderFormat;
import org.apache.hadoop.fs.azurebfs.utils.UriUtils;
import org.apache.hadoop.fs.contract.ContractTestUtils;
import org.apache.hadoop.fs.permission.FsPermission;
import org.apache.hadoop.io.IOUtils;

import static org.apache.hadoop.fs.azure.AzureBlobStorageTestAccount.WASB_ACCOUNT_NAME_DOMAIN_SUFFIX;
import static org.apache.hadoop.fs.azurebfs.constants.FileSystemConfigurations.DEFAULT_FASTPATH_READ_BUFFER_SIZE;
import static org.apache.hadoop.fs.azurebfs.constants.ConfigurationKeys.*;
import static org.apache.hadoop.fs.azurebfs.contracts.services.AzureServiceErrorCode.FILE_SYSTEM_NOT_FOUND;
import static org.apache.hadoop.fs.azurebfs.constants.TestConfigurationKeys.*;
import static org.apache.hadoop.test.LambdaTestUtils.intercept;
import static org.junit.Assume.assumeTrue;

/**
 * Base for AzureBlobFileSystem Integration tests.
 *
 * <I>Important: This is for integration tests only.</I>
 */
public abstract class AbstractAbfsIntegrationTest extends
        AbstractAbfsTestWithTimeout {

  private static final Logger LOG =
      LoggerFactory.getLogger(AbstractAbfsIntegrationTest.class);

  private boolean isIPAddress;
  private NativeAzureFileSystem wasb;
  private AzureBlobFileSystem abfs;
  private String abfsScheme;

  private Configuration rawConfig;
  private AbfsConfiguration abfsConfig;
  private String fileSystemName;
  private String accountName;
  private String testUrl;
  private boolean useConfiguredFileSystem = false;
  private boolean usingFilesystemForSASTests = false;
  private static final int SHORTENED_GUID_LEN = 12;

  private AuthType authType;
  private List<String> mockFastpathFilesToRegister = new ArrayList<String>();

  protected AbstractAbfsIntegrationTest() throws Exception {
    fileSystemName = TEST_CONTAINER_PREFIX + UUID.randomUUID().toString();
    rawConfig = new Configuration();
    rawConfig.addResource(TEST_CONFIGURATION_FILE_NAME);

    this.accountName = rawConfig.get(FS_AZURE_ACCOUNT_NAME);
    if (accountName == null) {
      // check if accountName is set using different config key
      accountName = rawConfig.get(FS_AZURE_ABFS_ACCOUNT_NAME);
    }
    assumeTrue("Not set: " + FS_AZURE_ABFS_ACCOUNT_NAME,
            accountName != null && !accountName.isEmpty());

    abfsConfig = new AbfsConfiguration(rawConfig, accountName);

    authType = abfsConfig.getEnum(FS_AZURE_ACCOUNT_AUTH_TYPE_PROPERTY_NAME, AuthType.SharedKey);
    abfsScheme = authType == AuthType.SharedKey ? FileSystemUriSchemes.ABFS_SCHEME
            : FileSystemUriSchemes.ABFS_SECURE_SCHEME;

    if (authType == AuthType.SharedKey) {
      assumeTrue("Not set: " + FS_AZURE_ACCOUNT_KEY,
          abfsConfig.get(FS_AZURE_ACCOUNT_KEY) != null);
      // Update credentials
    } else {
      assumeTrue("Not set: " + FS_AZURE_ACCOUNT_TOKEN_PROVIDER_TYPE_PROPERTY_NAME,
          abfsConfig.get(FS_AZURE_ACCOUNT_TOKEN_PROVIDER_TYPE_PROPERTY_NAME) != null);
    }

    final String abfsUrl = this.getFileSystemName() + "@" + this.getAccountName();
    URI defaultUri = null;

    try {
      defaultUri = new URI(abfsScheme, abfsUrl, null, null, null);
    } catch (Exception ex) {
      throw new AssertionError(ex);
    }

    this.testUrl = defaultUri.toString();
    abfsConfig.set(CommonConfigurationKeysPublic.FS_DEFAULT_NAME_KEY, defaultUri.toString());
    abfsConfig.setBoolean(AZURE_CREATE_REMOTE_FILESYSTEM_DURING_INITIALIZATION, true);
    if (abfsConfig.get(FS_AZURE_TEST_APPENDBLOB_ENABLED) == "true") {
      String appendblobDirs = this.testUrl + "," + abfsConfig.get(FS_AZURE_CONTRACT_TEST_URI);
      rawConfig.set(FS_AZURE_APPEND_BLOB_KEY, appendblobDirs);
    }
    // For testing purposes, an IP address and port may be provided to override
    // the host specified in the FileSystem URI.  Also note that the format of
    // the Azure Storage Service URI changes from
    // http[s]://[account][domain-suffix]/[filesystem] to
    // http[s]://[ip]:[port]/[account]/[filesystem].
    String endPoint = abfsConfig.get(AZURE_ABFS_ENDPOINT);
    if (endPoint != null && endPoint.contains(":") && endPoint.split(":").length == 2) {
      this.isIPAddress = true;
    } else {
      this.isIPAddress = false;
    }
  }

  protected boolean getIsNamespaceEnabled(AzureBlobFileSystem fs)
      throws IOException {
    return fs.getIsNamespaceEnabled(getTestTracingContext(fs, false));
  }

  public static TracingContext getSampleTracingContext(AzureBlobFileSystem fs,
      boolean needsPrimaryReqId) {
    String correlationId, fsId;
    TracingHeaderFormat format;
    correlationId = "test-corr-id";
    fsId = "test-filesystem-id";
    format = TracingHeaderFormat.ALL_ID_FORMAT;
    return new TracingContext(correlationId, fsId,
        FSOperationType.TEST_OP, needsPrimaryReqId, format, null);
  }

  public TracingContext getTestTracingContext(AzureBlobFileSystem fs,
      boolean needsPrimaryReqId) {
    String correlationId, fsId;
    TracingHeaderFormat format;
    if (fs == null) {
      correlationId = "test-corr-id";
      fsId = "test-filesystem-id";
      format = TracingHeaderFormat.ALL_ID_FORMAT;
    } else {
      AbfsConfiguration abfsConf = fs.getAbfsStore().getAbfsConfiguration();
      correlationId = abfsConf.getClientCorrelationId();
      fsId = fs.getFileSystemId();
      format = abfsConf.getTracingHeaderFormat();
    }
    return new TracingContext(correlationId, fsId,
        FSOperationType.TEST_OP, needsPrimaryReqId, format, null);
  }

  @Before
  public void setup() throws Exception {
    //Create filesystem first to make sure getWasbFileSystem() can return an existing filesystem.
    createFileSystem();

    // Only live account without namespace support can run ABFS&WASB
    // compatibility tests
    if (!isIPAddress && (abfsConfig.getAuthType() != AuthType.SAS)
        && !abfs.getIsNamespaceEnabled(getTestTracingContext(
            getFileSystem(), false))) {
      final URI wasbUri = new URI(
          abfsUrlToWasbUrl(getTestUrl(), abfsConfig.isHttpsAlwaysUsed()));
      final AzureNativeFileSystemStore azureNativeFileSystemStore =
          new AzureNativeFileSystemStore();

      // update configuration with wasb credentials
      String accountNameWithoutDomain = accountName.split("\\.")[0];
      String wasbAccountName = accountNameWithoutDomain + WASB_ACCOUNT_NAME_DOMAIN_SUFFIX;
      String keyProperty = FS_AZURE_ACCOUNT_KEY + "." + wasbAccountName;
      if (rawConfig.get(keyProperty) == null) {
        rawConfig.set(keyProperty, getAccountKey());
      }

      azureNativeFileSystemStore.initialize(
          wasbUri,
          rawConfig,
          new AzureFileSystemInstrumentation(rawConfig));

      wasb = new NativeAzureFileSystem(azureNativeFileSystemStore);
      wasb.initialize(wasbUri, rawConfig);
    }
  }

  @After
  public void teardown() throws Exception {
    try {
      IOUtils.closeStream(wasb);
      wasb = null;

      if (abfs == null) {
        return;
      }
      TracingContext tracingContext = getTestTracingContext(getFileSystem(), false);

      if (usingFilesystemForSASTests) {
        abfsConfig.set(FS_AZURE_ACCOUNT_AUTH_TYPE_PROPERTY_NAME, AuthType.SharedKey.name());
        AzureBlobFileSystem tempFs = (AzureBlobFileSystem) FileSystem.newInstance(rawConfig);
        tempFs.getAbfsStore().deleteFilesystem(tracingContext);
      }
      else if (!useConfiguredFileSystem) {
        // Delete all uniquely created filesystem from the account
        final AzureBlobFileSystemStore abfsStore = abfs.getAbfsStore();
        abfsStore.deleteFilesystem(tracingContext);

        AbfsRestOperationException ex = intercept(AbfsRestOperationException.class,
            new Callable<Hashtable<String, String>>() {
              @Override
              public Hashtable<String, String> call() throws Exception {
                return abfsStore.getFilesystemProperties(tracingContext);
              }
            });
        if (FILE_SYSTEM_NOT_FOUND.getStatusCode() != ex.getStatusCode()) {
          LOG.warn("Deleted test filesystem may still exist: {}", abfs, ex);
        }
      }
    } catch (Exception e) {
      LOG.warn("During cleanup: {}", e, e);
    } finally {
      IOUtils.closeStream(abfs);
      abfs = null;
    }
  }

  public AccessTokenProvider getAccessTokenProvider(final AzureBlobFileSystem fs) {
    return TestAbfsClient.getAccessTokenProvider(fs.getAbfsStore().getClient());
  }

  public void loadConfiguredFileSystem() throws Exception {
      // disable auto-creation of filesystem
      abfsConfig.setBoolean(AZURE_CREATE_REMOTE_FILESYSTEM_DURING_INITIALIZATION,
          false);

      // AbstractAbfsIntegrationTest always uses a new instance of FileSystem,
      // need to disable that and force filesystem provided in test configs.
      String[] authorityParts =
          (new URI(rawConfig.get(FS_AZURE_CONTRACT_TEST_URI))).getRawAuthority().split(
        AbfsHttpConstants.AZURE_DISTRIBUTED_FILE_SYSTEM_AUTHORITY_DELIMITER, 2);
      this.fileSystemName = authorityParts[0];

      // Reset URL with configured filesystem
      final String abfsUrl = this.getFileSystemName() + "@" + this.getAccountName();
      URI defaultUri = null;

      defaultUri = new URI(abfsScheme, abfsUrl, null, null, null);

      this.testUrl = defaultUri.toString();
      abfsConfig.set(CommonConfigurationKeysPublic.FS_DEFAULT_NAME_KEY,
          defaultUri.toString());

    useConfiguredFileSystem = true;
  }

  protected void createFilesystemForSASTests() throws Exception {
    // The SAS tests do not have permission to create a filesystem
    // so first create temporary instance of the filesystem using SharedKey
    // then re-use the filesystem it creates with SAS auth instead of SharedKey.
    try (AzureBlobFileSystem tempFs = (AzureBlobFileSystem) FileSystem.newInstance(rawConfig)){
      ContractTestUtils.assertPathExists(tempFs, "This path should exist",
          new Path("/"));
      abfsConfig.set(FS_AZURE_ACCOUNT_AUTH_TYPE_PROPERTY_NAME, AuthType.SAS.name());
      usingFilesystemForSASTests = true;
    }
  }

  public AzureBlobFileSystem getFileSystem() throws IOException {
    return abfs;
  }

  public AzureBlobFileSystem getFileSystem(Configuration configuration) throws Exception{
    final AzureBlobFileSystem fs = (AzureBlobFileSystem) FileSystem.get(configuration);
    return fs;
  }

  public AzureBlobFileSystem getFileSystem(String abfsUri) throws Exception {
    abfsConfig.set(CommonConfigurationKeysPublic.FS_DEFAULT_NAME_KEY, abfsUri);
    final AzureBlobFileSystem fs = (AzureBlobFileSystem) FileSystem.get(rawConfig);
    return fs;
  }

  /**
   * Creates the filesystem; updates the {@link #abfs} field.
   * @return the created filesystem.
   * @throws IOException failure during create/init.
   */
  public AzureBlobFileSystem createFileSystem() throws IOException {
    if (abfs == null) {
      abfs = (AzureBlobFileSystem) FileSystem.newInstance(rawConfig);
    }
    return abfs;
  }


  protected NativeAzureFileSystem getWasbFileSystem() {
    return wasb;
  }

  protected String getHostName() {
    // READ FROM ENDPOINT, THIS IS CALLED ONLY WHEN TESTING AGAINST DEV-FABRIC
    String endPoint = abfsConfig.get(AZURE_ABFS_ENDPOINT);
    return endPoint.split(":")[0];
  }

  protected void setTestUrl(String testUrl) {
    this.testUrl = testUrl;
  }

  protected String getTestUrl() {
    return testUrl;
  }

  protected void setFileSystemName(String fileSystemName) {
    this.fileSystemName = fileSystemName;
  }

  protected String getMethodName() {
    return methodName.getMethodName();
  }

  protected String getFileSystemName() {
    return fileSystemName;
  }

  protected String getAccountName() {
    return this.accountName;
  }

  protected String getAccountKey() {
    return abfsConfig.get(FS_AZURE_ACCOUNT_KEY);
  }

  public AbfsConfiguration getConfiguration() {
    return abfsConfig;
  }

  public Configuration getRawConfiguration() {
    return abfsConfig.getRawConfiguration();
  }

  public AuthType getAuthType() {
    return this.authType;
  }

  public String getAbfsScheme() {
    return this.abfsScheme;
  }

  protected boolean isIPAddress() {
    return isIPAddress;
  }

  /**
   * Write a buffer to a file.
   * @param path path
   * @param buffer buffer
   * @throws IOException failure
   */
  protected void write(Path path, byte[] buffer) throws IOException {
    ContractTestUtils.writeDataset(getFileSystem(), path, buffer, buffer.length,
        CommonConfigurationKeysPublic.IO_FILE_BUFFER_SIZE_DEFAULT, false);
  }

  /**
   * Touch a file in the test store. Will overwrite any existing file.
   * @param path path
   * @throws IOException failure.
   */
  protected void touch(Path path) throws IOException {
    ContractTestUtils.touch(getFileSystem(), path);
  }

  protected static String wasbUrlToAbfsUrl(final String wasbUrl) {
    return convertTestUrls(
        wasbUrl, FileSystemUriSchemes.WASB_SCHEME, FileSystemUriSchemes.WASB_SECURE_SCHEME, FileSystemUriSchemes.WASB_DNS_PREFIX,
        FileSystemUriSchemes.ABFS_SCHEME, FileSystemUriSchemes.ABFS_SECURE_SCHEME, FileSystemUriSchemes.ABFS_DNS_PREFIX, false);
  }

  protected static String abfsUrlToWasbUrl(final String abfsUrl, final boolean isAlwaysHttpsUsed) {
    return convertTestUrls(
        abfsUrl, FileSystemUriSchemes.ABFS_SCHEME, FileSystemUriSchemes.ABFS_SECURE_SCHEME, FileSystemUriSchemes.ABFS_DNS_PREFIX,
        FileSystemUriSchemes.WASB_SCHEME, FileSystemUriSchemes.WASB_SECURE_SCHEME, FileSystemUriSchemes.WASB_DNS_PREFIX, isAlwaysHttpsUsed);
  }

  private static String convertTestUrls(
      final String url,
      final String fromNonSecureScheme,
      final String fromSecureScheme,
      final String fromDnsPrefix,
      final String toNonSecureScheme,
      final String toSecureScheme,
      final String toDnsPrefix,
      final boolean isAlwaysHttpsUsed) {
    String data = null;
    if (url.startsWith(fromNonSecureScheme + "://") && isAlwaysHttpsUsed) {
      data = url.replace(fromNonSecureScheme + "://", toSecureScheme + "://");
    } else if (url.startsWith(fromNonSecureScheme + "://")) {
      data = url.replace(fromNonSecureScheme + "://", toNonSecureScheme + "://");
    } else if (url.startsWith(fromSecureScheme + "://")) {
      data = url.replace(fromSecureScheme + "://", toSecureScheme + "://");
    }

    if (data != null) {
      data = data.replace("." + fromDnsPrefix + ".",
          "." + toDnsPrefix + ".");
    }
    return data;
  }

  public Path getTestPath() {
    Path path = new Path(UriUtils.generateUniqueTestPath());
    return path;
  }

  public AzureBlobFileSystemStore getAbfsStore(final AzureBlobFileSystem fs) {
    return fs.getAbfsStore();
  }

  public AbfsClient getAbfsClient(final AzureBlobFileSystem fs) {
    return fs.getAbfsStore().getClient();
  }

  public AbfsClient getAbfsClient(final AzureBlobFileSystemStore abfsStore) {
    return abfsStore.getClient();
  }

  public void setAbfsClient(AzureBlobFileSystemStore abfsStore,
      AbfsClient client) {
    abfsStore.setClient(client);
  }

  public Path makeQualified(Path path) throws java.io.IOException {
    return getFileSystem().makeQualified(path);
  }

  /**
   * Create a path under the test path provided by
   * {@link #getTestPath()}.
   * @param filepath path string in
   * @return a path qualified by the test filesystem
   * @throws IOException IO problems
   */
  protected Path path(String filepath) throws IOException {
    return getFileSystem().makeQualified(
        new Path(getTestPath(), getUniquePath(filepath)));
  }

  /**
   * Generate a unique path using the given filepath.
   * @param filepath path string
   * @return unique path created from filepath and a GUID
   */
  protected Path getUniquePath(String filepath) {
    if (filepath.equals("/")) {
      return new Path(filepath);
    }
    return new Path(filepath + StringUtils
        .right(UUID.randomUUID().toString(), SHORTENED_GUID_LEN));
  }

  /**
   * Get any Delegation Token manager created by the filesystem.
   * @return the DT manager or null.
   * @throws IOException failure
   */
  protected AbfsDelegationTokenManager getDelegationTokenManager()
      throws IOException {
    return getFileSystem().getDelegationTokenManager();
  }

  /**
   * Generic create File and enabling AbfsOutputStream Flush.
   *
   * @param fs   AzureBlobFileSystem that is initialised in the test.
   * @param path Path of the file to be created.
   * @return AbfsOutputStream for writing.
   * @throws AzureBlobFileSystemException
   */
  protected AbfsOutputStream createAbfsOutputStreamWithFlushEnabled(
      AzureBlobFileSystem fs,
      Path path) throws IOException {
    AzureBlobFileSystemStore abfss = fs.getAbfsStore();
    abfss.getAbfsConfiguration().setDisableOutputStreamFlush(false);

    return (AbfsOutputStream) abfss.createFile(path, fs.getFsStatistics(),
        true, FsPermission.getDefault(), FsPermission.getUMask(fs.getConf()),
        getTestTracingContext(fs, false));
  }

  /**
   * Custom assertion for AbfsStatistics which have statistics, expected
   * value and map of statistics and value as its parameters.
   * @param statistic the AbfsStatistics which needs to be asserted.
   * @param expectedValue the expected value of the statistics.
   * @param metricMap map of (String, Long) with statistics name as key and
   *                  statistics value as map value.
   */
  protected long assertAbfsStatistics(AbfsStatistic statistic,
      long expectedValue, Map<String, Long> metricMap) {
    assertEquals("Mismatch in " + statistic.getStatName(), expectedValue,
        (long) metricMap.get(statistic.getStatName()));
    return expectedValue;
  }

  protected boolean getDefaultFastpathFeatureStatus() throws IOException {
    assumeTrue("Fastpath supported only for HNS account",
        getFileSystem().getIsNamespaceEnabled(getTestTracingContext(getFileSystem(), false)));
    assumeTrue("Fastpath supported only for OAuth auth type",
        authType == AuthType.OAuth);
    return getFileSystem().getAbfsStore().getAbfsConfiguration().isReadByDefaultOnFastpath();
  }

  public FSDataInputStream openMockAbfsInputStream(AzureBlobFileSystem fs,
      Path testFilePath) throws IOException {
    return openMockAbfsInputStream(fs, testFilePath, Optional.empty());
  }

  public FSDataInputStream openMockAbfsInputStream(AzureBlobFileSystem fs,
      FSDataInputStream in) throws IOException {
    if (!bufferSizeCorrectForFastpath(fs)) {
      LOG.debug("Creating non-Mock AbfsInputStream with Fastpath ON");
      fs.getAbfsStore().getAbfsConfiguration().setReadByDefaultOnFastpath(true);
      AbfsInputStream srcStream = (AbfsInputStream) in.getWrappedStream();
      return fs.open(new Path(srcStream.getPath()));
    }
    return new FSDataInputStream(new MockAbfsInputStream(fs.getAbfsClient(),
        (AbfsInputStream) in.getWrappedStream()));
  }

  public FSDataInputStream openMockAbfsInputStream(AzureBlobFileSystem fs,
      Path testFilePath, Optional<OpenFileParameters> opt) throws IOException {
    return new FSDataInputStream(
        getMockAbfsInputStream(fs, testFilePath, opt));
  }

  public AbfsInputStream getMockAbfsInputStream(AzureBlobFileSystem fs,
      Path testFilePath) throws IOException {
    return getMockAbfsInputStream(fs, testFilePath, Optional.empty());
  }

  public AbfsInputStream getMockAbfsInputStream(AzureBlobFileSystem fs,
      Path testFilePath, Optional<OpenFileParameters> opt) throws IOException {
    Configuration conf = fs.getConf();
    conf.setBoolean(FS_AZURE_READ_DEFAULT_FASTPATH, true);
    fs = (AzureBlobFileSystem) FileSystem.get(fs.getUri(), conf);
    Path qualifiedPath = makeQualified(testFilePath);
    AzureBlobFileSystemStore store = fs.getAbfsStore();
    if (!bufferSizeCorrectForFastpath(fs)) {
      LOG.debug("Creating non-Mock AbfsInputStream with Fastpath ON");
      return store.openFileForRead(qualifiedPath, opt, fs.getFsStatistics(),
          getTestTracingContext(fs, false));
    }
    MockAzureBlobFileSystemStore mockStore = new MockAzureBlobFileSystemStore(
        fs.getUri(), fs.isSecureScheme(), fs.getConf(),
        store.getAbfsCounters());
    MockAbfsInputStream inputStream = (MockAbfsInputStream) mockStore.openFileForRead(qualifiedPath,
        opt, fs.getFsStatistics(), getTestTracingContext(fs, false));
    return inputStream;
  }

<<<<<<< HEAD
  public MockAbfsOutputStream getMockAbfsOutputStream(AzureBlobFileSystem fs,
      Path testFilePath) throws IOException {
    Configuration conf = fs.getConf();
    fs = (AzureBlobFileSystem) FileSystem.get(fs.getUri(), conf);
    Path qualifiedPath = makeQualified(testFilePath);
    AzureBlobFileSystemStore store = fs.getAbfsStore();
    MockAzureBlobFileSystemStore mockStore = new MockAzureBlobFileSystemStore(
        fs.getUri(), fs.isSecureScheme(), fs.getConf(),
        store.getAbfsCounters());

    return (MockAbfsOutputStream) mockStore.openFileForWrite(qualifiedPath, fs.getFsStatistics(), true,
        getTestTracingContext(fs, false));
=======
  private boolean bufferSizeCorrectForFastpath(AzureBlobFileSystem fs) {
    if ((fs.getAbfsStore().getAbfsConfiguration().getReadBufferSize()
        != DEFAULT_FASTPATH_READ_BUFFER_SIZE)
        || (fs.getAbfsStore().getAbfsConfiguration().getReadBufferSize()
        != DEFAULT_FASTPATH_READ_BUFFER_SIZE)) {
      LOG.debug("Buffer size not valid for fastpath. AbfsInputStream needs to "
          + "fallback to REST.");
      return false;
    }
    return true;
  }

  protected void addToTestTearDownCleanupList(String fileName) {
    mockFastpathFilesToRegister.add(fileName);
  }

  protected void addToTestTearDownCleanupList(Path file) {
    mockFastpathFilesToRegister.add(file.getName());
  }

    protected void deleteMockFastpathFiles() {
    Iterator<String> itr = mockFastpathFilesToRegister.iterator();
    while (itr.hasNext()) {
      MockFastpathConnection.unregisterAppend(itr.next());
    }
>>>>>>> 17516d11
  }
}<|MERGE_RESOLUTION|>--- conflicted
+++ resolved
@@ -561,12 +561,6 @@
 
   public FSDataInputStream openMockAbfsInputStream(AzureBlobFileSystem fs,
       FSDataInputStream in) throws IOException {
-    if (!bufferSizeCorrectForFastpath(fs)) {
-      LOG.debug("Creating non-Mock AbfsInputStream with Fastpath ON");
-      fs.getAbfsStore().getAbfsConfiguration().setReadByDefaultOnFastpath(true);
-      AbfsInputStream srcStream = (AbfsInputStream) in.getWrappedStream();
-      return fs.open(new Path(srcStream.getPath()));
-    }
     return new FSDataInputStream(new MockAbfsInputStream(fs.getAbfsClient(),
         (AbfsInputStream) in.getWrappedStream()));
   }
@@ -589,11 +583,6 @@
     fs = (AzureBlobFileSystem) FileSystem.get(fs.getUri(), conf);
     Path qualifiedPath = makeQualified(testFilePath);
     AzureBlobFileSystemStore store = fs.getAbfsStore();
-    if (!bufferSizeCorrectForFastpath(fs)) {
-      LOG.debug("Creating non-Mock AbfsInputStream with Fastpath ON");
-      return store.openFileForRead(qualifiedPath, opt, fs.getFsStatistics(),
-          getTestTracingContext(fs, false));
-    }
     MockAzureBlobFileSystemStore mockStore = new MockAzureBlobFileSystemStore(
         fs.getUri(), fs.isSecureScheme(), fs.getConf(),
         store.getAbfsCounters());
@@ -602,7 +591,6 @@
     return inputStream;
   }
 
-<<<<<<< HEAD
   public MockAbfsOutputStream getMockAbfsOutputStream(AzureBlobFileSystem fs,
       Path testFilePath) throws IOException {
     Configuration conf = fs.getConf();
@@ -615,7 +603,8 @@
 
     return (MockAbfsOutputStream) mockStore.openFileForWrite(qualifiedPath, fs.getFsStatistics(), true,
         getTestTracingContext(fs, false));
-=======
+  }
+
   private boolean bufferSizeCorrectForFastpath(AzureBlobFileSystem fs) {
     if ((fs.getAbfsStore().getAbfsConfiguration().getReadBufferSize()
         != DEFAULT_FASTPATH_READ_BUFFER_SIZE)
@@ -636,11 +625,10 @@
     mockFastpathFilesToRegister.add(file.getName());
   }
 
-    protected void deleteMockFastpathFiles() {
+  protected void deleteMockFastpathFiles() {
     Iterator<String> itr = mockFastpathFilesToRegister.iterator();
     while (itr.hasNext()) {
       MockFastpathConnection.unregisterAppend(itr.next());
     }
->>>>>>> 17516d11
   }
 }