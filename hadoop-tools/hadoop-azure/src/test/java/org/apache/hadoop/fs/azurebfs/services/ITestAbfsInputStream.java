/**
 * Licensed to the Apache Software Foundation (ASF) under one
 * or more contributor license agreements.  See the NOTICE file
 * distributed with this work for additional information
 * regarding copyright ownership.  The ASF licenses this file
 * to you under the Apache License, Version 2.0 (the
 * "License"); you may not use this file except in compliance
 * with the License.  You may obtain a copy of the License at
 * <p>
 * http://www.apache.org/licenses/LICENSE-2.0
 * <p>
 * Unless required by applicable law or agreed to in writing, software
 * distributed under the License is distributed on an "AS IS" BASIS,
 * WITHOUT WARRANTIES OR CONDITIONS OF ANY KIND, either express or implied.
 * See the License for the specific language governing permissions and
 * limitations under the License.
 */

package org.apache.hadoop.fs.azurebfs.services;

import java.io.IOException;
import java.lang.reflect.Field;
import java.util.Map;
import java.util.Optional;
import java.util.Random;

import org.apache.hadoop.fs.FSDataInputStream;
import org.apache.hadoop.fs.FSDataOutputStream;
import org.apache.hadoop.fs.FileSystem;
import org.apache.hadoop.fs.Path;
import org.apache.hadoop.fs.azurebfs.AbfsConfiguration;
import org.apache.hadoop.fs.azurebfs.AbstractAbfsIntegrationTest;
import org.apache.hadoop.fs.azurebfs.AzureBlobFileSystem;
import org.apache.hadoop.fs.azurebfs.AzureBlobFileSystemStore;
import org.apache.hadoop.fs.azurebfs.utils.MockFastpathConnection;
import org.apache.hadoop.fs.azurebfs.utils.TracingContext;

import org.junit.After;
import org.junit.Assume;
import org.junit.Test;

import static org.apache.hadoop.fs.azurebfs.constants.ConfigurationKeys.AZURE_READ_SMALL_FILES_COMPLETELY;
import static org.apache.hadoop.fs.azurebfs.constants.ConfigurationKeys.AZURE_READ_OPTIMIZE_FOOTER_READ;
import static org.apache.hadoop.fs.azurebfs.constants.FileSystemConfigurations.ONE_MB;
import static org.mockito.ArgumentMatchers.any;
import static org.mockito.ArgumentMatchers.anyInt;
import static org.mockito.ArgumentMatchers.anyLong;
import static org.mockito.Mockito.doThrow;
import static org.mockito.Mockito.spy;

public class ITestAbfsInputStream extends AbstractAbfsIntegrationTest {

  protected static final int HUNDRED = 100;

  public ITestAbfsInputStream() throws Exception {
  }

  @After
  public void tearDown() throws Exception {
    super.teardown();
    deleteMockFastpathFiles();
  }

  @Test
  public void testMockFastpathWithNoOptimization() throws Exception {
    // Run mock test only if feature is set to off
    Assume.assumeFalse(getDefaultFastpathFeatureStatus());
    testWithNoOptimization(true);
  }

  @Test
  public void testWithNoOptimization() throws Exception {
    testWithNoOptimization(false);
  }

  public void testWithNoOptimization(boolean isMockFastpathTest) throws Exception {
    for (int i = 2; i <= 7; i++) {
      int fileSize = i * ONE_MB;
      final AzureBlobFileSystem fs = getFileSystem(false, false, fileSize);
      String fileName = methodName.getMethodName() + i;
      byte[] fileContent = getRandomBytesArray(fileSize);
      Path testFilePath = createFileWithContent(fs, fileName, fileContent);
      testWithNoOptimization(fs, testFilePath, HUNDRED, fileContent, isMockFastpathTest);
    }
  }

  protected void testWithNoOptimization(final FileSystem fs,
      final Path testFilePath, final int seekPos, final byte[] fileContent, boolean isMockFastpathTest)
      throws IOException {
    FSDataInputStream iStream = isMockFastpathTest
        ? openMockAbfsInputStream((AzureBlobFileSystem) fs, testFilePath)
        : fs.open(testFilePath);
    try {
      AbfsInputStream abfsInputStream = (AbfsInputStream) iStream
          .getWrappedStream();

      iStream = new FSDataInputStream(abfsInputStream);
      seek(iStream, seekPos);
      long totalBytesRead = 0;
      int length = HUNDRED * HUNDRED;
      do {
        byte[] buffer = new byte[length];
        int bytesRead = iStream.read(buffer, 0, length);
        totalBytesRead += bytesRead;
        if ((totalBytesRead + seekPos) >= fileContent.length) {
          length = (fileContent.length - seekPos) % length;
        }
        assertEquals(length, bytesRead);
        assertContentReadCorrectly(fileContent,
            (int) (seekPos + totalBytesRead - length), length, buffer, testFilePath);

        assertTrue(abfsInputStream.getFCursor() >= seekPos + totalBytesRead);
        assertTrue(abfsInputStream.getFCursorAfterLastRead() >= seekPos + totalBytesRead);
        assertTrue(abfsInputStream.getBCursor() >= totalBytesRead % abfsInputStream.getBufferSize());
        assertTrue(abfsInputStream.getLimit() >= totalBytesRead % abfsInputStream.getBufferSize());
      } while (totalBytesRead + seekPos < fileContent.length);
    } finally {
      iStream.close();
    }
  }

  @Test
  public void testMockFastpathExceptionInOptimization() throws Exception {
    // Run mock test only if feature is set to off
    Assume.assumeFalse(getDefaultFastpathFeatureStatus());
    testExceptionInOptimization(true);
  }

  @Test
  public void testExceptionInOptimization() throws Exception {
    testExceptionInOptimization(false);
  }

  public void testExceptionInOptimization(boolean isMockFastpathTest) throws Exception {
    for (int i = 2; i <= 7; i++) {
      int fileSize = i * ONE_MB;
      final AzureBlobFileSystem fs = getFileSystem(true, true, fileSize);
      String fileName = methodName.getMethodName() + i;
      byte[] fileContent = getRandomBytesArray(fileSize);
      Path testFilePath = createFileWithContent(fs, fileName, fileContent);
      testExceptionInOptimization(fs, testFilePath, fileSize - HUNDRED,
          fileSize / 4, fileContent, isMockFastpathTest);
    }
  }

  private void testExceptionInOptimization(final FileSystem fs,
      final Path testFilePath,
      final int seekPos, final int length, final byte[] fileContent, boolean isMockFastpathTest)
      throws IOException {

    FSDataInputStream iStream = fs.open(testFilePath);
    AbfsInputStream abfsInputStream = (AbfsInputStream) iStream.getWrappedStream();

    if (isMockFastpathTest) {
      getRawConfiguration().setBoolean(AZURE_READ_OPTIMIZE_FOOTER_READ, true);
      getRawConfiguration().setBoolean(AZURE_READ_SMALL_FILES_COMPLETELY, true);
      abfsInputStream = getMockAbfsInputStream((AzureBlobFileSystem) fs,
          testFilePath, Optional.empty());
    }

    try {
      abfsInputStream = spy(abfsInputStream);
      doThrow(new IOException())
          .doCallRealMethod()
          .when(abfsInputStream)
          .readRemote(anyLong(), any(), anyInt(), anyInt(),
              any(TracingContext.class));

      iStream = new FSDataInputStream(abfsInputStream);
      verifyBeforeSeek(abfsInputStream);
      seek(iStream, seekPos);
      byte[] buffer = new byte[length];
      int bytesRead = iStream.read(buffer, 0, length);
      long actualLength = length;
      if (seekPos + length > fileContent.length) {
        long delta = seekPos + length - fileContent.length;
        actualLength = length - delta;
      }
<<<<<<< HEAD
      assertEquals(actualLength, bytesRead);
      assertContentReadCorrectly(fileContent, seekPos, (int) actualLength, buffer);
=======
      assertEquals(bytesRead, actualLength);
      assertContentReadCorrectly(fileContent, seekPos, (int) actualLength, buffer, testFilePath);
>>>>>>> 1691cccc
      assertEquals(fileContent.length, abfsInputStream.getFCursor());
      assertEquals(fileContent.length, abfsInputStream.getFCursorAfterLastRead());
      assertEquals(actualLength, abfsInputStream.getBCursor());
      assertTrue(abfsInputStream.getLimit() >= actualLength);
    } finally {
      iStream.close();
    }
  }

  protected AzureBlobFileSystem getFileSystem(boolean readSmallFilesCompletely)
      throws IOException {
    final AzureBlobFileSystem fs = getFileSystem();
    getAbfsStore(fs).getAbfsConfiguration()
        .setReadSmallFilesCompletely(readSmallFilesCompletely);
    return fs;
  }

  private AzureBlobFileSystem getFileSystem(boolean optimizeFooterRead,
      boolean readSmallFileCompletely, int fileSize) throws IOException {
    final AzureBlobFileSystem fs = getFileSystem();
    getAbfsStore(fs).getAbfsConfiguration()
        .setOptimizeFooterRead(optimizeFooterRead);
    if (fileSize <= getAbfsStore(fs).getAbfsConfiguration()
        .getReadBufferSize()) {
      getAbfsStore(fs).getAbfsConfiguration()
          .setReadSmallFilesCompletely(readSmallFileCompletely);
    }
    return fs;
  }

  protected byte[] getRandomBytesArray(int length) {
    final byte[] b = new byte[length];
    new Random().nextBytes(b);
    return b;
  }

  protected Path createFileWithContent(FileSystem fs, String fileName,
      byte[] fileContent) throws IOException {
    Path testFilePath = path(fileName);
    try (FSDataOutputStream oStream = fs.create(testFilePath)) {
      oStream.write(fileContent);
      oStream.flush();
    }

    MockFastpathConnection.registerAppend(fileContent.length,
        testFilePath.getName(), fileContent, 0, fileContent.length);
    addToTestTearDownCleanupList(testFilePath);

    return testFilePath;
  }

  protected AzureBlobFileSystemStore getAbfsStore(FileSystem fs)
      throws NoSuchFieldException, IllegalAccessException {
    AzureBlobFileSystem abfs = (AzureBlobFileSystem) fs;
    Field abfsStoreField = AzureBlobFileSystem.class
        .getDeclaredField("abfsStore");
    abfsStoreField.setAccessible(true);
    return (AzureBlobFileSystemStore) abfsStoreField.get(abfs);
  }

  protected Map<String, Long> getInstrumentationMap(FileSystem fs)
      throws NoSuchFieldException, IllegalAccessException {
    AzureBlobFileSystem abfs = (AzureBlobFileSystem) fs;
    Field abfsCountersField = AzureBlobFileSystem.class
        .getDeclaredField("abfsCounters");
    abfsCountersField.setAccessible(true);
    AbfsCounters abfsCounters = (AbfsCounters) abfsCountersField.get(abfs);
    return abfsCounters.toMap();
  }

  protected void assertContentReadCorrectly(byte[] actualFileContent, int from,
      int len, byte[] contentRead, Path testFilePath) {
    for (int i = 0; i < len; i++) {
      assertEquals("The test file path is " + testFilePath, contentRead[i], actualFileContent[i + from]);
    }
  }

  protected void assertBuffersAreNotEqual(byte[] actualContent,
      byte[] contentRead, AbfsConfiguration conf, Path testFilePath) {
    assertBufferEquality(actualContent, contentRead, conf, false, testFilePath);
  }

  protected void assertBuffersAreEqual(byte[] actualContent, byte[] contentRead,
      AbfsConfiguration conf, Path testFilePath) {
    assertBufferEquality(actualContent, contentRead, conf, true, testFilePath);
  }

  private void assertBufferEquality(byte[] actualContent, byte[] contentRead,
      AbfsConfiguration conf, boolean assertEqual, Path testFilePath) {
    int bufferSize = conf.getReadBufferSize();
    int actualContentSize = actualContent.length;
    int n = (actualContentSize < bufferSize) ? actualContentSize : bufferSize;
    int matches = 0;
    for (int i = 0; i < n; i++) {
      if (actualContent[i] == contentRead[i]) {
        matches++;
      }
    }
    if (assertEqual) {
      assertEquals("The test file path is " + testFilePath, n, matches);
    } else {
      assertNotEquals("The test file path is " + testFilePath, n, matches);
    }
  }

  protected void seek(FSDataInputStream iStream, long seekPos)
      throws IOException {
    AbfsInputStream abfsInputStream = (AbfsInputStream) iStream.getWrappedStream();
    verifyBeforeSeek(abfsInputStream);
    iStream.seek(seekPos);
    verifyAfterSeek(abfsInputStream, seekPos);
  }

  private void verifyBeforeSeek(AbfsInputStream abfsInputStream){
    assertEquals(0, abfsInputStream.getFCursor());
    assertEquals(-1, abfsInputStream.getFCursorAfterLastRead());
    assertEquals(0, abfsInputStream.getLimit());
    assertEquals(0, abfsInputStream.getBCursor());
  }

  private void verifyAfterSeek(AbfsInputStream abfsInputStream, long seekPos) throws IOException {
    assertEquals(seekPos, abfsInputStream.getPos());
    assertEquals(-1, abfsInputStream.getFCursorAfterLastRead());
    assertEquals(0, abfsInputStream.getLimit());
    assertEquals(0, abfsInputStream.getBCursor());
  }
}<|MERGE_RESOLUTION|>--- conflicted
+++ resolved
@@ -176,13 +176,8 @@
         long delta = seekPos + length - fileContent.length;
         actualLength = length - delta;
       }
-<<<<<<< HEAD
-      assertEquals(actualLength, bytesRead);
-      assertContentReadCorrectly(fileContent, seekPos, (int) actualLength, buffer);
-=======
       assertEquals(bytesRead, actualLength);
       assertContentReadCorrectly(fileContent, seekPos, (int) actualLength, buffer, testFilePath);
->>>>>>> 1691cccc
       assertEquals(fileContent.length, abfsInputStream.getFCursor());
       assertEquals(fileContent.length, abfsInputStream.getFCursorAfterLastRead());
       assertEquals(actualLength, abfsInputStream.getBCursor());
