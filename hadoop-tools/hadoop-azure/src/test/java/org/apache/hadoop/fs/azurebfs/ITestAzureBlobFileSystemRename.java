/**
 * Licensed to the Apache Software Foundation (ASF) under one
 * or more contributor license agreements.  See the NOTICE file
 * distributed with this work for additional information
 * regarding copyright ownership.  The ASF licenses this file
 * to you under the Apache License, Version 2.0 (the
 * "License"); you may not use this file except in compliance
 * with the License.  You may obtain a copy of the License at
 *
 *     http://www.apache.org/licenses/LICENSE-2.0
 *
 * Unless required by applicable law or agreed to in writing, software
 * distributed under the License is distributed on an "AS IS" BASIS,
 * WITHOUT WARRANTIES OR CONDITIONS OF ANY KIND, either express or implied.
 * See the License for the specific language governing permissions and
 * limitations under the License.
 */

package org.apache.hadoop.fs.azurebfs;

import java.io.FileNotFoundException;
import java.io.IOException;
import java.net.HttpURLConnection;
import java.net.SocketException;
import java.util.ArrayList;
import java.util.HashMap;
import java.util.List;
import java.util.Map;
import java.util.Random;
import java.util.concurrent.Callable;
import java.util.concurrent.ConcurrentHashMap;
import java.util.concurrent.ExecutorService;
import java.util.concurrent.Executors;
import java.util.concurrent.Future;
import java.util.concurrent.atomic.AtomicBoolean;
import java.util.concurrent.atomic.AtomicInteger;

import org.apache.hadoop.conf.Configuration;
import org.apache.hadoop.fs.FileSystem;

import org.assertj.core.api.Assertions;
import org.junit.Assert;
import org.junit.Assume;
import org.junit.Test;
import org.mockito.Mockito;

import org.apache.hadoop.fs.FSDataInputStream;
import org.apache.hadoop.fs.FSDataOutputStream;
import org.apache.hadoop.fs.FileStatus;
import org.apache.hadoop.fs.Path;
import org.apache.hadoop.fs.azurebfs.constants.FSOperationType;
import org.apache.hadoop.fs.azurebfs.constants.HttpHeaderConfigurations;
import org.apache.hadoop.fs.azurebfs.contracts.exceptions.AbfsRestOperationException;
import org.apache.hadoop.fs.azurebfs.contracts.exceptions.AzureBlobFileSystemException;
import org.apache.hadoop.fs.azurebfs.contracts.services.AzureServiceErrorCode;
import org.apache.hadoop.fs.azurebfs.services.AbfsBlobLease;
import org.apache.hadoop.fs.azurebfs.services.AbfsClient;
import org.apache.hadoop.fs.azurebfs.services.AbfsClientTestUtil;
import org.apache.hadoop.fs.azurebfs.services.AbfsHttpOpTestUtil;
import org.apache.hadoop.fs.azurebfs.services.AbfsHttpOperation;
import org.apache.hadoop.fs.azurebfs.services.AbfsInputStream;
import org.apache.hadoop.fs.azurebfs.services.AbfsLease;
import org.apache.hadoop.fs.azurebfs.services.AbfsRestOperation;
import org.apache.hadoop.fs.azurebfs.services.AbfsRestOperationTestUtil;
import org.apache.hadoop.fs.azurebfs.services.ListBlobProducer;
import org.apache.hadoop.fs.azurebfs.services.ListBlobQueue;
import org.apache.hadoop.fs.azurebfs.services.RenameAtomicityUtils;
import org.apache.hadoop.fs.azurebfs.utils.TracingContext;
import org.apache.hadoop.fs.azurebfs.services.PrefixMode;
import org.apache.hadoop.fs.azurebfs.utils.TracingHeaderValidator;
import org.apache.hadoop.fs.impl.OpenFileParameters;

import static org.apache.hadoop.fs.azurebfs.constants.ConfigurationKeys.FS_AZURE_LEASE_CREATE_NON_RECURSIVE;
import static org.apache.hadoop.fs.azurebfs.constants.ConfigurationKeys.FS_AZURE_MKDIRS_FALLBACK_TO_DFS;
import static org.apache.hadoop.fs.azurebfs.constants.ConfigurationKeys.FS_AZURE_REDIRECT_RENAME;
import static org.apache.hadoop.fs.azurebfs.constants.AbfsHttpConstants.TRUE;
import static org.apache.hadoop.fs.azurebfs.constants.ConfigurationKeys.FS_AZURE_INGRESS_FALLBACK_TO_DFS;
import static org.apache.hadoop.fs.azurebfs.constants.FileSystemConfigurations.ONE_MB;
import static org.apache.hadoop.fs.azurebfs.constants.HttpHeaderConfigurations.X_MS_LEASE_ID;
import static org.apache.hadoop.fs.azurebfs.services.RenameAtomicityUtils.SUFFIX;
import static org.apache.hadoop.fs.azurebfs.constants.AbfsHttpConstants.COPY_STATUS_ABORTED;
import static org.apache.hadoop.fs.azurebfs.constants.AbfsHttpConstants.COPY_STATUS_FAILED;
import static org.apache.hadoop.fs.azurebfs.constants.AbfsHttpConstants.COPY_STATUS_PENDING;
import static org.apache.hadoop.fs.azurebfs.contracts.services.AzureServiceErrorCode.COPY_BLOB_ABORTED;
import static org.apache.hadoop.fs.azurebfs.contracts.services.AzureServiceErrorCode.COPY_BLOB_FAILED;
import static org.apache.hadoop.fs.contract.ContractTestUtils.assertIsFile;
import static org.apache.hadoop.fs.contract.ContractTestUtils.assertMkdirs;
import static org.apache.hadoop.fs.contract.ContractTestUtils.assertPathDoesNotExist;
import static org.apache.hadoop.fs.contract.ContractTestUtils.assertRenameOutcome;
import static org.apache.hadoop.test.LambdaTestUtils.intercept;

/**
 * Test rename operation.
 */
public class ITestAzureBlobFileSystemRename extends
    AbstractAbfsIntegrationTest {

  public ITestAzureBlobFileSystemRename() throws Exception {
    super();
  }

  @Test
  public void testEnsureFileIsRenamed() throws Exception {
    final AzureBlobFileSystem fs = getFileSystem();
    Path src = path("testEnsureFileIsRenamed-src");
    touch(src);
    Path dest = path("testEnsureFileIsRenamed-dest");
    fs.delete(dest, true);
    assertRenameOutcome(fs, src, dest, true);

    assertIsFile(fs, dest);
    assertPathDoesNotExist(fs, "expected renamed", src);
  }

  @Test
  public void testRenameWithPreExistingDestination() throws Exception {
    final AzureBlobFileSystem fs = getFileSystem();
    Path src = path("renameSrc");
    touch(src);
    Path dest = path("renameDest");
    touch(dest);
    assertRenameOutcome(fs, src, dest, false);
  }

  @Test
  public void testRenameFileUnderDir() throws Exception {
    final AzureBlobFileSystem fs = getFileSystem();
    Path sourceDir = new Path("/testSrc");
    assertMkdirs(fs, sourceDir);
    String filename = "file1";
    Path file1 = new Path(sourceDir, filename);
    touch(file1);

    Path destDir = new Path("/testDst");
    assertRenameOutcome(fs, sourceDir, destDir, true);
    FileStatus[] fileStatus = fs.listStatus(destDir);
    assertNotNull("Null file status", fileStatus);
    FileStatus status = fileStatus[0];
    assertEquals("Wrong filename in " + status,
        filename, status.getPath().getName());
  }

  @Test
  public void testRenameFileUnderDirRedirection() throws Exception {
    Configuration configuration = Mockito.spy(getRawConfiguration());

    // Set redirect to wasb rename true and assert rename.
    configuration.setBoolean(FS_AZURE_REDIRECT_RENAME, true);
    AzureBlobFileSystem fs1 = (AzureBlobFileSystem) FileSystem.newInstance(configuration);
    Path sourceDir = makeQualified(new Path("/testSrc"));
    assertMkdirs(fs1, sourceDir);
    String filename = "file1";
    Path file1 = new Path(sourceDir, filename);
    touch(file1);

    Path destDir = makeQualified(new Path("/testDst"));
    assertRenameOutcome(fs1, sourceDir, destDir, true);
    FileStatus[] fileStatus = fs1.listStatus(destDir);
    assertNotNull("Null file status", fileStatus);
    FileStatus status = fileStatus[0];
    assertEquals("Wrong filename in " + status,
            filename, status.getPath().getName());
  }

  @Test
  public void testRenameDirectory() throws Exception {
    final AzureBlobFileSystem fs = getFileSystem();
    fs.mkdirs(new Path("testDir"));
    Path test1 = new Path("testDir/test1");
    fs.mkdirs(test1);
    fs.mkdirs(new Path("testDir/test1/test2"));
    fs.mkdirs(new Path("testDir/test1/test2/test3"));

    assertRenameOutcome(fs, test1,
        new Path("testDir/test10"), true);
    assertPathDoesNotExist(fs, "rename source dir", test1);
  }

  @Test
  public void testRenameFirstLevelDirectory() throws Exception {
    final AzureBlobFileSystem fs = getFileSystem();
    final List<Future<Void>> tasks = new ArrayList<>();

    ExecutorService es = Executors.newFixedThreadPool(10);
    for (int i = 0; i < 1000; i++) {
      final Path fileName = new Path("/test/" + i);
      Callable<Void> callable = new Callable<Void>() {
        @Override
        public Void call() throws Exception {
          touch(fileName);
          return null;
        }
      };

      tasks.add(es.submit(callable));
    }

    for (Future<Void> task : tasks) {
      task.get();
    }

    es.shutdownNow();
    Path source = new Path("/test");
    Path dest = new Path("/renamedDir");
    assertRenameOutcome(fs, source, dest, true);

    FileStatus[] files = fs.listStatus(dest);
    assertEquals("Wrong number of files in listing", 1000, files.length);
    assertPathDoesNotExist(fs, "rename source dir", source);
  }

  @Test
  public void testRenameRoot() throws Exception {
    final AzureBlobFileSystem fs = getFileSystem();
    assertRenameOutcome(fs,
        new Path("/"),
        new Path("/testRenameRoot"),
        false);
    assertRenameOutcome(fs,
        new Path(fs.getUri().toString() + "/"),
        new Path(fs.getUri().toString() + "/s"),
        false);
  }

  @Test
  public void testPosixRenameDirectory() throws Exception {
    final AzureBlobFileSystem fs = this.getFileSystem();
    fs.mkdirs(new Path("testDir2/test1/test2/test3"));
    fs.mkdirs(new Path("testDir2/test4"));
    Assert.assertTrue(fs.rename(new Path("testDir2/test1/test2/test3"), new Path("testDir2/test4")));
    assertTrue(fs.exists(new Path("testDir2")));
    assertTrue(fs.exists(new Path("testDir2/test1/test2")));
    assertTrue(fs.exists(new Path("testDir2/test4")));
    assertTrue(fs.exists(new Path("testDir2/test4/test3")));
    assertFalse(fs.exists(new Path("testDir2/test1/test2/test3")));
  }

  @Test
  public void testRenameToRoot() throws Exception {
    AzureBlobFileSystem fs = getFileSystem();
    fs.mkdirs(new Path("/src1/src2"));
    Assert.assertTrue(fs.rename(new Path("/src1/src2"), new Path("/")));
    Assert.assertTrue(fs.exists(new Path("/src2")));
  }

  @Test
  public void testRenameNotFoundBlobToEmptyRoot() throws Exception {
    AzureBlobFileSystem fs = getFileSystem();
    Assert.assertFalse(fs.rename(new Path("/file"), new Path("/")));
  }

  @Test(expected = IOException.class)
  public void testRenameBlobToDstWithColonInPath() throws Exception{
    AzureBlobFileSystem fs = getFileSystem();
    assumeNonHnsAccountBlobEndpoint(fs);
    fs.create(new Path("/src"));
    fs.rename(new Path("/src"), new Path("/dst:file"));
  }

  @Test
  public void testRenameBlobInSameDirectoryWithNoMarker() throws Exception {
    AzureBlobFileSystem fs = getFileSystem();
    assumeNonHnsAccountBlobEndpoint(fs);
    fs.create(new Path("/srcDir/dir/file"));
    fs.getAbfsStore().getClient().deleteBlobPath(new Path("/srcDir/dir"), null,
        getTestTracingContext(fs, true));
    Assert.assertTrue(fs.rename(new Path("/srcDir/dir"), new Path("/srcDir")));
  }

  /**
   * <pre>
   * Test to check behaviour of rename API if the destination directory is already
   * there. The HNS call and the one for Blob endpoint should have same behaviour.
   *
   * /testDir2/test1/test2/test3 contains (/file)
   * There is another path that exists: /testDir2/test4/test3
   * On rename(/testDir2/test1/test2/test3, /testDir2/test4).
   * </pre>
   *
   * Expectation for HNS / Blob endpoint:<ol>
   * <li>Rename should fail</li>
   * <li>No file should be transferred to destination directory</li>
   * </ol>
   */
  @Test
  public void testPosixRenameDirectoryWhereDirectoryAlreadyThereOnDestination()
      throws Exception {
    final AzureBlobFileSystem fs = this.getFileSystem();
    fs.mkdirs(new Path("testDir2/test1/test2/test3"));
    fs.create(new Path("testDir2/test1/test2/test3/file"));
    fs.mkdirs(new Path("testDir2/test4/test3"));
    assertTrue(fs.exists(new Path("testDir2/test1/test2/test3/file")));
    Assert.assertFalse(fs.rename(new Path("testDir2/test1/test2/test3"),
        new Path("testDir2/test4")));
    assertTrue(fs.exists(new Path("testDir2")));
    assertTrue(fs.exists(new Path("testDir2/test1/test2")));
    assertTrue(fs.exists(new Path("testDir2/test4")));
    assertTrue(fs.exists(new Path("testDir2/test1/test2/test3")));
    if (getIsNamespaceEnabled(fs)
        || fs.getAbfsStore().getAbfsConfiguration().getPrefixMode()
        == PrefixMode.BLOB) {
      assertFalse(fs.exists(new Path("testDir2/test4/test3/file")));
      assertTrue(fs.exists(new Path("testDir2/test1/test2/test3/file")));
    } else {
      assertTrue(fs.exists(new Path("testDir2/test4/test3/file")));
      assertFalse(fs.exists(new Path("testDir2/test1/test2/test3/file")));
    }
  }

  @Test
  public void testPosixRenameDirectoryWherePartAlreadyThereOnDestination()
      throws Exception {
    final AzureBlobFileSystem fs = this.getFileSystem();
    fs.mkdirs(new Path("testDir2/test1/test2/test3"));
    fs.create(new Path("testDir2/test1/test2/test3/file"));
    fs.create(new Path("testDir2/test1/test2/test3/file1"));
    fs.mkdirs(new Path("testDir2/test4/"));
    fs.create(new Path("testDir2/test4/file1"));
    byte[] etag = fs.getXAttr(new Path("testDir2/test4/file1"), "ETag");
    assertTrue(fs.exists(new Path("testDir2/test1/test2/test3/file")));
    assertTrue(fs.exists(new Path("testDir2/test1/test2/test3/file1")));
    Assert.assertTrue(fs.rename(new Path("testDir2/test1/test2/test3"),
        new Path("testDir2/test4")));
    assertTrue(fs.exists(new Path("testDir2")));
    assertTrue(fs.exists(new Path("testDir2/test1/test2")));
    assertTrue(fs.exists(new Path("testDir2/test4")));
    assertFalse(fs.exists(new Path("testDir2/test1/test2/test3")));


    assertFalse(fs.exists(new Path("testDir2/test4/file")));
    assertTrue(fs.exists(new Path("testDir2/test4/file1")));
    assertTrue(fs.exists(new Path("testDir2/test4/test3/file")));
    assertTrue(fs.exists(new Path("testDir2/test4/test3/file1")));
    assertTrue(fs.exists(new Path("testDir2/test4/file1")));
    assertFalse(fs.exists(new Path("testDir2/test1/test2/test3/file")));
    assertFalse(fs.exists(new Path("testDir2/test1/test2/test3/file1")));
  }

  private void assumeNonHnsAccountBlobEndpoint(final AzureBlobFileSystem fs) {
    Assume.assumeTrue("To work on only on non-HNS Blob endpoint",
        fs.getAbfsStore().getAbfsConfiguration().getPrefixMode()
            == PrefixMode.BLOB);
  }

  /**
   * Test that after completing rename for a directory which is enabled for
   * AtomicRename, the RenamePending JSON file is deleted.
   */
  @Test
  public void testRenamePendingJsonIsRemovedPostSuccessfulRename()
      throws Exception {
    final AzureBlobFileSystem fs = this.getFileSystem();
    assumeNonHnsAccountBlobEndpoint(fs);
    fs.setWorkingDirectory(new Path("/"));
    fs.mkdirs(new Path("hbase/test1/test2/test3"));
    fs.create(new Path("hbase/test1/test2/test3/file"));
    fs.create(new Path("hbase/test1/test2/test3/file1"));
    fs.mkdirs(new Path("hbase/test4/"));
    fs.create(new Path("hbase/test4/file1"));
    final AzureBlobFileSystem spiedFs = Mockito.spy(fs);
    final Integer[] correctDeletePathCount = new Integer[1];
    correctDeletePathCount[0] = 0;

    Mockito.doAnswer(answer -> {
      final String correctDeletePath = "/hbase/test1/test2/test3" + SUFFIX;
      if (correctDeletePath.equals(
          ((Path) answer.getArgument(0)).toUri().getPath())) {
        correctDeletePathCount[0] = 1;
      }
      return null;
    }).when(spiedFs).delete(Mockito.any(Path.class), Mockito.anyBoolean());
    Assert.assertTrue(spiedFs.rename(new Path("hbase/test1/test2/test3"),
        new Path("hbase/test4")));
    Assert.assertTrue(correctDeletePathCount[0] == 1);
  }

  /**
   * Test for a directory in /hbase directory. To simulate the crash of process,
   * test will throw an exception with 503 on a copy of one of the blob.<br>
   * ListStatus API will be called on the directory. Expectation is that the ListStatus
   * API of {@link AzureBlobFileSystem} should recover the paused rename.
   */
  @Test
  public void testHBaseHandlingForFailedRename() throws Exception {
    final AzureBlobFileSystem fs = this.getFileSystem();
    assumeNonHnsAccountBlobEndpoint(fs);
    final String failedCopyPath = "hbase/test1/test2/test3/file1";
    fs.setWorkingDirectory(new Path("/"));
    fs.mkdirs(new Path("hbase/test1/test2/test3"));
    fs.create(new Path("hbase/test1/test2/test3/file"));
    fs.create(new Path(failedCopyPath));
    fs.mkdirs(new Path("hbase/test4/"));
    fs.create(new Path("hbase/test4/file1"));
    final AzureBlobFileSystem spiedFs = Mockito.spy(fs);
    final AzureBlobFileSystemStore spiedAbfsStore = Mockito.spy(
        spiedFs.getAbfsStore());
    Mockito.doReturn(spiedAbfsStore).when(spiedFs).getAbfsStore();
    AbfsClient spiedClient = Mockito.spy(spiedAbfsStore.getClient());
    spiedAbfsStore.setClient(spiedClient);
    Map<String, String> pathLeaseIdMap = new HashMap<>();
    Mockito.doAnswer(answer -> {
      AbfsRestOperation op = (AbfsRestOperation) answer.callRealMethod();
      String leaseId = op.getResult().getResponseHeader(X_MS_LEASE_ID);
      pathLeaseIdMap.put(answer.getArgument(0), leaseId);
      return op;
    }).when(spiedClient).acquireBlobLease(Mockito.anyString(), Mockito.anyInt(), Mockito.any(TracingContext.class));
    final Integer[] correctDeletePathCount = new Integer[1];
    correctDeletePathCount[0] = 0;

    //fail copy of /hbase/test1/test2/test3/file1.
    Mockito.doAnswer(answer -> {
          final Path srcPath = answer.getArgument(0);
          final Path dstPath = answer.getArgument(1);
          final String leaseId = answer.getArgument(2);
          final TracingContext tracingContext = answer.getArgument(3);
          if (("/" + failedCopyPath).equalsIgnoreCase(srcPath.toUri().getPath())) {
            throw new AbfsRestOperationException(HttpURLConnection.HTTP_UNAVAILABLE,
                AzureServiceErrorCode.INGRESS_OVER_ACCOUNT_LIMIT.getErrorCode(),
                "Ingress is over the account limit.", new Exception());
          }
          fs.getAbfsStore().copyBlob(srcPath, dstPath, leaseId, tracingContext);
          return null;
        })
        .when(spiedAbfsStore)
        .copyBlob(Mockito.any(Path.class), Mockito.any(Path.class),
            Mockito.nullable(String.class), Mockito.any(TracingContext.class));
    try {
      spiedFs.rename(new Path("hbase/test1/test2/test3"),
          new Path("hbase/test4"));
    } catch (Exception ex) {

    }
    Assert.assertTrue(fs.exists(new Path(failedCopyPath)));
    Assert.assertFalse(spiedFs.exists(new Path(
        failedCopyPath.replace("test1/test2/test3/", "test4/test3/"))));

    //call listPath API, it will recover the rename atomicity.
    final AzureBlobFileSystem spiedFsForListPath = Mockito.spy(fs);
    final AzureBlobFileSystemStore spiedStoreForListPath = Mockito.spy(
        spiedFsForListPath.getAbfsStore());
    Mockito.doReturn(spiedStoreForListPath)
        .when(spiedFsForListPath)
        .getAbfsStore();

    /*
     * Check if the fs.delete is on the renameJson file.
     */
    AtomicInteger deletedCount = new AtomicInteger(0);
    AtomicBoolean srcSuffixDeletion = new AtomicBoolean(false);
    Mockito.doAnswer(answer -> {
          Path path = answer.getArgument(0);
          Boolean recursive = answer.getArgument(1);
          Assert.assertTrue(
              ("/" + "hbase/test1/test2/test3" + SUFFIX).equalsIgnoreCase(
                  path.toUri().getPath()));
          srcSuffixDeletion.set(true);
          deletedCount.incrementAndGet();
          return fs.delete(path, recursive);
        })
        .when(spiedFsForListPath)
        .delete(Mockito.any(Path.class), Mockito.anyBoolean());

    /*
     * Check if the blob which will be retried is deleted from the renameBlob
     * method.
     */
    AbfsClient client = spiedFsForListPath.getAbfsClient();
    final AbfsClient spiedClientForListPath = Mockito.spy(client);
    spiedFsForListPath.getAbfsStore().setClient(spiedClientForListPath);
    Mockito.doAnswer(answer -> {
          Path path = answer.getArgument(0);
          String leaseId = answer.getArgument(1);
          TracingContext tracingContext = answer.getArgument(2);
          if (srcSuffixDeletion.get()) {
            Assert.assertTrue(
                ("/" + "hbase/test1/test2/test3" + SUFFIX).equalsIgnoreCase(
                    path.toUri().getPath()));
          } else {
            Assert.assertTrue(
                ("/" + failedCopyPath).equalsIgnoreCase(path.toUri().getPath())
                    || "/hbase/test1/test2/test3".equalsIgnoreCase(
                    path.toUri().getPath()));
            deletedCount.incrementAndGet();
          }
          client.deleteBlobPath(path, leaseId, tracingContext);
          return null;
        })
        .when(spiedClientForListPath)
        .deleteBlobPath(Mockito.any(Path.class),
            Mockito.nullable(String.class), Mockito.any(TracingContext.class));

    for(Map.Entry<String, String> entry : pathLeaseIdMap.entrySet()) {
      try {
        fs.getAbfsClient()
            .releaseBlobLease(entry.getKey(), entry.getValue(),
                getTestTracingContext(fs, true));
      } catch (AbfsRestOperationException ex) {

      }
    }
    spiedFsForListPath.listStatus(new Path("hbase/test1/test2"));
    /*
     * The invocation of getPathProperty will happen on the reinvocation of listStatus
     * of /hbase/test2/test3 as after the resume, there will be no listing for the path
     * and hence, getFileStatus would be required.
     */
    Mockito.verify(spiedStoreForListPath, Mockito.times(1))
        .getPathProperty(Mockito.any(Path.class),
            Mockito.any(TracingContext.class), Mockito.anyBoolean());
    Assert.assertTrue(deletedCount.get() == 3);
    Assert.assertFalse(spiedFsForListPath.exists(new Path(failedCopyPath)));
    Assert.assertTrue(spiedFsForListPath.exists(new Path(
        failedCopyPath.replace("test1/test2/test3/", "test4/test3/"))));
  }

  /**
   * Test for a directory in /hbase directory. To simulate the crash of process,
   * test will throw an exception with 503 on a copy of one of the blob. The
   * source directory is a nested directory.<br>
   * ListStatus API will be called on the directory. Expectation is that the ListStatus
   * API of {@link AzureBlobFileSystem} should recover the paused rename.
   */
  @Test
  public void testHBaseHandlingForFailedRenameForNestedSourceThroughListFile()
      throws Exception {
    final AzureBlobFileSystem fs = this.getFileSystem();
    assumeNonHnsAccountBlobEndpoint(fs);
    final String failedCopyPath = "hbase/test1/test2/test3/file1";
    fs.setWorkingDirectory(new Path("/"));
    fs.mkdirs(new Path("hbase/test1/test2/test3"));
    fs.create(new Path("hbase/test1/test2/test3/file"));
    fs.create(new Path(failedCopyPath));
    fs.mkdirs(new Path("hbase/test4/"));
    fs.create(new Path("hbase/test4/file1"));
    final AzureBlobFileSystem spiedFs = Mockito.spy(fs);
    final AzureBlobFileSystemStore spiedAbfsStore = Mockito.spy(
        spiedFs.getAbfsStore());
    Mockito.doReturn(spiedAbfsStore).when(spiedFs).getAbfsStore();
    AbfsClient spiedClient = Mockito.spy(spiedAbfsStore.getClient());
    spiedAbfsStore.setClient(spiedClient);
    Map<String, String> pathLeaseIdMap = new HashMap<>();
    Mockito.doAnswer(answer -> {
      AbfsRestOperation op = (AbfsRestOperation) answer.callRealMethod();
      String leaseId = op.getResult().getResponseHeader(X_MS_LEASE_ID);
      pathLeaseIdMap.put(answer.getArgument(0), leaseId);
      return op;
    }).when(spiedClient).acquireBlobLease(Mockito.anyString(), Mockito.anyInt(), Mockito.any(TracingContext.class));
    final Integer[] correctDeletePathCount = new Integer[1];
    correctDeletePathCount[0] = 0;

    //fail copy of /hbase/test1/test2/test3/file1.
    Mockito.doAnswer(answer -> {
          final Path srcPath = answer.getArgument(0);
          final Path dstPath = answer.getArgument(1);
          final String leaseId = answer.getArgument(2);
          final TracingContext tracingContext = answer.getArgument(3);
          if (("/" + failedCopyPath).equalsIgnoreCase(srcPath.toUri().getPath())) {
            throw new AbfsRestOperationException(HttpURLConnection.HTTP_UNAVAILABLE,
                AzureServiceErrorCode.INGRESS_OVER_ACCOUNT_LIMIT.getErrorCode(),
                "Ingress is over the account limit.", new Exception());
          }
          fs.getAbfsStore().copyBlob(srcPath, dstPath, leaseId, tracingContext);
          return null;
        })
        .when(spiedAbfsStore)
        .copyBlob(Mockito.any(Path.class), Mockito.any(Path.class),
            Mockito.nullable(String.class), Mockito.any(TracingContext.class));
    try {
      spiedFs.rename(new Path("hbase/test1/test2"),
          new Path("hbase/test4"));
    } catch (Exception ex) {

    }
    Assert.assertTrue(fs.exists(new Path(failedCopyPath)));
    Assert.assertFalse(spiedFs.exists(new Path(
        failedCopyPath.replace("test1/test2/test3/", "test4/test3/"))));

    //call listPath API, it will recover the rename atomicity.
    final AzureBlobFileSystem spiedFsForListPath = Mockito.spy(fs);
    final AzureBlobFileSystemStore spiedStoreForListPath = Mockito.spy(
        spiedFsForListPath.getAbfsStore());
    Mockito.doReturn(spiedStoreForListPath)
        .when(spiedFsForListPath)
        .getAbfsStore();

    /*
     * Check if the fs.delete is on the renameJson file.
     */
    AtomicInteger deletedCount = new AtomicInteger(0);
    AtomicBoolean srcDirSuffixDeletion = new AtomicBoolean(false);
    Mockito.doAnswer(answer -> {
          Path path = answer.getArgument(0);
          Boolean recursive = answer.getArgument(1);
          Assert.assertTrue(("/" + "hbase/test1/test2" + SUFFIX).equalsIgnoreCase(
              path.toUri().getPath()));
          srcDirSuffixDeletion.set(true);
          deletedCount.incrementAndGet();
          return fs.delete(path, recursive);
        })
        .when(spiedFsForListPath)
        .delete(Mockito.any(Path.class), Mockito.anyBoolean());

    /*
     * Check if the blob which will be retried is deleted from the renameBlob
     * method.
     */
    AbfsClient client = spiedFsForListPath.getAbfsClient();
    final AbfsClient spiedClientForListPath = Mockito.spy(client);
    spiedFsForListPath.getAbfsStore().setClient(spiedClientForListPath);
    Mockito.doAnswer(answer -> {
          Path path = answer.getArgument(0);
          String leaseId = answer.getArgument(1);
          TracingContext tracingContext = answer.getArgument(2);
          if (srcDirSuffixDeletion.get()) {
            Assert.assertTrue(("/" + "hbase/test1/test2" + SUFFIX).equalsIgnoreCase(
                path.toUri().getPath()));
          } else {
            Assert.assertTrue(
                ("/" + failedCopyPath).equalsIgnoreCase(path.toUri().getPath())
                    || "/hbase/test1/test2".equalsIgnoreCase(
                    path.toUri().getPath()));
            deletedCount.incrementAndGet();
          }
          client.deleteBlobPath(path, leaseId, tracingContext);
          return null;
        })
        .when(spiedClientForListPath)
        .deleteBlobPath(Mockito.any(Path.class),
            Mockito.nullable(String.class), Mockito.any(TracingContext.class));

    /*
     * listFile on /hbase/test1 would give no result because
     * /hbase/test1/test2 would be totally moved to /hbase/test4.
     *
     */
    for(Map.Entry<String, String> entry : pathLeaseIdMap.entrySet()) {
      try {
        fs.getAbfsClient()
            .releaseBlobLease(entry.getKey(), entry.getValue(),
                getTestTracingContext(fs, true));
      } catch (AbfsRestOperationException ex) {

      }
    }
    final FileStatus[] listFileResult = spiedFsForListPath.listStatus(
        new Path("hbase/test1"));
    /*
     * The invocation of getPathProperty will happen on the reinvocation of listStatus
     * of /hbase/test2/test3 as after the resume, there will be no listing for the path
     * and hence, getFileStatus would be required.
     */
    Mockito.verify(spiedStoreForListPath, Mockito.times(1))
        .getPathProperty(Mockito.any(Path.class),
            Mockito.any(TracingContext.class), Mockito.anyBoolean());
    Assert.assertTrue(deletedCount.get() == 3);
    Assert.assertFalse(spiedFsForListPath.exists(new Path(failedCopyPath)));
    Assert.assertTrue(spiedFsForListPath.exists(new Path(
        failedCopyPath.replace("test1/test2/test3/", "test4/test2/test3/"))));
    Assert.assertTrue(listFileResult.length == 0);
  }

  /**
   * Test for a directory in /hbase directory. To simulate the crash of process,
   * test will throw an exception with 503 on a copy of one of the blob. The
   * source directory is a nested directory.<br>
   * GetFileStatus API will be called on the directory. Expectation is that the
   * GetFileStatus API of {@link AzureBlobFileSystem} should recover the paused
   * rename.
   */
  @Test
  public void testHBaseHandlingForFailedRenameForNestedSourceThroughGetPathStatus()
      throws Exception {
    final AzureBlobFileSystem fs = this.getFileSystem();
    assumeNonHnsAccountBlobEndpoint(fs);
    final String failedCopyPath = "hbase/test1/test2/test3/file1";
    fs.setWorkingDirectory(new Path("/"));
    fs.mkdirs(new Path("hbase/test1/test2/test3"));
    fs.create(new Path("hbase/test1/test2/test3/file"));
    fs.create(new Path(failedCopyPath));
    fs.mkdirs(new Path("hbase/test4/"));
    fs.create(new Path("hbase/test4/file1"));
    final AzureBlobFileSystem spiedFs = Mockito.spy(fs);
    final AzureBlobFileSystemStore spiedAbfsStore = Mockito.spy(
        spiedFs.getAbfsStore());
    Mockito.doReturn(spiedAbfsStore).when(spiedFs).getAbfsStore();
    AbfsClient spiedClient = Mockito.spy(spiedAbfsStore.getClient());
    spiedAbfsStore.setClient(spiedClient);
    Map<String, String> pathLeaseIdMap = new HashMap<>();
    Mockito.doAnswer(answer -> {
      AbfsRestOperation op = (AbfsRestOperation) answer.callRealMethod();
      String leaseId = op.getResult().getResponseHeader(X_MS_LEASE_ID);
      pathLeaseIdMap.put(answer.getArgument(0), leaseId);
      return op;
    }).when(spiedClient).acquireBlobLease(Mockito.anyString(), Mockito.anyInt(), Mockito.any(TracingContext.class));
    final Integer[] correctDeletePathCount = new Integer[1];
    correctDeletePathCount[0] = 0;

    //fail copy of /hbase/test1/test2/test3/file1.
    Mockito.doAnswer(answer -> {
          final Path srcPath = answer.getArgument(0);
          final Path dstPath = answer.getArgument(1);
          final String leaseId = answer.getArgument(2);
          final TracingContext tracingContext = answer.getArgument(3);
          if (("/" + failedCopyPath).equalsIgnoreCase(srcPath.toUri().getPath())) {
            throw new AbfsRestOperationException(HttpURLConnection.HTTP_UNAVAILABLE,
                AzureServiceErrorCode.INGRESS_OVER_ACCOUNT_LIMIT.getErrorCode(),
                "Ingress is over the account limit.", new Exception());
          }
          fs.getAbfsStore().copyBlob(srcPath, dstPath, leaseId, tracingContext);
          return null;
        })
        .when(spiedAbfsStore)
        .copyBlob(Mockito.any(Path.class), Mockito.any(Path.class),
            Mockito.nullable(String.class), Mockito.any(TracingContext.class));
    try {
      spiedFs.rename(new Path("hbase/test1/test2"),
          new Path("hbase/test4"));
    } catch (Exception ex) {

    }
    Assert.assertTrue(fs.exists(new Path(failedCopyPath)));
    Assert.assertFalse(spiedFs.exists(new Path(
        failedCopyPath.replace("test1/test2/test3/", "test4/test3/"))));

    //call listPath API, it will recover the rename atomicity.
    final AzureBlobFileSystem spiedFsForListPath = Mockito.spy(fs);
    final AzureBlobFileSystemStore spiedStoreForListPath = Mockito.spy(
        spiedFsForListPath.getAbfsStore());
    Mockito.doReturn(spiedStoreForListPath)
        .when(spiedFsForListPath)
        .getAbfsStore();

    /*
     * Check if the fs.delete is on the renameJson file.
     */
    AtomicInteger deletedCount = new AtomicInteger(0);
    AtomicBoolean srcSuffixDeletion = new AtomicBoolean(false);
    Mockito.doAnswer(answer -> {
          Path path = answer.getArgument(0);
          Boolean recursive = answer.getArgument(1);
          Assert.assertTrue(("/" + "hbase/test1/test2" + SUFFIX).equalsIgnoreCase(
              path.toUri().getPath()));
          srcSuffixDeletion.set(true);
          deletedCount.incrementAndGet();
          return fs.delete(path, recursive);
        })
        .when(spiedFsForListPath)
        .delete(Mockito.any(Path.class), Mockito.anyBoolean());

    /*
     * Check if the blob which will be retried is deleted from the renameBlob
     * method.
     */
    AbfsClient client = spiedFsForListPath.getAbfsClient();
    final AbfsClient spiedClientForListPath = Mockito.spy(client);
    spiedFsForListPath.getAbfsStore().setClient(spiedClientForListPath);
    Mockito.doAnswer(answer -> {
          Path path = answer.getArgument(0);
          String leaseId = answer.getArgument(1);
          TracingContext tracingContext = answer.getArgument(2);
          if (srcSuffixDeletion.get()) {
            Assert.assertTrue(("/" + "hbase/test1/test2" + SUFFIX).equalsIgnoreCase(
                path.toUri().getPath()));
          } else {
            Assert.assertTrue(
                ("/" + failedCopyPath).equalsIgnoreCase(path.toUri().getPath())
                    || "/hbase/test1/test2".equalsIgnoreCase(
                    path.toUri().getPath()));
            deletedCount.incrementAndGet();
          }
          client.deleteBlobPath(path, leaseId, tracingContext);
          return null;
        })
        .when(spiedClientForListPath)
        .deleteBlobPath(Mockito.any(Path.class),
            Mockito.nullable(String.class), Mockito.any(TracingContext.class));

    /*
     * getFileStatus on /hbase/test2 should give NOT_FOUND exception, since,
     * /hbase/test1/test2 was partially renamed. On the invocation of getFileStatus
     * on the directory, the remaining rename will be made. And as the directory is renamed,
     * the method should give NOT_FOUND exception.
     */
    for(Map.Entry<String, String> entry : pathLeaseIdMap.entrySet()) {
      try {
        fs.getAbfsClient().releaseBlobLease(entry.getKey(), entry.getValue(), getTestTracingContext(fs, true));
      } catch (AbfsRestOperationException ex) {

      }
    }
    FileStatus fileStatus = null;
    Boolean notFoundExceptionReceived = false;
    try {
      fileStatus = spiedFsForListPath.getFileStatus(
          new Path("hbase/test1/test2"));
    } catch (FileNotFoundException ex) {
      notFoundExceptionReceived = true;

    }
    Assert.assertTrue(notFoundExceptionReceived);
    Assert.assertNull(fileStatus);
    /*
     * GetPathProperty on store would be called to get FileStatus for srcDirectory
     * and the corresponding renamePendingJson file.
     */
    Mockito.verify(spiedStoreForListPath, Mockito.times(2))
        .getPathProperty(Mockito.any(Path.class),
            Mockito.any(TracingContext.class), Mockito.anyBoolean());
    Assert.assertTrue(deletedCount.get() == 3);
    Assert.assertFalse(spiedFsForListPath.exists(new Path(failedCopyPath)));
    Assert.assertTrue(spiedFsForListPath.exists(new Path(
        failedCopyPath.replace("test1/test2/test3/", "test4/test2/test3/"))));
  }

  /**
   * Simulates a scenario where HMaster in Hbase starts up and executes listStatus
   * API on the directory that has to be renamed by some other executor-machine.
   * The scenario is that RenamePending JSON is created but before it could be
   * appended, it has been opened by the HMaster. The HMaster will delete it. The
   * machine doing rename would have to recreate the JSON file.
   * ref: <a href="https://issues.apache.org/jira/browse/HADOOP-12678">issue</a>
   */
  @Test
  public void testHbaseListStatusBeforeRenamePendingFileAppendedWithIngressOnBlob()
      throws Exception {
    final AzureBlobFileSystem fs = this.getFileSystem();
    assumeNonHnsAccountBlobEndpoint(fs);
    fs.setWorkingDirectory(new Path("/"));
    testHbaseListStatusBeforeRenamePendingFileAppended(fs);
  }

  @Test
  public void testHbaseListStatusBeforeRenamePendingFileAppendedWithIngressOnDFS()
      throws Exception {
    AzureBlobFileSystem fs = this.getFileSystem();
    assumeNonHnsAccountBlobEndpoint(fs);


    Configuration configuration = Mockito.spy(fs.getAbfsStore().getAbfsConfiguration().getRawConfiguration());
    configuration.set(FS_AZURE_INGRESS_FALLBACK_TO_DFS, TRUE);
    fs = (AzureBlobFileSystem) FileSystem.newInstance(configuration);
    fs.setWorkingDirectory(new Path("/"));
    testHbaseListStatusBeforeRenamePendingFileAppended(fs);
  }

  private void testHbaseListStatusBeforeRenamePendingFileAppended(final AzureBlobFileSystem fs) throws IOException {
    final String failedCopyPath = "hbase/test1/test2/test3/file1";
    fs.mkdirs(new Path("hbase/test1/test2/test3"));
    fs.create(new Path("hbase/test1/test2/test3/file"));
    fs.create(new Path(failedCopyPath));
    fs.mkdirs(new Path("hbase/test4/"));
    fs.create(new Path("hbase/test4/file1"));
    final AzureBlobFileSystem spiedFs = Mockito.spy(fs);
    final AzureBlobFileSystemStore spiedAbfsStore = Mockito.spy(
        spiedFs.getAbfsStore());
    Mockito.doReturn(spiedAbfsStore).when(spiedFs).getAbfsStore();
    final Integer[] correctDeletePathCount = new Integer[1];
    correctDeletePathCount[0] = 0;

    Boolean[] renamePendingJsonCreated = new Boolean[1];
    renamePendingJsonCreated[0] = false;
    Boolean[] parallelListStatusCalledOnTheDirBeingRenamed = new Boolean[1];
    parallelListStatusCalledOnTheDirBeingRenamed[0] = false;
    Mockito.doAnswer(answer -> {
      Path path = answer.getArgument(0);
      Boolean recursive = answer.getArgument(1);
      FSDataOutputStream outputStream = fs.create(path, recursive);
      renamePendingJsonCreated[0] = true;
      while (!parallelListStatusCalledOnTheDirBeingRenamed[0]) {
        try {
          Thread.sleep(100);
        } catch (InterruptedException e) {
          throw new RuntimeException(e);
        }
      }
      return outputStream;
    }).when(spiedFs).create(Mockito.any(Path.class), Mockito.anyBoolean());

    try {
      new Thread(() -> {
        //wait for the renamePending created;
        while (!renamePendingJsonCreated[0]) {
          try {
            Thread.sleep(100);
          } catch (InterruptedException e) {
            throw new RuntimeException(e);
          }
        }
        try {
          spiedFs.listStatus(new Path("hbase/test1"));
          parallelListStatusCalledOnTheDirBeingRenamed[0] = true;
        } catch (IOException e) {
          throw new RuntimeException(e);
        }
      }).start();
      spiedFs.rename(new Path("hbase/test1/test2"),
          new Path("hbase/test4"));
    } catch (Exception ex) {

    }
    Assert.assertFalse(fs.exists(new Path(failedCopyPath)));
    Assert.assertTrue(
        spiedFs.exists(new Path(failedCopyPath.replace("test1/", "test4/"))));
  }

  @Test
  public void testHbaseEmptyRenamePendingJsonDeletedBeforeListStatusCanDelete()
      throws Exception {
    final AzureBlobFileSystem fs = this.getFileSystem();
    assumeNonHnsAccountBlobEndpoint(fs);
    final String failedCopyPath = "hbase/test1/test2/test3/file1";
    fs.setWorkingDirectory(new Path("/"));
    fs.mkdirs(new Path("hbase/test1/test2/test3"));
    fs.create(new Path("hbase/test1/test2/test3/file"));
    fs.create(new Path(failedCopyPath));
    fs.mkdirs(new Path("hbase/test4/"));
    fs.create(new Path("hbase/test4/file1"));
    final AzureBlobFileSystem spiedFs = Mockito.spy(fs);
    final AzureBlobFileSystemStore spiedStore = Mockito.spy(
        spiedFs.getAbfsStore());
    Mockito.doReturn(spiedStore).when(spiedFs).getAbfsStore();
    final Integer[] correctDeletePathCount = new Integer[1];
    correctDeletePathCount[0] = 0;

    AzureBlobFileSystem listFileFs = Mockito.spy(fs);


    Boolean[] renamePendingJsonCreated = new Boolean[1];
    renamePendingJsonCreated[0] = false;
    Boolean[] parallelListStatusCalledOnTheDirBeingRenamed = new Boolean[1];
    parallelListStatusCalledOnTheDirBeingRenamed[0] = false;
    Boolean[] parallelDeleteOfRenamePendingFileFromRenameFlow = new Boolean[1];
    parallelDeleteOfRenamePendingFileFromRenameFlow[0] = false;
    Mockito.doAnswer(answer -> {
      Path path = answer.getArgument(0);
      Boolean recursive = answer.getArgument(1);
      FSDataOutputStream outputStream = fs.create(path, recursive);
      renamePendingJsonCreated[0] = true;
      while (!parallelListStatusCalledOnTheDirBeingRenamed[0]) {
        try {
          Thread.sleep(100);
        } catch (InterruptedException e) {
          throw new RuntimeException(e);
        }
      }
      return outputStream;
    }).when(spiedFs).create(Mockito.any(Path.class), Mockito.anyBoolean());

    Mockito.doAnswer(answer -> {
      Path path = answer.getArgument(0);
      Boolean recursive = answer.getArgument(1);
      if (("/hbase/test1/test2" + SUFFIX).equalsIgnoreCase(
          path.toUri().getPath())) {
        while (!parallelListStatusCalledOnTheDirBeingRenamed[0]) {
          Thread.sleep(100);
        }
        parallelDeleteOfRenamePendingFileFromRenameFlow[0] = true;
        return fs.delete(path, recursive);
      }
      return fs.delete(path, recursive);
    }).when(spiedFs).delete(Mockito.any(Path.class), Mockito.anyBoolean());

    Mockito.doAnswer(answer -> {
      Path path = answer.getArgument(0);
      if (("/hbase/test1/test2" + SUFFIX).equalsIgnoreCase(
          path.toUri().getPath())) {
        FSDataInputStream inputStream = fs.open(path);
        parallelListStatusCalledOnTheDirBeingRenamed[0] = true;
        while (!parallelDeleteOfRenamePendingFileFromRenameFlow[0]) {
          Thread.sleep(100);
        }
        return inputStream;
      }
      return fs.open(path);
    }).when(listFileFs).open(Mockito.any(Path.class));

    try {
      new Thread(() -> {
        //wait for the renamePending created;
        while (!renamePendingJsonCreated[0]) {
          try {
            Thread.sleep(100);
          } catch (InterruptedException e) {
            throw new RuntimeException(e);
          }
        }
        try {
          listFileFs.listStatus(new Path("hbase/test1"));
          parallelListStatusCalledOnTheDirBeingRenamed[0] = true;
        } catch (IOException e) {
          throw new RuntimeException(e);
        }
      }).start();
      spiedFs.rename(new Path("hbase/test1/test2"),
          new Path("hbase/test4"));
    } catch (Exception ex) {

    }
    Assert.assertFalse(fs.exists(new Path(failedCopyPath)));
    Assert.assertTrue(
        spiedFs.exists(new Path(failedCopyPath.replace("test1/", "test4/"))));
  }

  @Test
  public void testInvalidJsonForRenamePendingFile() throws Exception {
    final AzureBlobFileSystem fs = this.getFileSystem();
    assumeNonHnsAccountBlobEndpoint(fs);
    fs.setWorkingDirectory(new Path("/"));
    fs.mkdirs(new Path("hbase/test1/test2/test3"));
    fs.create(new Path("hbase/test1/test2/test3/file"));
    fs.create(new Path("hbase/test1/test2/test3/file1"));
    FSDataOutputStream outputStream = fs.create(
        new Path("hbase/test1/test2/test3" + SUFFIX));
    outputStream.writeChars("{ some wrong json");
    outputStream.flush();
    outputStream.close();

    fs.listStatus(new Path("hbase/test1/test2"));
    Assert.assertFalse(fs.exists(new Path("hbase/test1/test2/test3" + SUFFIX)));
  }

  @Test
  public void testEmptyDirRenameResolveFromGetFileStatus() throws Exception {
    final AzureBlobFileSystem fs = this.getFileSystem();
    assumeNonHnsAccountBlobEndpoint(fs);
    String srcDir = "/hbase/test1/test2/test3";
    fs.setWorkingDirectory(new Path("/"));
    fs.mkdirs(new Path(srcDir));
    fs.create(new Path(srcDir, "file1"));
    fs.mkdirs(new Path("hbase/test4"));

    AzureBlobFileSystem spiedFs = Mockito.spy(fs);

    AzureBlobFileSystemStore spiedAbfsStore = Mockito.spy(
        spiedFs.getAbfsStore());
    Mockito.doReturn(spiedAbfsStore).when(spiedFs).getAbfsStore();
    AbfsClient spiedClient = Mockito.spy(spiedAbfsStore.getClient());
    spiedAbfsStore.setClient(spiedClient);
    Map<String, String> pathLeaseIdMap = new HashMap<>();
    Mockito.doAnswer(answer -> {
      AbfsRestOperation op = (AbfsRestOperation) answer.callRealMethod();
      String leaseId = op.getResult().getResponseHeader(X_MS_LEASE_ID);
      pathLeaseIdMap.put(answer.getArgument(0), leaseId);
      return op;
    }).when(spiedClient).acquireBlobLease(Mockito.anyString(), Mockito.anyInt(), Mockito.any(TracingContext.class));
    Mockito.doAnswer(answer -> {
          throw new AbfsRestOperationException(HttpURLConnection.HTTP_UNAVAILABLE,
              AzureServiceErrorCode.INGRESS_OVER_ACCOUNT_LIMIT.getErrorCode(),
              "Ingress is over the account limit.", new Exception());
        })
        .when(spiedAbfsStore)
        .copyBlob(Mockito.any(Path.class), Mockito.any(Path.class),
            Mockito.nullable(String.class), Mockito.any(TracingContext.class));
    try {
      spiedFs.rename(new Path(srcDir),
          new Path("hbase/test4"));
    } catch (Exception ex) {
    }

    Assert.assertFalse(spiedFs.exists(
        new Path(srcDir.replace("test1/test2/test3", "test4/test3/"))));

    //call listPath API, it will recover the rename atomicity.
    for(Map.Entry<String, String> entry : pathLeaseIdMap.entrySet()) {
      try {
        fs.getAbfsClient()
            .releaseBlobLease(entry.getKey(), entry.getValue(),
                getTestTracingContext(fs, true));
      } catch (Exception e) {}
    }

    final AzureBlobFileSystem spiedFsForListPath = Mockito.spy(fs);
    final AzureBlobFileSystemStore spiedStoreForListPath = Mockito.spy(
        spiedFsForListPath.getAbfsStore());
    Mockito.doReturn(spiedStoreForListPath)
        .when(spiedFsForListPath)
        .getAbfsStore();

    /*
     * Check if the fs.delete is on the renameJson file.
     */
    AtomicInteger deletedCount = new AtomicInteger(0);
    AtomicBoolean deletedSrcDirSuffix = new AtomicBoolean(false);
    Mockito.doAnswer(answer -> {
          Path path = answer.getArgument(0);
          Boolean recursive = answer.getArgument(1);
          Assert.assertTrue(
              (srcDir + SUFFIX).equalsIgnoreCase(path.toUri().getPath()));
          deletedSrcDirSuffix.set(true);
          deletedCount.incrementAndGet();
          return fs.delete(path, recursive);
        })
        .when(spiedFsForListPath)
        .delete(Mockito.any(Path.class), Mockito.anyBoolean());

    /*
     * Check if the blob which will be retried is deleted from the renameBlob
     * method.
     */
    AbfsClient client = spiedFsForListPath.getAbfsClient();
    final AbfsClient spiedClientForListPath = Mockito.spy(client);
    spiedFsForListPath.getAbfsStore().setClient(spiedClientForListPath);
    Mockito.doAnswer(answer -> {
          Path path = answer.getArgument(0);
          String leaseId = answer.getArgument(1);
          TracingContext tracingContext = answer.getArgument(2);
          if (deletedSrcDirSuffix.get()) {
            Assert.assertTrue(
                (srcDir + SUFFIX).equalsIgnoreCase(path.toUri().getPath()));
          } else {
            Assert.assertTrue(
                ((srcDir).equalsIgnoreCase(path.toUri().getPath()) || (srcDir
                    + "/file1").equalsIgnoreCase(path.toUri().getPath())));
            deletedCount.incrementAndGet();
          }
          client.deleteBlobPath(path, leaseId, tracingContext);
          return null;
        })
        .when(spiedClientForListPath)
        .deleteBlobPath(Mockito.any(Path.class),
            Mockito.nullable(String.class), Mockito.any(TracingContext.class));

    /*
     * getFileStatus on /hbase/test2 should give NOT_FOUND exception, since,
     * /hbase/test1/test2 was partially renamed. On the invocation of getFileStatus
     * on the directory, the remaining rename will be made. And as the directory is renamed,
     * the method should give NOT_FOUND exception.
     */
    FileStatus fileStatus = null;
    Boolean notFoundExceptionReceived = false;
    try {
      fileStatus = spiedFsForListPath.getFileStatus(new Path(srcDir));
    } catch (FileNotFoundException ex) {
      notFoundExceptionReceived = true;

    }
    Assert.assertTrue(notFoundExceptionReceived);
    Assert.assertNull(fileStatus);
    /*
     * GetFileStatus on store would be called to get FileStatus for srcDirectory
     * and the corresponding renamePendingJson file.
     */
    Mockito.verify(spiedStoreForListPath, Mockito.times(2))
        .getPathProperty(Mockito.any(Path.class),
            Mockito.any(TracingContext.class), Mockito.anyBoolean());
    Assert.assertTrue(deletedCount.get() == 3);
    Assert.assertFalse(spiedFsForListPath.exists(new Path(srcDir)));
    Assert.assertTrue(spiedFsForListPath.getFileStatus(
            new Path(srcDir.replace("test1/test2/test3", "test4/test3/")))
        .isDirectory());
  }

  @Test
  public void testRenameBlobIdempotency() throws Exception {
    final AzureBlobFileSystem fs = this.getFileSystem();
    assumeNonHnsAccountBlobEndpoint(fs);
    String srcDir = "/test1/test2/test3";
    fs.mkdirs(new Path(srcDir));
    fs.create(new Path(srcDir, "file1"));
    fs.create(new Path(srcDir, "file2"));

    fs.mkdirs(new Path("/test4"));

    final AzureBlobFileSystem spiedFs = Mockito.spy(fs);
    final AzureBlobFileSystemStore spiedStore = Mockito.spy(fs.getAbfsStore());
    Mockito.doReturn(spiedStore).when(spiedFs).getAbfsStore();
    final AbfsClient spiedClient = Mockito.spy(fs.getAbfsClient());
    spiedStore.setClient(spiedClient);

    /*
     * First call to copyBlob for file1 will fail with connection-reset, but the
     * backend has got the call. Retry of that API would give 409 error.
     */
    boolean[] hasBeenCalled = new boolean[1];
    hasBeenCalled[0] = false;

    boolean[] connectionResetThrown = new boolean[1];
    connectionResetThrown[0] = false;

    AbfsClientTestUtil.setMockAbfsRestOperationForCopyBlobOperation(spiedClient,
        (spiedRestOp, actualCallMakerOp) -> {

          Mockito.doAnswer(answer -> {
            if (spiedRestOp.getUrl().toString().contains("file1")
                && !hasBeenCalled[0]) {
              hasBeenCalled[0] = true;
              actualCallMakerOp.execute(answer.getArgument(0));
              AbfsRestOperationTestUtil.addAbfsHttpOpProcessResponseMock(
                  spiedRestOp, (mockAbfsHttpOp, actualAbfsHttpOp) -> {
                    Mockito.doAnswer(sendRequestAnswer -> {
                          if (!connectionResetThrown[0]) {
                            connectionResetThrown[0] = true;
                            throw new SocketException("connection-reset");
                          }
                          spiedRestOp.signRequest(actualAbfsHttpOp,
                              sendRequestAnswer.getArgument(2));
                          actualAbfsHttpOp.sendRequest(
                              sendRequestAnswer.getArgument(0),
                              sendRequestAnswer.getArgument(1),
                              sendRequestAnswer.getArgument(2));
                          AbfsHttpOpTestUtil.setConnection(mockAbfsHttpOp,
                              actualAbfsHttpOp);
                          return mockAbfsHttpOp;
                        }).when(mockAbfsHttpOp)
                        .sendRequest(Mockito.nullable(byte[].class),
                            Mockito.anyInt(), Mockito.anyInt());

                    return mockAbfsHttpOp;
                  });
              Mockito.doCallRealMethod()
                  .when(spiedRestOp)
                  .execute(Mockito.any(TracingContext.class));
              spiedRestOp.execute(answer.getArgument(0));
              return spiedRestOp;
            } else {
              actualCallMakerOp.execute(answer.getArgument(0));
              AbfsRestOperationTestUtil.setResult(spiedRestOp,
                  actualCallMakerOp.getResult());
              return actualCallMakerOp;
            }
          }).when(spiedRestOp).execute(Mockito.any(TracingContext.class));
          return spiedRestOp;
        });

    spiedFs.setWorkingDirectory(new Path("/"));

    Assert.assertTrue(spiedFs.rename(new Path(srcDir), new Path("/test4")));
    Assert.assertTrue(spiedFs.exists(new Path("test4/test3/file1")));
    Assert.assertTrue(spiedFs.exists(new Path("test4/test3/file2")));
    Assert.assertTrue(hasBeenCalled[0]);
    Assert.assertTrue(connectionResetThrown[0]);
  }

  @Test
  public void testRenameBlobIdempotencyWhereDstIsCreatedFromSomeOtherProcess()
      throws Exception {
    final AzureBlobFileSystem fs = this.getFileSystem();
    assumeNonHnsAccountBlobEndpoint(fs);
    String srcDir = "/test1/test2/test3";
    fs.mkdirs(new Path(srcDir));
    fs.create(new Path(srcDir, "file1"));
    fs.create(new Path(srcDir, "file2"));

    fs.mkdirs(new Path("/test4"));

    final AzureBlobFileSystem spiedFs = Mockito.spy(fs);
    final AzureBlobFileSystemStore spiedStore = Mockito.spy(fs.getAbfsStore());
    Mockito.doReturn(spiedStore).when(spiedFs).getAbfsStore();
    final AbfsClient spiedClient = Mockito.spy(fs.getAbfsClient());
    spiedStore.setClient(spiedClient);

    /*
     * First call to copyBlob for file1 will fail with connection-reset, but the
     * backend has got the call. Retry of that API would give 409 error.
     */
    boolean[] hasBeenCalled = new boolean[1];
    hasBeenCalled[0] = false;

    boolean[] connectionResetThrown = new boolean[1];
    connectionResetThrown[0] = false;

    AbfsClientTestUtil.setMockAbfsRestOperationForCopyBlobOperation(spiedClient,
        (spiedRestOp, actualCallMakerOp) -> {

          Mockito.doAnswer(answer -> {
            if (spiedRestOp.getUrl().toString().contains("file1")
                && !hasBeenCalled[0]) {
              hasBeenCalled[0] = true;
              fs.create(new Path("/test4/test3", "file1"));
              AbfsRestOperationTestUtil.addAbfsHttpOpProcessResponseMock(
                  spiedRestOp, (mockAbfsHttpOp, actualAbfsHttpOp) -> {
                    Mockito.doAnswer(sendRequestAnswer -> {
                          if (!connectionResetThrown[0]) {
                            connectionResetThrown[0] = true;
                            throw new SocketException("connection-reset");
                          }
                          spiedRestOp.signRequest(actualAbfsHttpOp,
                              sendRequestAnswer.getArgument(2));
                          actualAbfsHttpOp.sendRequest(
                              sendRequestAnswer.getArgument(0),
                              sendRequestAnswer.getArgument(1),
                              sendRequestAnswer.getArgument(2));
                          AbfsHttpOpTestUtil.setConnection(mockAbfsHttpOp,
                              actualAbfsHttpOp);
                          return mockAbfsHttpOp;
                        }).when(mockAbfsHttpOp)
                        .sendRequest(Mockito.nullable(byte[].class),
                            Mockito.anyInt(), Mockito.anyInt());

                    return mockAbfsHttpOp;
                  });
              Mockito.doCallRealMethod()
                  .when(spiedRestOp)
                  .execute(Mockito.any(TracingContext.class));
              spiedRestOp.execute(answer.getArgument(0));
              return spiedRestOp;
            } else {
              actualCallMakerOp.execute(answer.getArgument(0));
              AbfsRestOperationTestUtil.setResult(spiedRestOp,
                  actualCallMakerOp.getResult());
              return actualCallMakerOp;
            }
          }).when(spiedRestOp).execute(Mockito.any(TracingContext.class));
          return spiedRestOp;
        });

    spiedFs.setWorkingDirectory(new Path("/"));

    Boolean dstAlreadyThere = false;
    try {
      spiedFs.rename(new Path(srcDir), new Path("/test4"));
    } catch (RuntimeException ex) {
      if (ex.getMessage().contains(HttpURLConnection.HTTP_CONFLICT + "")) {
        dstAlreadyThere = true;
      }
    }
    Assert.assertTrue(dstAlreadyThere);
    Assert.assertTrue(hasBeenCalled[0]);
    Assert.assertTrue(connectionResetThrown[0]);
  }

  @Test
  public void testRenameBlobIdempotencyWhereDstIsCopiedFromSomeOtherProcess()
      throws Exception {
    final AzureBlobFileSystem fs = this.getFileSystem();
    assumeNonHnsAccountBlobEndpoint(fs);
    String srcDir = "/test1/test2/test3";
    fs.mkdirs(new Path(srcDir));
    fs.create(new Path(srcDir, "file1"));
    fs.create(new Path(srcDir, "file2"));

    fs.mkdirs(new Path("/test4"));

    final AzureBlobFileSystem spiedFs = Mockito.spy(fs);
    final AzureBlobFileSystemStore spiedStore = Mockito.spy(fs.getAbfsStore());
    Mockito.doReturn(spiedStore).when(spiedFs).getAbfsStore();
    final AbfsClient spiedClient = Mockito.spy(fs.getAbfsClient());
    spiedStore.setClient(spiedClient);

    /*
     * First call to copyBlob for file1 will fail with connection-reset, but the
     * backend has got the call. Retry of that API would give 409 error.
     */
    boolean[] hasBeenCalled = new boolean[1];
    hasBeenCalled[0] = false;

    boolean[] connectionResetThrown = new boolean[1];
    connectionResetThrown[0] = false;

    AbfsClientTestUtil.setMockAbfsRestOperationForCopyBlobOperation(spiedClient,
        (spiedRestOp, actualCallMakerOp) -> {

          Mockito.doAnswer(answer -> {
            if (spiedRestOp.getUrl().toString().contains("file1")
                && !hasBeenCalled[0]) {
              hasBeenCalled[0] = true;
              fs.create(new Path("/randomDir/test3/file1"));
              fs.rename(new Path("/randomDir/test3/file1"),
                  new Path("/test4/test3/file1"));
              AbfsRestOperationTestUtil.addAbfsHttpOpProcessResponseMock(
                  spiedRestOp, (mockAbfsHttpOp, actualAbfsHttpOp) -> {
                    Mockito.doAnswer(sendRequestAnswer -> {
                          if (!connectionResetThrown[0]) {
                            connectionResetThrown[0] = true;
                            throw new SocketException("connection-reset");
                          }
                          spiedRestOp.signRequest(actualAbfsHttpOp,
                              sendRequestAnswer.getArgument(2));
                          actualAbfsHttpOp.sendRequest(
                              sendRequestAnswer.getArgument(0),
                              sendRequestAnswer.getArgument(1),
                              sendRequestAnswer.getArgument(2));
                          AbfsHttpOpTestUtil.setConnection(mockAbfsHttpOp,
                              actualAbfsHttpOp);
                          return mockAbfsHttpOp;
                        }).when(mockAbfsHttpOp)
                        .sendRequest(Mockito.nullable(byte[].class),
                            Mockito.anyInt(), Mockito.anyInt());

                    return mockAbfsHttpOp;
                  });
              Mockito.doCallRealMethod()
                  .when(spiedRestOp)
                  .execute(Mockito.any(TracingContext.class));
              spiedRestOp.execute(answer.getArgument(0));
              return spiedRestOp;
            } else {
              actualCallMakerOp.execute(answer.getArgument(0));
              AbfsRestOperationTestUtil.setResult(spiedRestOp,
                  actualCallMakerOp.getResult());
              return actualCallMakerOp;
            }
          }).when(spiedRestOp).execute(Mockito.any(TracingContext.class));
          return spiedRestOp;
        });

    spiedFs.setWorkingDirectory(new Path("/"));

    Boolean dstAlreadyThere = false;
    try {
      spiedFs.rename(new Path(srcDir), new Path("/test4"));
    } catch (RuntimeException ex) {
      if (ex.getMessage().contains(HttpURLConnection.HTTP_CONFLICT + "")) {
        dstAlreadyThere = true;
      }
    }
    Assert.assertTrue(dstAlreadyThere);
    Assert.assertTrue(hasBeenCalled[0]);
    Assert.assertTrue(connectionResetThrown[0]);
  }

  @Test
  public void testRenameLargeNestedDir() throws Exception {
    AzureBlobFileSystem fs = getFileSystem();
    assumeNonHnsAccountBlobEndpoint(fs);
    String dir = "/";
    for (int i = 0; i < 100; i++) {
      dir += ("dir" + i + "/");
      fs.mkdirs(new Path(dir));
    }
    fs.mkdirs(new Path("/dst"));
    fs.rename(new Path("/dir0"), new Path("/dst"));
    dir = "";
    for (int i = 0; i < 100; i++) {
      dir += ("dir" + i + "/");
      Assert.assertTrue("" + i, fs.exists(new Path("/dst/" + dir)));
    }
  }

  @Test
  public void testRenameDirWhenMarkerBlobIsAbsent() throws Exception {
    AzureBlobFileSystem fs = getFileSystem();
    assumeNonHnsAccountBlobEndpoint(fs);
    fs.mkdirs(new Path("/test1"));
    fs.mkdirs(new Path("/test1/test2"));
    fs.mkdirs(new Path("/test1/test2/test3"));
    fs.create(new Path("/test1/test2/test3/file"));

    fs.getAbfsClient()
        .deleteBlobPath(new Path("/test1/test2"),
            null, getTestTracingContext(fs, true));
    fs.mkdirs(new Path("/test4/test5"));
    fs.rename(new Path("/test4"), new Path("/test1/test2"));

    Assert.assertTrue(fs.exists(new Path("/test1/test2/test4/test5")));

    fs.mkdirs(new Path("/test6"));
    fs.rename(new Path("/test6"), new Path("/test1/test2/test4/test5"));
    Assert.assertTrue(fs.exists(new Path("/test1/test2/test4/test5/test6")));

    fs.getAbfsClient()
        .deleteBlobPath(new Path("/test1/test2/test4/test5/test6"),
            null, getTestTracingContext(fs, true));
    fs.mkdirs(new Path("/test7"));
    fs.create(new Path("/test7/file"));
    fs.rename(new Path("/test7"), new Path("/test1/test2/test4/test5/test6"));
    Assert.assertTrue(
        fs.exists(new Path("/test1/test2/test4/test5/test6/file")));
  }

  @Test
  public void testBlobRenameSrcDirHasNoMarker() throws Exception {
    AzureBlobFileSystem fs = getFileSystem();
    assumeNonHnsAccountBlobEndpoint(fs);
    fs.create(new Path("/test1/test2/file1"));
    fs.getAbfsStore()
        .getClient()
        .deleteBlobPath(new Path("/test1"), null, getTestTracingContext(fs, true));
    intercept(AbfsRestOperationException.class, () -> {
      fs.getAbfsStore().getBlobProperty(new Path("/test1"),
          getTestTracingContext(fs, true));
    });
    fs.mkdirs(new Path("/test2"));
    fs.rename(new Path("/test1"), new Path("/test2"));
    Assert.assertTrue(fs.getAbfsStore()
        .getBlobProperty(new Path("/test2/test1"),
            getTestTracingContext(fs, true)).getIsDirectory());
  }

  @Test
  public void testCopyBlobTakeTime() throws Exception {
    AzureBlobFileSystem fileSystem = Mockito.spy(getFileSystem());
    assumeNonHnsAccountBlobEndpoint(fileSystem);
    AzureBlobFileSystemStore store = Mockito.spy(fileSystem.getAbfsStore());
    Mockito.doReturn(store).when(fileSystem).getAbfsStore();
    AbfsClient client = store.getClient();
    AbfsClient spiedClient = Mockito.spy(client);
    store.setClient(spiedClient);

    Mockito.doAnswer(answer -> {
      AbfsRestOperation op = Mockito.spy((AbfsRestOperation) answer.callRealMethod());
      AbfsHttpOperation httpOp = Mockito.spy(op.getResult());
      Mockito.doReturn(COPY_STATUS_PENDING).when(httpOp).getResponseHeader(
          HttpHeaderConfigurations.X_MS_COPY_STATUS);
      Mockito.doReturn(httpOp).when(op).getResult();
      return op;
    }).when(spiedClient).copyBlob(Mockito.any(Path.class), Mockito.any(Path.class),
        Mockito.nullable(String.class), Mockito.any(TracingContext.class));
    fileSystem.create(new Path("/test1/file"));
    fileSystem.rename(new Path("/test1/file"), new Path("/test1/file2"));
    Assert.assertTrue(fileSystem.exists(new Path("/test1/file2")));
    Mockito.verify(store, Mockito.times(1))
        .handleCopyInProgress(Mockito.any(Path.class),
            Mockito.any(TracingContext.class), Mockito.any(String.class));
  }

  @Test
  public void testCopyBlobTakeTimeAndEventuallyFail() throws Exception {
    AzureBlobFileSystem fileSystem = Mockito.spy(getFileSystem());
    assumeNonHnsAccountBlobEndpoint(fileSystem);
    AzureBlobFileSystemStore store = Mockito.spy(fileSystem.getAbfsStore());
    Mockito.doReturn(store).when(fileSystem).getAbfsStore();
    AbfsClient client = store.getClient();
    AbfsClient spiedClient = Mockito.spy(client);
    store.setClient(spiedClient);

    Mockito.doAnswer(answer -> {
      AbfsRestOperation op = Mockito.spy((AbfsRestOperation) answer.callRealMethod());
      AbfsHttpOperation httpOp = Mockito.spy(op.getResult());
      Mockito.doReturn(COPY_STATUS_PENDING).when(httpOp).getResponseHeader(
          HttpHeaderConfigurations.X_MS_COPY_STATUS);
      Mockito.doReturn(httpOp).when(op).getResult();
      return op;
    }).when(spiedClient).copyBlob(Mockito.any(Path.class), Mockito.any(Path.class),
        Mockito.nullable(String.class), Mockito.any(TracingContext.class));
    Mockito.doAnswer(answer -> {
      AbfsRestOperation op = Mockito.spy((AbfsRestOperation) answer.callRealMethod());
      AbfsHttpOperation httpOp = Mockito.spy(op.getResult());
      Mockito.doReturn(COPY_STATUS_FAILED).when(httpOp).getResponseHeader(
          HttpHeaderConfigurations.X_MS_COPY_STATUS);
      Mockito.doReturn(httpOp).when(op).getResult();
      return op;
    }).when(spiedClient).getBlobProperty(Mockito.any(Path.class), Mockito.any(TracingContext.class));

    fileSystem.create(new Path("/test1/file"));
    Boolean copyBlobFailureCaught = false;
    try {
      fileSystem.rename(new Path("/test1/file"), new Path("/test1/file2"));
    } catch (AbfsRestOperationException e) {
      if (COPY_BLOB_FAILED.equals(e.getErrorCode())) {
        copyBlobFailureCaught = true;
      }
    }
    Assert.assertTrue(copyBlobFailureCaught);
    Assert.assertTrue(fileSystem.exists(new Path("/test1/file")));
    Mockito.verify(store, Mockito.times(1))
        .handleCopyInProgress(Mockito.any(Path.class),
            Mockito.any(TracingContext.class), Mockito.any(String.class));
  }

  @Test
  public void testCopyBlobTakeTimeAndEventuallyAborted() throws Exception {
    AzureBlobFileSystem fileSystem = Mockito.spy(getFileSystem());
    assumeNonHnsAccountBlobEndpoint(fileSystem);
    AzureBlobFileSystemStore store = Mockito.spy(fileSystem.getAbfsStore());
    Mockito.doReturn(store).when(fileSystem).getAbfsStore();
    AbfsClient client = store.getClient();
    AbfsClient spiedClient = Mockito.spy(client);
    store.setClient(spiedClient);

    Mockito.doAnswer(answer -> {
      AbfsRestOperation op = Mockito.spy((AbfsRestOperation) answer.callRealMethod());
      AbfsHttpOperation httpOp = Mockito.spy(op.getResult());
      Mockito.doReturn(COPY_STATUS_PENDING).when(httpOp).getResponseHeader(
          HttpHeaderConfigurations.X_MS_COPY_STATUS);
      Mockito.doReturn(httpOp).when(op).getResult();
      return op;
    }).when(spiedClient).copyBlob(Mockito.any(Path.class), Mockito.any(Path.class),
        Mockito.nullable(String.class), Mockito.any(TracingContext.class));
    Mockito.doAnswer(answer -> {
      AbfsRestOperation op = Mockito.spy((AbfsRestOperation) answer.callRealMethod());
      AbfsHttpOperation httpOp = Mockito.spy(op.getResult());
      Mockito.doReturn(COPY_STATUS_ABORTED).when(httpOp).getResponseHeader(
          HttpHeaderConfigurations.X_MS_COPY_STATUS);
      Mockito.doReturn(httpOp).when(op).getResult();
      return op;
    }).when(spiedClient).getBlobProperty(Mockito.any(Path.class), Mockito.any(TracingContext.class));

    fileSystem.create(new Path("/test1/file"));
    Boolean copyBlobFailureCaught = false;
    try {
      fileSystem.rename(new Path("/test1/file"), new Path("/test1/file2"));
    } catch (AbfsRestOperationException e) {
      if (COPY_BLOB_ABORTED.equals(e.getErrorCode())) {
        copyBlobFailureCaught = true;
      }
    }
    Assert.assertTrue(copyBlobFailureCaught);
    Assert.assertTrue(fileSystem.exists(new Path("/test1/file")));
    Mockito.verify(store, Mockito.times(1))
        .handleCopyInProgress(Mockito.any(Path.class),
            Mockito.any(TracingContext.class), Mockito.any(String.class));
  }

  @Test
  public void testCopyBlobTakeTimeAndBlobIsDeleted() throws Exception {
    AzureBlobFileSystem fileSystem = Mockito.spy(getFileSystem());
    assumeNonHnsAccountBlobEndpoint(fileSystem);
    AzureBlobFileSystemStore store = Mockito.spy(fileSystem.getAbfsStore());
    String srcFile = "/test1/file";
    String dstFile = "/test1/file2";
    Mockito.doReturn(store).when(fileSystem).getAbfsStore();
    AbfsClient client = store.getClient();
    AbfsClient spiedClient = Mockito.spy(client);
    store.setClient(spiedClient);

    Mockito.doAnswer(answer -> {
      AbfsRestOperation op = Mockito.spy((AbfsRestOperation) answer.callRealMethod());
      fileSystem.delete(new Path(dstFile), false);
      AbfsHttpOperation httpOp = Mockito.spy(op.getResult());
      Mockito.doReturn(COPY_STATUS_PENDING).when(httpOp).getResponseHeader(
          HttpHeaderConfigurations.X_MS_COPY_STATUS);
      Mockito.doReturn(httpOp).when(op).getResult();
      return op;
    }).when(spiedClient).copyBlob(Mockito.any(Path.class), Mockito.any(Path.class),
        Mockito.nullable(String.class), Mockito.any(TracingContext.class));

    fileSystem.create(new Path(srcFile));


    Assert.assertFalse(fileSystem.rename(new Path(srcFile), new Path(dstFile)));
    Assert.assertFalse(fileSystem.exists(new Path(dstFile)));
  }

  @Test
  public void testParallelCopy() throws Exception {
    AzureBlobFileSystem fs = getFileSystem();
    assumeNonHnsAccountBlobEndpoint(fs);
    fs.create(new Path("/src"));
    boolean[] dstBlobAlreadyThereExceptionReceived = new boolean[1];
    dstBlobAlreadyThereExceptionReceived[0] = false;
    AtomicInteger threadsCompleted = new AtomicInteger(0);
    new Thread(() -> {
      parallelCopyRunnable(fs, dstBlobAlreadyThereExceptionReceived,
          threadsCompleted);
    }).start();
    new Thread(() -> {
      parallelCopyRunnable(fs, dstBlobAlreadyThereExceptionReceived,
          threadsCompleted);
    }).start();
    while (threadsCompleted.get() < 2) ;
    Assert.assertTrue(dstBlobAlreadyThereExceptionReceived[0]);
  }

  private void parallelCopyRunnable(final AzureBlobFileSystem fs,
      final boolean[] dstBlobAlreadyThereExceptionReceived,
      final AtomicInteger threadsCompleted) {
    try {
      fs.getAbfsClient().copyBlob(new Path("/src"),
          new Path("/dst"), null, getTestTracingContext(fs, true));
    } catch (AbfsRestOperationException ex) {
      if (ex.getStatusCode() == HttpURLConnection.HTTP_CONFLICT) {
        dstBlobAlreadyThereExceptionReceived[0] = true;
      }
    } catch (
        AzureBlobFileSystemException e) {
    }
    threadsCompleted.incrementAndGet();
  }

  @Test
  public void testCopyAfterSourceHasBeenDeleted() throws Exception {
    AzureBlobFileSystem fs = getFileSystem();
    assumeNonHnsAccountBlobEndpoint(fs);
    fs.create(new Path("/src"));
    TracingContext tracingContext = new TracingContext("clientCorrelationId",
        "fileSystemId", FSOperationType.TEST_OP,
        getConfiguration().getTracingHeaderFormat(),
        null);
    fs.getAbfsStore()
        .getClient()
<<<<<<< HEAD
        .deleteBlobPath(new Path("/src"), null, tracingContext);
=======
        .deleteBlobPath(new Path("/src"), null, getTestTracingContext(fs, true));
>>>>>>> 2adab61b
    Boolean srcBlobNotFoundExReceived = false;

    tracingContext = new TracingContext(tracingContext);
    try {
      fs.getAbfsStore()
          .copyBlob(new Path("/src"), new Path("/dst"),
<<<<<<< HEAD
              null, tracingContext);
=======
              null, getTestTracingContext(fs, true));
>>>>>>> 2adab61b
    } catch (AbfsRestOperationException ex) {
      if (ex.getStatusCode() == HttpURLConnection.HTTP_NOT_FOUND) {
        srcBlobNotFoundExReceived = true;
      }
    }
    Assert.assertTrue(srcBlobNotFoundExReceived);
  }

  @Test
  public void testParallelRenameForAtomicDirShouldFail() throws Exception {
    AzureBlobFileSystem fs = Mockito.spy(getFileSystem());
    assumeNonHnsAccountBlobEndpoint(fs);
    fs.setWorkingDirectory(new Path("/"));
    fs.mkdirs(new Path("/hbase/dir1"));
    fs.create(new Path("/hbase/dir1/file1"));
    AzureBlobFileSystemStore store = Mockito.spy(fs.getAbfsStore());
    Mockito.doReturn(store).when(fs).getAbfsStore();
    AbfsClient client = Mockito.spy(fs.getAbfsClient());
    store.setClient(client);
    AtomicBoolean leaseAcquired = new AtomicBoolean(false);
    AtomicBoolean exceptionOnParallelRename = new AtomicBoolean(false);
    AtomicBoolean parallelThreadDone = new AtomicBoolean(false);
    Mockito.doAnswer(answer -> {
          AbfsRestOperation op = (AbfsRestOperation) answer.callRealMethod();
          leaseAcquired.set(true);
          while (!parallelThreadDone.get()) ;
          return op;
        })
        .when(client)
        .acquireBlobLease(Mockito.anyString(), Mockito.anyInt(),
            Mockito.any(TracingContext.class));

    new Thread(() -> {
      while (!leaseAcquired.get()) ;
      try {
        fs.rename(new Path("/hbase/dir1/file1"), new Path("/hbase/dir2/"));
      } catch (Exception e) {
        if (e.getCause() instanceof AbfsRestOperationException
            && ((AbfsRestOperationException) e.getCause()).getStatusCode()
            == HttpURLConnection.HTTP_CONFLICT) {
          exceptionOnParallelRename.set(true);
        }
      } finally {
        parallelThreadDone.set(true);
      }
    }).start();
    fs.rename(new Path("/hbase/dir1/file1"), new Path("/hbase/dir2/"));
    while (!parallelThreadDone.get()) ;
    Assert.assertTrue(exceptionOnParallelRename.get());
  }

  @Test
  public void testParallelAppendToFileBeingCopiedInAtomicDirectory()
      throws Exception {
    AzureBlobFileSystem fs = Mockito.spy(getFileSystem());
    assumeNonHnsAccountBlobEndpoint(fs);
    fs.setWorkingDirectory(new Path("/"));
    fs.mkdirs(new Path("/hbase/dir1"));
    fs.create(new Path("/hbase/dir1/file1"));
    AzureBlobFileSystemStore store = Mockito.spy(fs.getAbfsStore());
    Mockito.doReturn(store).when(fs).getAbfsStore();
    AbfsClient client = Mockito.spy(fs.getAbfsClient());
    store.setClient(client);
    AtomicBoolean copyOfSrcFile = new AtomicBoolean(false);
    AtomicBoolean parallelAppendDone = new AtomicBoolean(false);
    AtomicBoolean exceptionCaught = new AtomicBoolean(false);

    Mockito.doAnswer(answer -> {
          answer.callRealMethod();
          if ("/hbase/dir1/file1".equalsIgnoreCase(
              ((Path) answer.getArgument(0)).toUri().getPath())) {
            copyOfSrcFile.set(true);
            while (!parallelAppendDone.get()) ;
          }
          return null;
        })
        .when(store)
        .copyBlob(Mockito.any(Path.class), Mockito.any(Path.class),
            Mockito.nullable(String.class), Mockito.any(TracingContext.class));

    FSDataOutputStream outputStream = fs.append(new Path("/hbase/dir1/file1"));

    new Thread(() -> {
      while (!copyOfSrcFile.get()) ;
      try {
        byte[] bytes = new byte[4 * ONE_MB];
        new Random().nextBytes(bytes);
        outputStream.write(bytes);
        outputStream.hsync();
      } catch (Exception e) {
        if (e.getCause() instanceof AbfsRestOperationException
            && ((AbfsRestOperationException) e.getCause()).getStatusCode()
            == HttpURLConnection.HTTP_PRECON_FAILED) {
          exceptionCaught.set(true);
        }
      } finally {
        parallelAppendDone.set(true);
      }
    }).start();

    fs.rename(new Path("/hbase/dir1"), new Path("/hbase/dir2"));

    while (!parallelAppendDone.get()) ;
    Assert.assertTrue(exceptionCaught.get());
  }

  @Test
  public void testParallelBlobLeaseOnChildBlobInRenameSrcDir()
      throws Exception {
    assumeNonHnsAccountBlobEndpoint(getFileSystem());
    AzureBlobFileSystem fs = Mockito.spy(
        (AzureBlobFileSystem) FileSystem.newInstance(getRawConfiguration()));
    AzureBlobFileSystemStore store = Mockito.spy(fs.getAbfsStore());
    Path srcDirPath = new Path("/hbase/testDir");
    fs.mkdirs(srcDirPath);
    fs.create(new Path(srcDirPath, "file1"));
    fs.create(new Path(srcDirPath, "file2"));
    Mockito.doReturn(store).when(fs).getAbfsStore();
    AbfsClient client = store.getClient();
    AbfsClient spiedClient = Mockito.spy(client);
    store.setClient(spiedClient);

    fs.getAbfsClient()
        .acquireBlobLease("/hbase/testDir/file2", -1,
            getTestTracingContext(fs, true));

    AbfsLease[] leases = new AbfsLease[1];
    Mockito.doAnswer(answer -> {
          String path = answer.getArgument(0);
          AbfsLease lease = (AbfsLease) answer.callRealMethod();
          if (srcDirPath.toUri().getPath().equalsIgnoreCase(path)) {
            lease = Mockito.spy(lease);
            leases[0] = lease;
          }
          return lease;
        })
        .when(store)
        .getBlobLease(Mockito.anyString(), Mockito.nullable(Integer.class),
            Mockito.any(TracingContext.class));

    Boolean renameFailed = false;
    try {
      fs.rename(srcDirPath, new Path("/hbase/newDir"));
    } catch (Exception e) {
      renameFailed = true;
    }

    Assertions.assertThat(renameFailed).isTrue();
    Mockito.verify(leases[0], Mockito.times(1)).free();
  }

  @Test
  public void testParallelCreateNonRecursiveToFilePartOfAtomicDirectoryInRename()
      throws Exception {
    Configuration configuration = Mockito.spy(getRawConfiguration());
    configuration.set(FS_AZURE_LEASE_CREATE_NON_RECURSIVE, "true");
    FileSystem fsCreate = FileSystem.newInstance(configuration);
    AzureBlobFileSystem fs = (AzureBlobFileSystem) FileSystem.newInstance(configuration);
    assumeNonHnsAccountBlobEndpoint(fs);
    fs.setWorkingDirectory(new Path("/"));
    fs.mkdirs(new Path("/hbase/dir1"));
    fs.create(new Path("/hbase/dir1/file1"));
    AbfsClient client = Mockito.spy(fs.getAbfsClient());
    fs.getAbfsStore().setClient(client);
    AtomicBoolean leaseAcquired = new AtomicBoolean(false);
    AtomicBoolean parallelCreateDone = new AtomicBoolean(false);
    AtomicBoolean exceptionCaught = new AtomicBoolean(false);
    AtomicBoolean parallelRenameDone = new AtomicBoolean(false);

    Mockito.doAnswer(answer -> {
          AbfsRestOperation op = (AbfsRestOperation) answer.callRealMethod();
          leaseAcquired.set(true);
          while(!parallelCreateDone.get());
          return op;
        })
        .when(client)
        .acquireBlobLease(Mockito.anyString(), Mockito.anyInt(),
            Mockito.any(TracingContext.class));

    new Thread(() -> {
      try {
        fs.rename(new Path("/hbase/dir1"), new Path("/hbase/dir2"));
      } catch (Exception e) {} finally {
        parallelRenameDone.set(true);
      }
    }).start();

    Path createNewFilePath = new Path("/hbase/dir1/file2");
      while (!leaseAcquired.get()) ;
      try {
        fsCreate.createFile(createNewFilePath)
            .overwrite(false)
            .replication((short) 1)
            .bufferSize(1024)
            .blockSize(1024)
            .build();
      } catch (AbfsRestOperationException e) {
        if (e.getStatusCode()
            == HttpURLConnection.HTTP_CONFLICT) {
          exceptionCaught.set(true);
        }
      } finally {
        parallelCreateDone.set(true);
      }


    while (!parallelRenameDone.get()) ;
    Assert.assertTrue(exceptionCaught.get());
  }

  @Test
  public void testBlobRenameOfDirectoryHavingNeighborWithSamePrefix()
      throws Exception {
    AzureBlobFileSystem fs = getFileSystem();
    assumeNonHnsAccountBlobEndpoint(fs);
    fs.mkdirs(new Path("/testDir/dir"));
    fs.mkdirs(new Path("/testDir/dirSamePrefix"));
    fs.create(new Path("/testDir/dir/file1"));
    fs.create(new Path("/testDir/dir/file2"));

    fs.create(new Path("/testDir/dirSamePrefix/file1"));
    fs.create(new Path("/testDir/dirSamePrefix/file2"));

    fs.rename(new Path("/testDir/dir"), new Path("/testDir/dir2"));

    Assertions.assertThat(fs.exists(new Path("/testDir/dirSamePrefix/file1")))
        .isTrue();
    Assertions.assertThat(fs.exists(new Path("/testDir/dir/file1")))
        .isFalse();
    Assertions.assertThat(fs.exists(new Path("/testDir/dir/file2")))
        .isFalse();
    Assertions.assertThat(fs.exists(new Path("/testDir/dir/")))
        .isFalse();
  }

  @Test
  public void testBlobRenameCancelRenewTimerForLeaseTakenInAtomicRename()
      throws Exception {
    AzureBlobFileSystem fs = Mockito.spy(
        (AzureBlobFileSystem) FileSystem.newInstance(getRawConfiguration()));
    assumeNonHnsAccountBlobEndpoint(fs);
    AzureBlobFileSystemStore store = Mockito.spy(fs.getAbfsStore());
    Mockito.doReturn(store).when(fs).getAbfsStore();

    fs.mkdirs(new Path("/hbase/dir"));
    fs.create(new Path("/hbase/dir/file1"));
    fs.create(new Path("/hbase/dir/file2"));

    final List<AbfsBlobLease> leases = new ArrayList<>();
    Mockito.doAnswer(answer -> {
          AbfsBlobLease lease = Mockito.spy(
              (AbfsBlobLease) answer.callRealMethod());
          leases.add(lease);
          return lease;
        })
        .when(store)
        .getBlobLease(Mockito.anyString(), Mockito.nullable(Integer.class),
            Mockito.any(TracingContext.class));

    fs.rename(new Path("/hbase/dir"), new Path("/hbase/dir2"));

    Assertions.assertThat(leases).hasSize(3);
    for (AbfsBlobLease lease : leases) {
      Mockito.verify(lease, Mockito.times(1)).cancelTimer();
    }
  }

  @Test
  public void testBlobRenameServerReturnsOneBlobPerList() throws  Exception {
    assumeNonHnsAccountBlobEndpoint(getFileSystem());
    AzureBlobFileSystem fs = (AzureBlobFileSystem) Mockito.spy(FileSystem.newInstance(getRawConfiguration()));
    fs.mkdirs(new Path("/testDir/"));
    fs.create(new Path("/testDir/file1"));
    fs.create(new Path("/testDir/file2"));

    AzureBlobFileSystemStore store = Mockito.spy(fs.getAbfsStore());
    AbfsClient client = fs.getAbfsClient();
    AbfsClient spiedClient = Mockito.spy(client);
    store.setClient(spiedClient);
    Mockito.doReturn(store).when(fs).getAbfsStore();
    Mockito.doAnswer(answer -> {
      String marker = answer.getArgument(0);
      String prefix = answer.getArgument(1);
      String delimeter = answer.getArgument(2);
      Integer count = answer.getArgument(3);
      TracingContext tracingContext = answer.getArgument(4);
      AbfsRestOperation op = client.getListBlobs(marker, prefix, delimeter, 1, tracingContext);
      return op;
    }).when(spiedClient).getListBlobs(Mockito.nullable(String.class),
        Mockito.nullable(String.class), Mockito.nullable(String.class),
        Mockito.nullable(Integer.class), Mockito.any(TracingContext.class));

    fs.rename(new Path("/testDir"), new Path("/testDir1"));
    Assertions.assertThat(fs.exists(new Path("/testDir"))).isFalse();
    Assertions.assertThat(fs.exists(new Path("/testDir1"))).isTrue();
    Assertions.assertThat(fs.exists(new Path("/testDir1/file1"))).isTrue();
    Assertions.assertThat(fs.exists(new Path("/testDir1/file2"))).isTrue();
  }

  @Test
  public void testBlobAtomicRenameSrcAndDstAreNotLeftLeased() throws Exception {
    AzureBlobFileSystem fs = Mockito.spy(getFileSystem());
    assumeNonHnsAccountBlobEndpoint(fs);
    Assume.assumeFalse(getConfiguration().shouldIngressFallbackToDfs());
    fs.setWorkingDirectory(new Path("/"));
    fs.create(new Path("/hbase/dir1/blob1"));
    fs.create(new Path("/hbase/dir1/blob2"));
    fs.rename(new Path("/hbase/dir1/"), new Path("/hbase/dir2"));
    fs.create(new Path("/hbase/dir1/blob1"));
    byte[] bytes = new byte[4 * ONE_MB];
    new Random().nextBytes(bytes);
    try (FSDataOutputStream os = fs.append(new Path("hbase/dir2/blob1"))) {
      os.write(bytes);
    }
  }

  /**
   * Test to assert that the CID in src marker blob copy and delete contains the
   * total number of blobs operated in the rename directory.
   * Also, to assert that all operations in the rename-directory flow have same
   * primaryId and opType.
   */
  @Test
  public void testRenameSrcDirDeleteEmitDeletionCountInClientRequestId()
      throws Exception {
    AzureBlobFileSystem fs = Mockito.spy(getFileSystem());
    Assume.assumeTrue(getPrefixMode(fs) == PrefixMode.BLOB);
    String dirPathStr = "/testDir/dir1";
    fs.mkdirs(new Path(dirPathStr));
    ExecutorService executorService = Executors.newFixedThreadPool(5);
    List<Future> futures = new ArrayList<>();
    for (int i = 0; i < 10; i++) {
      final int iter = i;
      Future future = executorService.submit(() -> {
        return fs.create(new Path("/testDir/dir1/file" + iter));
      });
      futures.add(future);
    }

    for (Future future : futures) {
      future.get();
    }
    executorService.shutdown();


    AzureBlobFileSystemStore store = Mockito.spy(fs.getAbfsStore());
    Mockito.doReturn(store).when(fs).getAbfsStore();
    AbfsClient client = Mockito.spy(store.getClient());
    store.setClient(client);

    final TracingHeaderValidator tracingHeaderValidator
        = new TracingHeaderValidator(
        fs.getAbfsStore().getAbfsConfiguration().getClientCorrelationId(),
        fs.getFileSystemId(), FSOperationType.RENAME, true, 0);
    fs.registerListener(tracingHeaderValidator);

    Mockito.doAnswer(answer -> {
          Mockito.doAnswer(copyAnswer -> {
                if (dirPathStr.equalsIgnoreCase(
                    ((Path) copyAnswer.getArgument(0)).toUri().getPath())) {
                  tracingHeaderValidator.setOperatedBlobCount(11);
                  return copyAnswer.callRealMethod();
                }
                return copyAnswer.callRealMethod();
              })
              .when(client)
              .copyBlob(Mockito.any(Path.class), Mockito.any(Path.class),
                  Mockito.nullable(String.class),
                  Mockito.any(TracingContext.class));

          Mockito.doAnswer(deleteAnswer -> {
                if (dirPathStr.equalsIgnoreCase(
                    ((Path) deleteAnswer.getArgument(0)).toUri().getPath())) {
                  Object result = deleteAnswer.callRealMethod();
                  tracingHeaderValidator.setOperatedBlobCount(null);
                  return result;
                }
                return deleteAnswer.callRealMethod();
              })
              .when(client)
              .deleteBlobPath(Mockito.any(Path.class),
                  Mockito.nullable(String.class),
                  Mockito.any(TracingContext.class));

          return answer.callRealMethod();
        })
        .when(store)
        .rename(Mockito.any(Path.class), Mockito.any(Path.class),
            Mockito.any(
                RenameAtomicityUtils.class), Mockito.any(TracingContext.class));

    fs.rename(new Path(dirPathStr), new Path("/dst/"));
  }

  /**
   * Test to assert that the rename resume from FileStatus uses the same
   * {@link TracingContext} object used by the initial ListStatus call.
   * Also assert that last rename's copy and delete API call would push count
   * of blobs operated in resume flow in clientRequestId.
   */
  @Test
  public void testBlobRenameResumeWithListStatus() throws Exception {
    assumeNonHnsAccountBlobEndpoint(getFileSystem());
    AzureBlobFileSystem fs = Mockito.spy(getFileSystem());
    AzureBlobFileSystemStore store = Mockito.spy(fs.getAbfsStore());
    AbfsClient client = Mockito.spy(fs.getAbfsClient());
    Mockito.doReturn(store).when(fs).getAbfsStore();
    store.setClient(client);

    renameFailureSetup(fs, client, false);
    AtomicInteger copied = assertTracingContextOnRenameResumeProcess(fs, store,
        client, FSOperationType.LISTSTATUS);

    fs.listStatus(new Path("/hbase"));
    fs.registerListener(null);
    Assertions.assertThat(fs.exists(new Path("/hbase/testDir2"))).isTrue();
    Assertions.assertThat(copied.get()).isGreaterThan(0);
  }

  /**
   * Test to assert that the rename resume from FileStatus uses the same
   * {@link TracingContext} object used by the initial GetFileStatus call.
   * Also assert that last rename's copy and delete API call would push count
   * of blobs operated in resume flow in clientRequestId.
   */
  @Test
  public void testBlobRenameResumeWithGetFileStatus() throws Exception {
    assumeNonHnsAccountBlobEndpoint(getFileSystem());
    AzureBlobFileSystem fs = Mockito.spy(getFileSystem());
    AzureBlobFileSystemStore store = Mockito.spy(fs.getAbfsStore());
    AbfsClient client = Mockito.spy(fs.getAbfsClient());
    Mockito.doReturn(store).when(fs).getAbfsStore();
    store.setClient(client);

    renameFailureSetup(fs, client, false);
    AtomicInteger copied = assertTracingContextOnRenameResumeProcess(fs, store,
        client, FSOperationType.GET_FILESTATUS);

    intercept(FileNotFoundException.class, () -> {
      fs.getFileStatus(new Path("/hbase/testDir"));
    });
    Assertions.assertThat(fs.exists(new Path("/hbase/testDir2"))).isTrue();
    Assertions.assertThat(copied.get()).isGreaterThan(0);
  }

  private void renameFailureSetup(final AzureBlobFileSystem fs,
      final AbfsClient client, final Boolean srcMarkerToBeDeleted)
      throws Exception {
    fs.mkdirs(new Path("/hbase/testDir"));
    ExecutorService executorService = Executors.newFixedThreadPool(5);
    List<Future> futures = new ArrayList<>();
    for (int i = 0; i < 10; i++) {
      final int iter = i;
      futures.add(executorService.submit(
          () -> fs.create(new Path("/hbase/testDir/file" + iter))));
    }

    for (Future future : futures) {
      future.get();
    }

    if (srcMarkerToBeDeleted) {
      client.deleteBlobPath(new Path("/hbase/testDir"), null,
          getTestTracingContext(fs, true));
    }

    AbfsRestOperation op = client.acquireBlobLease("/hbase/testDir/file5", -1,
        getTestTracingContext(fs, true));
    String leaseId = op.getResult()
        .getResponseHeader(HttpHeaderConfigurations.X_MS_LEASE_ID);

    Map<String, String> pathLeaseIdMap = new ConcurrentHashMap<>();
    AtomicBoolean leaseCanBeTaken = new AtomicBoolean(true);
    Mockito.doAnswer(answer -> {
          if (!leaseCanBeTaken.get()) {
            throw new RuntimeException();
          }
          AbfsRestOperation abfsRestOperation
              = (AbfsRestOperation) answer.callRealMethod();
          pathLeaseIdMap.put(answer.getArgument(0),
              abfsRestOperation.getResult().getResponseHeader(X_MS_LEASE_ID));
          return abfsRestOperation;
        })
        .when(client)
        .acquireBlobLease(Mockito.anyString(), Mockito.anyInt(),
            Mockito.any(TracingContext.class));

    intercept(Exception.class, () -> {
      fs.rename(new Path("/hbase/testDir"), new Path("/hbase/testDir2"));
    });

    leaseCanBeTaken.set(false);
    for (Map.Entry<String, String> entry : pathLeaseIdMap.entrySet()) {
      try {
        client.releaseBlobLease(entry.getKey(), entry.getValue(),
            getTestTracingContext(fs, true));
      } catch (Exception e) {

      }
    }
    client.releaseBlobLease("/hbase/testDir/file5", leaseId,
        getTestTracingContext(fs, true));
    leaseCanBeTaken.set(true);
  }

  private AtomicInteger assertTracingContextOnRenameResumeProcess(final AzureBlobFileSystem fs,
      final AzureBlobFileSystemStore store,
      final AbfsClient client, final FSOperationType fsOperationType)
      throws IOException {
    final TracingHeaderValidator tracingHeaderValidator
        = new TracingHeaderValidator(
        fs.getAbfsStore().getAbfsConfiguration().getClientCorrelationId(),
        fs.getFileSystemId(), fsOperationType, true, 0);
    fs.registerListener(tracingHeaderValidator);

    AtomicInteger copied = new AtomicInteger(0);
    Mockito.doAnswer(answer -> {
          copied.incrementAndGet();
          Path path = answer.getArgument(0);
          if ("/hbase/testDir".equalsIgnoreCase(path.toUri().getPath())) {
            tracingHeaderValidator.setOperatedBlobCount(copied.get());
          }
          return answer.callRealMethod();
        })
        .when(store)
        .copyBlob(Mockito.any(Path.class), Mockito.any(Path.class),
            Mockito.nullable(String.class), Mockito.any(TracingContext.class));

    /*
     * RenameAtomicUtil internally calls Filesystem's API  of read and delete
     * which would have different primaryIds. But once renameAtomicUtil has read
     * the RenamePending JSON, all the operations will use the same tracingContext
     * which was started by ListStatus or GetFileStatus operation.
     * This is the reason why the validation is disabled until the RenameAtomicUtil
     * object reads the JSON.
     * The filesystem's delete API called in RenameAtomicUtils.cleanup create a
     * new TracingContext object with a new primaryRequestId and also updates the
     * new primaryRequestId in the listener object of FileSystem. Therefore, once,
     * cleanup method is completed, the listener is explicitly updated with the
     * primaryRequestId it was using before the RenameAtomicUtils object was created.
     */
    Mockito.doAnswer(answer -> {
          final String primaryRequestId = ((TracingContext) answer.getArgument(
              1)).getPrimaryRequestId();
          tracingHeaderValidator.setDisableValidation(true);
          RenameAtomicityUtils renameAtomicityUtils = Mockito.spy(
              (RenameAtomicityUtils) answer.callRealMethod());
          Mockito.doAnswer(cleanupAnswer -> {
            tracingHeaderValidator.setDisableValidation(true);
            cleanupAnswer.callRealMethod();
            tracingHeaderValidator.setDisableValidation(false);
            tracingHeaderValidator.updatePrimaryRequestID(primaryRequestId);
            return null;
          }).when(renameAtomicityUtils).cleanup(Mockito.any(Path.class));
          tracingHeaderValidator.setDisableValidation(false);
          return renameAtomicityUtils;
        })
        .when(fs)
        .getRenameAtomicityUtilsForRedo(Mockito.any(Path.class),
            Mockito.any(TracingContext.class), Mockito.anyString(), Mockito.any(
                AbfsInputStream.class));

    Mockito.doAnswer(answer -> {
          answer.callRealMethod();
          tracingHeaderValidator.setOperatedBlobCount(null);
          return null;
        })
        .when(client)
        .deleteBlobPath(Mockito.any(Path.class), Mockito.nullable(String.class),
            Mockito.any(TracingContext.class));
    return copied;
  }

  @Test
  public void testProducerStopOnRenameFailure() throws Exception {
    assumeNonHnsAccountBlobEndpoint(getFileSystem());
    Configuration configuration = Mockito.spy(getRawConfiguration());
    AzureBlobFileSystem fs = Mockito.spy(
        (AzureBlobFileSystem) FileSystem.get(configuration));

    fs.mkdirs(new Path("/src"));
    ExecutorService executorService = Executors.newFixedThreadPool(10);
    List<Future> futureList = new ArrayList<>();
    for (int i = 0; i < 20; i++) {
      int iter = i;
      Future future = executorService.submit(() -> {
        try {
          fs.create(new Path("/src/file" + iter));
        } catch (IOException ex) {}
      });
      futureList.add(future);
    }

    for (Future future : futureList) {
      future.get();
    }

    AbfsClient client = fs.getAbfsClient();
    AbfsClient spiedClient = Mockito.spy(client);
    AzureBlobFileSystemStore store = Mockito.spy(fs.getAbfsStore());
    store.setClient(spiedClient);
    Mockito.doReturn(store).when(fs).getAbfsStore();

    ListBlobProducer[] producers = new ListBlobProducer[1];
    Mockito.doAnswer(answer -> {
      producers[0] = (ListBlobProducer) answer.callRealMethod();
      return producers[0];
    }).when(store).getListBlobProducer(Mockito.anyString(), Mockito.any(
            ListBlobQueue.class), Mockito.nullable(String.class),
        Mockito.any(TracingContext.class));

    AtomicInteger listCounter = new AtomicInteger(0);
    AtomicBoolean hasConsumerStarted = new AtomicBoolean(false);

    Mockito.doAnswer(answer -> {
          String marker = answer.getArgument(0);
          String prefix = answer.getArgument(1);
          String delimiter = answer.getArgument(2);
          TracingContext tracingContext = answer.getArgument(4);
          int counter = listCounter.incrementAndGet();
          if (counter > 1 && producers[0] != null) {
            while (!hasConsumerStarted.get()) {
              Thread.sleep(1_000L);
            }
          }
          Object result = client.getListBlobs(marker, prefix, delimiter, 1,
              tracingContext);
          return result;
        })
        .when(spiedClient)
        .getListBlobs(Mockito.nullable(String.class),
            Mockito.nullable(String.class), Mockito.nullable(String.class),
            Mockito.nullable(Integer.class), Mockito.any(TracingContext.class));

    Mockito.doAnswer(answer -> {
          spiedClient.acquireBlobLease(
              ((Path) answer.getArgument(0)).toUri().getPath(), -1,
              answer.getArgument(2));
          hasConsumerStarted.set(true);
          return answer.callRealMethod();
        })
        .when(spiedClient)
        .deleteBlobPath(Mockito.any(Path.class), Mockito.nullable(String.class),
            Mockito.any(TracingContext.class));

    intercept(Exception.class, () -> {
      fs.rename(new Path("/src"), new Path("/dst"));
    });

    producers[0].waitForProcessCompletion();

    Mockito.verify(spiedClient, Mockito.atMost(3))
        .getListBlobs(Mockito.nullable(String.class),
            Mockito.nullable(String.class), Mockito.nullable(String.class),
            Mockito.nullable(Integer.class), Mockito.any(TracingContext.class));
  }

  @Test
  public void testRenameResumeThroughListStatusWithSrcDirDeleted() throws Exception {
    assumeNonHnsAccountBlobEndpoint(getFileSystem());
    AzureBlobFileSystem fs = Mockito.spy(getFileSystem());
    AzureBlobFileSystemStore store = Mockito.spy(fs.getAbfsStore());
    AbfsClient client = Mockito.spy(fs.getAbfsClient());
    Mockito.doReturn(store).when(fs).getAbfsStore();
    store.setClient(client);

    renameFailureSetup(fs, client, false);

    fs.delete(new Path("/hbase/testDir"), true);
    AtomicInteger copied = assertTracingContextOnRenameResumeProcess(fs, store,
        client, FSOperationType.LISTSTATUS);
    Assertions.assertThat(fs.listStatus(new Path("/hbase"))).hasSize(1);
    Assertions.assertThat(copied.get()).isEqualTo(0);
  }

  @Test
  public void testRenameResumeThroughListStatusWithSrcDirDeletedJustBeforeResume() throws Exception {
    assumeNonHnsAccountBlobEndpoint(getFileSystem());
    AzureBlobFileSystem fs = Mockito.spy(getFileSystem());
    AzureBlobFileSystemStore store = Mockito.spy(fs.getAbfsStore());
    AbfsClient client = Mockito.spy(fs.getAbfsClient());
    Mockito.doReturn(store).when(fs).getAbfsStore();
    store.setClient(client);

    renameFailureSetup(fs, client, false);

    AtomicInteger copied = assertTracingContextOnRenameResumeProcess(fs, store,
        client, FSOperationType.LISTSTATUS);
    Mockito.doAnswer(answer -> {
      String path = answer.getArgument(0);
      if("/hbase/testDir".equalsIgnoreCase(path)) {
        fs.delete(new Path(path), true);
      }
      return answer.callRealMethod();
    }).when(client).acquireBlobLease(Mockito.anyString(), Mockito.anyInt(), Mockito.any(TracingContext.class));
    Assertions.assertThat(fs.listStatus(new Path("/hbase"))).hasSize(1);
    Assertions.assertThat(copied.get()).isEqualTo(0);
  }

  @Test
  public void testRenameResumeThroughListStatusWhenSrcDirectoryETagIsChanged()
      throws Exception {
    assumeNonHnsAccountBlobEndpoint(getFileSystem());
    AzureBlobFileSystem fs = Mockito.spy(getFileSystem());
    AzureBlobFileSystemStore store = Mockito.spy(fs.getAbfsStore());
    AbfsClient client = Mockito.spy(fs.getAbfsClient());
    Mockito.doReturn(store).when(fs).getAbfsStore();
    store.setClient(client);

    renameFailureSetup(fs, client, false);

    fs.delete(new Path("/hbase/testDir"), true);
    fs.mkdirs(new Path("/hbase/testDir"));
    AtomicInteger copied = assertTracingContextOnRenameResumeProcess(fs, store,
        client, FSOperationType.LISTSTATUS);
    Assertions.assertThat(fs.listStatus(new Path("/hbase"))).hasSize(2);
    Assertions.assertThat(copied.get()).isEqualTo(0);
  }

  @Test
  public void testRenameResumeThroughGetStatusWhenSrcDirectoryETagIsChanged()
      throws Exception {
    assumeNonHnsAccountBlobEndpoint(getFileSystem());
    AzureBlobFileSystem fs = Mockito.spy(getFileSystem());
    AzureBlobFileSystemStore store = Mockito.spy(fs.getAbfsStore());
    AbfsClient client = Mockito.spy(fs.getAbfsClient());
    Mockito.doReturn(store).when(fs).getAbfsStore();
    store.setClient(client);

    renameFailureSetup(fs, client, false);

    fs.delete(new Path("/hbase/testDir"), true);
    fs.mkdirs(new Path("/hbase/testDir"));
    AtomicInteger copied = assertTracingContextOnRenameResumeProcess(fs, store,
        client, FSOperationType.GET_FILESTATUS);
    fs.getFileStatus(new Path("/hbase/testDir"));
    Assertions.assertThat(copied.get()).isEqualTo(0);
  }

  @Test
  public void testRenameResumeThroughGetStatusWhenSrcDirMakerOnRenameCreatedOnDfsEndpoint()
      throws Exception {
    assumeNonHnsAccountBlobEndpoint(getFileSystem());
    Configuration configuration = Mockito.spy(getRawConfiguration());
    configuration.set(FS_AZURE_MKDIRS_FALLBACK_TO_DFS, "true");
    commonTestRenameResumeThroughGetStatusWhenSrcDirMarkerCreatedOnRename(
        configuration);
  }

  @Test
  public void testRenameResumeThroughGetStatusWhenSrcDirMakerOnRenameCreatedOnBlobEndpoint()
      throws Exception {
    assumeNonHnsAccountBlobEndpoint(getFileSystem());
    Configuration configuration = Mockito.spy(getRawConfiguration());
    configuration.set(FS_AZURE_MKDIRS_FALLBACK_TO_DFS, "false");
    commonTestRenameResumeThroughGetStatusWhenSrcDirMarkerCreatedOnRename(
        configuration);
  }

  private void commonTestRenameResumeThroughGetStatusWhenSrcDirMarkerCreatedOnRename(
      final Configuration configuration) throws Exception {
    AzureBlobFileSystem fs = Mockito.spy(
        (AzureBlobFileSystem) FileSystem.newInstance(
            configuration));
    AzureBlobFileSystemStore store = Mockito.spy(fs.getAbfsStore());
    AbfsClient client = Mockito.spy(fs.getAbfsClient());
    Mockito.doReturn(store).when(fs).getAbfsStore();
    store.setClient(client);

    renameFailureSetup(fs, client, true);
    intercept(FileNotFoundException.class, () -> {
      fs.getFileStatus(new Path("/hbase/testDir"));
    });
    FileStatus[] fileStatuses = fs.listStatus(new Path("/hbase/testDir2"));
    Assertions.assertThat(fileStatuses).hasSize(10);
  }

  @Test
  public void testRenameResumeThroughListStatusWhenSrcDirMakerOnRenameCreatedOnDfsEndpoint()
      throws Exception {
    assumeNonHnsAccountBlobEndpoint(getFileSystem());
    Configuration configuration = Mockito.spy(getRawConfiguration());
    configuration.set(FS_AZURE_MKDIRS_FALLBACK_TO_DFS, "true");
    commonTestRenameResumeThroughListStatusWhenSrcDirMarkerCreatedOnRename(
        configuration);
  }

  @Test
  public void testRenameResumeThroughListStatusWhenSrcDirMakerOnRenameCreatedOnBlobEndpoint()
      throws Exception {
    assumeNonHnsAccountBlobEndpoint(getFileSystem());
    Configuration configuration = Mockito.spy(getRawConfiguration());
    configuration.set(FS_AZURE_MKDIRS_FALLBACK_TO_DFS, "false");
    commonTestRenameResumeThroughListStatusWhenSrcDirMarkerCreatedOnRename(
        configuration);
  }

  private void commonTestRenameResumeThroughListStatusWhenSrcDirMarkerCreatedOnRename(
      final Configuration configuration) throws Exception {
    AzureBlobFileSystem fs = Mockito.spy(
        (AzureBlobFileSystem) FileSystem.newInstance(
            configuration));
    AzureBlobFileSystemStore store = Mockito.spy(fs.getAbfsStore());
    AbfsClient client = Mockito.spy(fs.getAbfsClient());
    Mockito.doReturn(store).when(fs).getAbfsStore();
    store.setClient(client);

    renameFailureSetup(fs, client, true);
    Assertions.assertThat(fs.listStatus(new Path("/hbase/"))).hasSize(1);
    FileStatus[] fileStatuses = fs.listStatus(new Path("/hbase/testDir2"));
    Assertions.assertThat(fileStatuses).hasSize(10);
  }

  @Test
  public void renameBlobDirParallelThreadToRenameOnDifferentTracingContext()
      throws Exception {
    Assume.assumeTrue(getPrefixMode(getFileSystem()) == PrefixMode.BLOB);
    Configuration configuration = getRawConfiguration();
    AzureBlobFileSystem fs = Mockito.spy(
        (AzureBlobFileSystem) FileSystem.newInstance(configuration));
    AzureBlobFileSystemStore spiedStore = Mockito.spy(fs.getAbfsStore());
    AbfsClient spiedClient = Mockito.spy(fs.getAbfsClient());

    Mockito.doReturn(spiedStore).when(fs).getAbfsStore();
    spiedStore.setClient(spiedClient);

    fs.mkdirs(new Path("/testDir"));
    fs.create(new Path("/testDir/file1"));
    fs.create(new Path("/testDir/file2"));

    AbfsClientTestUtil.hookOnRestOpsForTracingContextSingularity(spiedClient);
    fs.rename(new Path("/testDir"), new Path("/testDir2"));
  }
}<|MERGE_RESOLUTION|>--- conflicted
+++ resolved
@@ -1669,22 +1669,14 @@
         null);
     fs.getAbfsStore()
         .getClient()
-<<<<<<< HEAD
-        .deleteBlobPath(new Path("/src"), null, tracingContext);
-=======
         .deleteBlobPath(new Path("/src"), null, getTestTracingContext(fs, true));
->>>>>>> 2adab61b
     Boolean srcBlobNotFoundExReceived = false;
 
     tracingContext = new TracingContext(tracingContext);
     try {
       fs.getAbfsStore()
           .copyBlob(new Path("/src"), new Path("/dst"),
-<<<<<<< HEAD
-              null, tracingContext);
-=======
               null, getTestTracingContext(fs, true));
->>>>>>> 2adab61b
     } catch (AbfsRestOperationException ex) {
       if (ex.getStatusCode() == HttpURLConnection.HTTP_NOT_FOUND) {
         srcBlobNotFoundExReceived = true;
