/**
 * Licensed to the Apache Software Foundation (ASF) under one
 * or more contributor license agreements.  See the NOTICE file
 * distributed with this work for additional information
 * regarding copyright ownership.  The ASF licenses this file
 * to you under the Apache License, Version 2.0 (the
 * "License"); you may not use this file except in compliance
 * with the License.  You may obtain a copy of the License at
 *
 *     http://www.apache.org/licenses/LICENSE-2.0
 *
 * Unless required by applicable law or agreed to in writing, software
 * distributed under the License is distributed on an "AS IS" BASIS,
 * WITHOUT WARRANTIES OR CONDITIONS OF ANY KIND, either express or implied.
 * See the License for the specific language governing permissions and
 * limitations under the License.
 */

package org.apache.hadoop.fs.azurebfs;

import java.io.FileNotFoundException;
import java.io.IOException;
import java.net.HttpURLConnection;
import java.net.SocketException;
import java.util.ArrayList;
import java.util.HashMap;
import java.util.List;
import java.util.Map;
import java.util.Random;
import java.util.concurrent.Callable;
import java.util.concurrent.ExecutorService;
import java.util.concurrent.Executors;
import java.util.concurrent.Future;
import java.util.concurrent.atomic.AtomicBoolean;
import java.util.concurrent.atomic.AtomicInteger;

import org.apache.hadoop.conf.Configuration;
import org.apache.hadoop.fs.FileSystem;

import org.assertj.core.api.Assertions;
import org.junit.Assert;
import org.junit.Assume;
import org.junit.Ignore;
import org.junit.Test;
import org.mockito.Mock;
import org.mockito.Mockito;

import org.apache.hadoop.fs.FSDataInputStream;
import org.apache.hadoop.fs.FSDataOutputStream;
import org.apache.hadoop.fs.FileStatus;
import org.apache.hadoop.fs.Path;
import org.apache.hadoop.fs.azurebfs.constants.HttpHeaderConfigurations;
import org.apache.hadoop.fs.azurebfs.contracts.exceptions.AbfsRestOperationException;
import org.apache.hadoop.fs.azurebfs.contracts.exceptions.AzureBlobFileSystemException;
import org.apache.hadoop.fs.azurebfs.contracts.services.AzureServiceErrorCode;
import org.apache.hadoop.fs.azurebfs.services.AbfsBlobLease;
import org.apache.hadoop.fs.azurebfs.services.AbfsClient;
import org.apache.hadoop.fs.azurebfs.services.AbfsClientTestUtil;
import org.apache.hadoop.fs.azurebfs.services.AbfsHttpOpTestUtil;
import org.apache.hadoop.fs.azurebfs.services.AbfsHttpOperation;
import org.apache.hadoop.fs.azurebfs.services.AbfsLease;
import org.apache.hadoop.fs.azurebfs.services.AbfsOutputStream;
import org.apache.hadoop.fs.azurebfs.services.AbfsRestOperation;
import org.apache.hadoop.fs.azurebfs.services.AbfsRestOperationTestUtil;
import org.apache.hadoop.fs.azurebfs.utils.TracingContext;
import org.apache.hadoop.fs.azurebfs.services.PrefixMode;

import static org.apache.hadoop.fs.azurebfs.constants.ConfigurationKeys.FS_AZURE_LEASE_CREATE_NON_RECURSIVE;
import static org.apache.hadoop.fs.azurebfs.constants.ConfigurationKeys.FS_AZURE_REDIRECT_RENAME;
import static org.apache.hadoop.fs.azurebfs.constants.AbfsHttpConstants.TRUE;
import static org.apache.hadoop.fs.azurebfs.constants.ConfigurationKeys.FS_AZURE_INGRESS_FALLBACK_TO_DFS;
import static org.apache.hadoop.fs.azurebfs.constants.FileSystemConfigurations.ONE_MB;
import static org.apache.hadoop.fs.azurebfs.constants.HttpHeaderConfigurations.X_MS_LEASE_ID;
import static org.apache.hadoop.fs.azurebfs.services.RenameAtomicityUtils.SUFFIX;
import static org.apache.hadoop.fs.azurebfs.constants.AbfsHttpConstants.COPY_STATUS_ABORTED;
import static org.apache.hadoop.fs.azurebfs.constants.AbfsHttpConstants.COPY_STATUS_FAILED;
import static org.apache.hadoop.fs.azurebfs.constants.AbfsHttpConstants.COPY_STATUS_PENDING;
import static org.apache.hadoop.fs.azurebfs.contracts.services.AzureServiceErrorCode.COPY_BLOB_ABORTED;
import static org.apache.hadoop.fs.azurebfs.contracts.services.AzureServiceErrorCode.COPY_BLOB_FAILED;
import static org.apache.hadoop.fs.contract.ContractTestUtils.assertIsFile;
import static org.apache.hadoop.fs.contract.ContractTestUtils.assertMkdirs;
import static org.apache.hadoop.fs.contract.ContractTestUtils.assertPathDoesNotExist;
import static org.apache.hadoop.fs.contract.ContractTestUtils.assertRenameOutcome;
import static org.apache.hadoop.test.LambdaTestUtils.intercept;

/**
 * Test rename operation.
 */
public class ITestAzureBlobFileSystemRename extends
    AbstractAbfsIntegrationTest {

  public ITestAzureBlobFileSystemRename() throws Exception {
    super();
  }

  @Test
  public void testEnsureFileIsRenamed() throws Exception {
    final AzureBlobFileSystem fs = getFileSystem();
    Path src = path("testEnsureFileIsRenamed-src");
    touch(src);
    Path dest = path("testEnsureFileIsRenamed-dest");
    fs.delete(dest, true);
    assertRenameOutcome(fs, src, dest, true);

    assertIsFile(fs, dest);
    assertPathDoesNotExist(fs, "expected renamed", src);
  }

  @Test
  public void testRenameWithPreExistingDestination() throws Exception {
    final AzureBlobFileSystem fs = getFileSystem();
    Path src = path("renameSrc");
    touch(src);
    Path dest = path("renameDest");
    touch(dest);
    assertRenameOutcome(fs, src, dest, false);
  }

  @Test
  public void testRenameFileUnderDir() throws Exception {
    final AzureBlobFileSystem fs = getFileSystem();
    Path sourceDir = new Path("/testSrc");
    assertMkdirs(fs, sourceDir);
    String filename = "file1";
    Path file1 = new Path(sourceDir, filename);
    touch(file1);

    Path destDir = new Path("/testDst");
    assertRenameOutcome(fs, sourceDir, destDir, true);
    FileStatus[] fileStatus = fs.listStatus(destDir);
    assertNotNull("Null file status", fileStatus);
    FileStatus status = fileStatus[0];
    assertEquals("Wrong filename in " + status,
        filename, status.getPath().getName());
  }

  @Test
  public void testRenameFileUnderDirRedirection() throws Exception {
    Configuration configuration = Mockito.spy(getRawConfiguration());

    // Set redirect to wasb rename true and assert rename.
    configuration.setBoolean(FS_AZURE_REDIRECT_RENAME, true);
    AzureBlobFileSystem fs1 = (AzureBlobFileSystem) FileSystem.newInstance(configuration);
    Path sourceDir = makeQualified(new Path("/testSrc"));
    assertMkdirs(fs1, sourceDir);
    String filename = "file1";
    Path file1 = new Path(sourceDir, filename);
    touch(file1);

    Path destDir = makeQualified(new Path("/testDst"));
    assertRenameOutcome(fs1, sourceDir, destDir, true);
    FileStatus[] fileStatus = fs1.listStatus(destDir);
    assertNotNull("Null file status", fileStatus);
    FileStatus status = fileStatus[0];
    assertEquals("Wrong filename in " + status,
            filename, status.getPath().getName());
  }

  @Test
  public void testRenameDirectory() throws Exception {
    final AzureBlobFileSystem fs = getFileSystem();
    fs.mkdirs(new Path("testDir"));
    Path test1 = new Path("testDir/test1");
    fs.mkdirs(test1);
    fs.mkdirs(new Path("testDir/test1/test2"));
    fs.mkdirs(new Path("testDir/test1/test2/test3"));

    assertRenameOutcome(fs, test1,
        new Path("testDir/test10"), true);
    assertPathDoesNotExist(fs, "rename source dir", test1);
  }

  @Test
  public void testRenameFirstLevelDirectory() throws Exception {
    final AzureBlobFileSystem fs = getFileSystem();
    final List<Future<Void>> tasks = new ArrayList<>();

    ExecutorService es = Executors.newFixedThreadPool(10);
    for (int i = 0; i < 1000; i++) {
      final Path fileName = new Path("/test/" + i);
      Callable<Void> callable = new Callable<Void>() {
        @Override
        public Void call() throws Exception {
          touch(fileName);
          return null;
        }
      };

      tasks.add(es.submit(callable));
    }

    for (Future<Void> task : tasks) {
      task.get();
    }

    es.shutdownNow();
    Path source = new Path("/test");
    Path dest = new Path("/renamedDir");
    assertRenameOutcome(fs, source, dest, true);

    FileStatus[] files = fs.listStatus(dest);
    assertEquals("Wrong number of files in listing", 1000, files.length);
    assertPathDoesNotExist(fs, "rename source dir", source);
  }

  @Test
  public void testRenameRoot() throws Exception {
    final AzureBlobFileSystem fs = getFileSystem();
    assertRenameOutcome(fs,
        new Path("/"),
        new Path("/testRenameRoot"),
        false);
    assertRenameOutcome(fs,
        new Path(fs.getUri().toString() + "/"),
        new Path(fs.getUri().toString() + "/s"),
        false);
  }

  @Test
  public void testPosixRenameDirectory() throws Exception {
    final AzureBlobFileSystem fs = this.getFileSystem();
    fs.mkdirs(new Path("testDir2/test1/test2/test3"));
    fs.mkdirs(new Path("testDir2/test4"));
    Assert.assertTrue(fs.rename(new Path("testDir2/test1/test2/test3"), new Path("testDir2/test4")));
    assertTrue(fs.exists(new Path("testDir2")));
    assertTrue(fs.exists(new Path("testDir2/test1/test2")));
    assertTrue(fs.exists(new Path("testDir2/test4")));
    assertTrue(fs.exists(new Path("testDir2/test4/test3")));
    assertFalse(fs.exists(new Path("testDir2/test1/test2/test3")));
  }

  @Test
  public void testRenameToRoot() throws Exception {
    AzureBlobFileSystem fs = getFileSystem();
    fs.mkdirs(new Path("/src1/src2"));
    Assert.assertTrue(fs.rename(new Path("/src1/src2"), new Path("/")));
    Assert.assertTrue(fs.exists(new Path("/src2")));
  }

  @Test
  public void testRenameNotFoundBlobToEmptyRoot() throws Exception {
    AzureBlobFileSystem fs = getFileSystem();
    Assert.assertFalse(fs.rename(new Path("/file"), new Path("/")));
  }

  @Test(expected = IOException.class)
  public void testRenameBlobToDstWithColonInPath() throws Exception{
    AzureBlobFileSystem fs = getFileSystem();
    assumeNonHnsAccountBlobEndpoint(fs);
    fs.create(new Path("/src"));
    fs.rename(new Path("/src"), new Path("/dst:file"));
  }

  @Test
  public void testRenameBlobInSameDirectoryWithNoMarker() throws Exception {
    AzureBlobFileSystem fs = getFileSystem();
    assumeNonHnsAccountBlobEndpoint(fs);
    fs.create(new Path("/srcDir/dir/file"));
    fs.getAbfsStore().getClient().deleteBlobPath(new Path("/srcDir/dir"), null,
        Mockito.mock(TracingContext.class));
    Assert.assertTrue(fs.rename(new Path("/srcDir/dir"), new Path("/srcDir")));
  }

  /**
   * <pre>
   * Test to check behaviour of rename API if the destination directory is already
   * there. The HNS call and the one for Blob endpoint should have same behaviour.
   *
   * /testDir2/test1/test2/test3 contains (/file)
   * There is another path that exists: /testDir2/test4/test3
   * On rename(/testDir2/test1/test2/test3, /testDir2/test4).
   * </pre>
   *
   * Expectation for HNS / Blob endpoint:<ol>
   * <li>Rename should fail</li>
   * <li>No file should be transferred to destination directory</li>
   * </ol>
   */
  @Test
  public void testPosixRenameDirectoryWhereDirectoryAlreadyThereOnDestination()
      throws Exception {
    final AzureBlobFileSystem fs = this.getFileSystem();
    fs.mkdirs(new Path("testDir2/test1/test2/test3"));
    fs.create(new Path("testDir2/test1/test2/test3/file"));
    fs.mkdirs(new Path("testDir2/test4/test3"));
    assertTrue(fs.exists(new Path("testDir2/test1/test2/test3/file")));
    Assert.assertFalse(fs.rename(new Path("testDir2/test1/test2/test3"),
        new Path("testDir2/test4")));
    assertTrue(fs.exists(new Path("testDir2")));
    assertTrue(fs.exists(new Path("testDir2/test1/test2")));
    assertTrue(fs.exists(new Path("testDir2/test4")));
    assertTrue(fs.exists(new Path("testDir2/test1/test2/test3")));
    if (getIsNamespaceEnabled(fs)
        || fs.getAbfsStore().getAbfsConfiguration().getPrefixMode()
        == PrefixMode.BLOB) {
      assertFalse(fs.exists(new Path("testDir2/test4/test3/file")));
      assertTrue(fs.exists(new Path("testDir2/test1/test2/test3/file")));
    } else {
      assertTrue(fs.exists(new Path("testDir2/test4/test3/file")));
      assertFalse(fs.exists(new Path("testDir2/test1/test2/test3/file")));
    }
  }

  @Test
  public void testPosixRenameDirectoryWherePartAlreadyThereOnDestination()
      throws Exception {
    final AzureBlobFileSystem fs = this.getFileSystem();
    fs.mkdirs(new Path("testDir2/test1/test2/test3"));
    fs.create(new Path("testDir2/test1/test2/test3/file"));
    fs.create(new Path("testDir2/test1/test2/test3/file1"));
    fs.mkdirs(new Path("testDir2/test4/"));
    fs.create(new Path("testDir2/test4/file1"));
    byte[] etag = fs.getXAttr(new Path("testDir2/test4/file1"), "ETag");
    assertTrue(fs.exists(new Path("testDir2/test1/test2/test3/file")));
    assertTrue(fs.exists(new Path("testDir2/test1/test2/test3/file1")));
    Assert.assertTrue(fs.rename(new Path("testDir2/test1/test2/test3"),
        new Path("testDir2/test4")));
    assertTrue(fs.exists(new Path("testDir2")));
    assertTrue(fs.exists(new Path("testDir2/test1/test2")));
    assertTrue(fs.exists(new Path("testDir2/test4")));
    assertFalse(fs.exists(new Path("testDir2/test1/test2/test3")));


    assertFalse(fs.exists(new Path("testDir2/test4/file")));
    assertTrue(fs.exists(new Path("testDir2/test4/file1")));
    assertTrue(fs.exists(new Path("testDir2/test4/test3/file")));
    assertTrue(fs.exists(new Path("testDir2/test4/test3/file1")));
    assertTrue(fs.exists(new Path("testDir2/test4/file1")));
    assertFalse(fs.exists(new Path("testDir2/test1/test2/test3/file")));
    assertFalse(fs.exists(new Path("testDir2/test1/test2/test3/file1")));
  }

  private void assumeNonHnsAccountBlobEndpoint(final AzureBlobFileSystem fs) {
    Assume.assumeTrue("To work on only on non-HNS Blob endpoint",
        fs.getAbfsStore().getAbfsConfiguration().getPrefixMode()
            == PrefixMode.BLOB);
  }

  /**
   * Test that after completing rename for a directory which is enabled for
   * AtomicRename, the RenamePending JSON file is deleted.
   */
  @Test
  public void testRenamePendingJsonIsRemovedPostSuccessfulRename()
      throws Exception {
    final AzureBlobFileSystem fs = this.getFileSystem();
    assumeNonHnsAccountBlobEndpoint(fs);
    fs.setWorkingDirectory(new Path("/"));
    fs.mkdirs(new Path("hbase/test1/test2/test3"));
    fs.create(new Path("hbase/test1/test2/test3/file"));
    fs.create(new Path("hbase/test1/test2/test3/file1"));
    fs.mkdirs(new Path("hbase/test4/"));
    fs.create(new Path("hbase/test4/file1"));
    final AzureBlobFileSystem spiedFs = Mockito.spy(fs);
    final Integer[] correctDeletePathCount = new Integer[1];
    correctDeletePathCount[0] = 0;

    Mockito.doAnswer(answer -> {
      final String correctDeletePath = "/hbase/test1/test2/test3" + SUFFIX;
      if (correctDeletePath.equals(
          ((Path) answer.getArgument(0)).toUri().getPath())) {
        correctDeletePathCount[0] = 1;
      }
      return null;
    }).when(spiedFs).delete(Mockito.any(Path.class), Mockito.anyBoolean());
    Assert.assertTrue(spiedFs.rename(new Path("hbase/test1/test2/test3"),
        new Path("hbase/test4")));
    Assert.assertTrue(correctDeletePathCount[0] == 1);
  }

  /**
   * Test for a directory in /hbase directory. To simulate the crash of process,
   * test will throw an exception with 503 on a copy of one of the blob.<br>
   * ListStatus API will be called on the directory. Expectation is that the ListStatus
   * API of {@link AzureBlobFileSystem} should recover the paused rename.
   */
  @Test
  public void testHBaseHandlingForFailedRename() throws Exception {
    final AzureBlobFileSystem fs = this.getFileSystem();
    assumeNonHnsAccountBlobEndpoint(fs);
    final String failedCopyPath = "hbase/test1/test2/test3/file1";
    fs.setWorkingDirectory(new Path("/"));
    fs.mkdirs(new Path("hbase/test1/test2/test3"));
    fs.create(new Path("hbase/test1/test2/test3/file"));
    fs.create(new Path(failedCopyPath));
    fs.mkdirs(new Path("hbase/test4/"));
    fs.create(new Path("hbase/test4/file1"));
    final AzureBlobFileSystem spiedFs = Mockito.spy(fs);
    final AzureBlobFileSystemStore spiedAbfsStore = Mockito.spy(
        spiedFs.getAbfsStore());
    Mockito.doReturn(spiedAbfsStore).when(spiedFs).getAbfsStore();
    AbfsClient spiedClient = Mockito.spy(spiedAbfsStore.getClient());
    spiedAbfsStore.setClient(spiedClient);
    Map<String, String> pathLeaseIdMap = new HashMap<>();
    Mockito.doAnswer(answer -> {
      AbfsRestOperation op = (AbfsRestOperation) answer.callRealMethod();
      String leaseId = op.getResult().getResponseHeader(X_MS_LEASE_ID);
      pathLeaseIdMap.put(answer.getArgument(0), leaseId);
      return op;
    }).when(spiedClient).acquireBlobLease(Mockito.anyString(), Mockito.anyInt(), Mockito.any(TracingContext.class));
    final Integer[] correctDeletePathCount = new Integer[1];
    correctDeletePathCount[0] = 0;

    //fail copy of /hbase/test1/test2/test3/file1.
    Mockito.doAnswer(answer -> {
          final Path srcPath = answer.getArgument(0);
          final Path dstPath = answer.getArgument(1);
          final String leaseId = answer.getArgument(2);
          final TracingContext tracingContext = answer.getArgument(3);
          if (("/" + failedCopyPath).equalsIgnoreCase(srcPath.toUri().getPath())) {
            throw new AbfsRestOperationException(HttpURLConnection.HTTP_UNAVAILABLE,
                AzureServiceErrorCode.INGRESS_OVER_ACCOUNT_LIMIT.getErrorCode(),
                "Ingress is over the account limit.", new Exception());
          }
          fs.getAbfsStore().copyBlob(srcPath, dstPath, leaseId, tracingContext);
          return null;
        })
        .when(spiedAbfsStore)
        .copyBlob(Mockito.any(Path.class), Mockito.any(Path.class),
            Mockito.nullable(String.class), Mockito.any(TracingContext.class));
    try {
      spiedFs.rename(new Path("hbase/test1/test2/test3"),
          new Path("hbase/test4"));
    } catch (Exception ex) {

    }
    Assert.assertTrue(fs.exists(new Path(failedCopyPath)));
    Assert.assertFalse(spiedFs.exists(new Path(
        failedCopyPath.replace("test1/test2/test3/", "test4/test3/"))));

    //call listPath API, it will recover the rename atomicity.
    final AzureBlobFileSystem spiedFsForListPath = Mockito.spy(fs);
    final int[] openRequiredFile = new int[1];
    openRequiredFile[0] = 0;
    Mockito.doAnswer(answer -> {
      final Path path = answer.getArgument(0);
      if (("/" + "hbase/test1/test2/test3" + SUFFIX).equalsIgnoreCase(
          path.toUri().getPath())) {
        openRequiredFile[0] = 1;
      }
      return fs.open(path);
    }).when(spiedFsForListPath).open(Mockito.any(Path.class));

    /*
     * Check if the fs.delete is on the renameJson file.
     */
    AtomicInteger deletedCount = new AtomicInteger(0);
    AtomicBoolean srcSuffixDeletion = new AtomicBoolean(false);
    Mockito.doAnswer(answer -> {
          Path path = answer.getArgument(0);
          Boolean recursive = answer.getArgument(1);
          Assert.assertTrue(
              ("/" + "hbase/test1/test2/test3" + SUFFIX).equalsIgnoreCase(
                  path.toUri().getPath()));
          srcSuffixDeletion.set(true);
          deletedCount.incrementAndGet();
          return fs.delete(path, recursive);
        })
        .when(spiedFsForListPath)
        .delete(Mockito.any(Path.class), Mockito.anyBoolean());

    /*
     * Check if the blob which will be retried is deleted from the renameBlob
     * method.
     */
    AbfsClient client = spiedFsForListPath.getAbfsClient();
    final AbfsClient spiedClientForListPath = Mockito.spy(client);
    spiedFsForListPath.getAbfsStore().setClient(spiedClientForListPath);
    Mockito.doAnswer(answer -> {
          Path path = answer.getArgument(0);
          String leaseId = answer.getArgument(1);
          TracingContext tracingContext = answer.getArgument(2);
          if (srcSuffixDeletion.get()) {
            Assert.assertTrue(
                ("/" + "hbase/test1/test2/test3" + SUFFIX).equalsIgnoreCase(
                    path.toUri().getPath()));
          } else {
            Assert.assertTrue(
                ("/" + failedCopyPath).equalsIgnoreCase(path.toUri().getPath())
                    || "/hbase/test1/test2/test3".equalsIgnoreCase(
                    path.toUri().getPath()));
            deletedCount.incrementAndGet();
          }
          client.deleteBlobPath(path, leaseId, tracingContext);
          return null;
        })
        .when(spiedClientForListPath)
        .deleteBlobPath(Mockito.any(Path.class),
            Mockito.nullable(String.class), Mockito.any(TracingContext.class));

    for(Map.Entry<String, String> entry : pathLeaseIdMap.entrySet()) {
      try {
        fs.getAbfsClient()
            .releaseBlobLease(entry.getKey(), entry.getValue(),
                Mockito.mock(TracingContext.class));
      } catch (AbfsRestOperationException ex) {

      }
    }
    spiedFsForListPath.listStatus(new Path("hbase/test1/test2"));
    Assert.assertTrue(openRequiredFile[0] == 1);
    Assert.assertTrue(deletedCount.get() == 3);
    Assert.assertFalse(spiedFsForListPath.exists(new Path(failedCopyPath)));
    Assert.assertTrue(spiedFsForListPath.exists(new Path(
        failedCopyPath.replace("test1/test2/test3/", "test4/test3/"))));
  }

  /**
   * Test for a directory in /hbase directory. To simulate the crash of process,
   * test will throw an exception with 503 on a copy of one of the blob. The
   * source directory is a nested directory.<br>
   * ListStatus API will be called on the directory. Expectation is that the ListStatus
   * API of {@link AzureBlobFileSystem} should recover the paused rename.
   */
  @Test
  public void testHBaseHandlingForFailedRenameForNestedSourceThroughListFile()
      throws Exception {
    final AzureBlobFileSystem fs = this.getFileSystem();
    assumeNonHnsAccountBlobEndpoint(fs);
    final String failedCopyPath = "hbase/test1/test2/test3/file1";
    fs.setWorkingDirectory(new Path("/"));
    fs.mkdirs(new Path("hbase/test1/test2/test3"));
    fs.create(new Path("hbase/test1/test2/test3/file"));
    fs.create(new Path(failedCopyPath));
    fs.mkdirs(new Path("hbase/test4/"));
    fs.create(new Path("hbase/test4/file1"));
    final AzureBlobFileSystem spiedFs = Mockito.spy(fs);
    final AzureBlobFileSystemStore spiedAbfsStore = Mockito.spy(
        spiedFs.getAbfsStore());
    Mockito.doReturn(spiedAbfsStore).when(spiedFs).getAbfsStore();
    AbfsClient spiedClient = Mockito.spy(spiedAbfsStore.getClient());
    spiedAbfsStore.setClient(spiedClient);
    Map<String, String> pathLeaseIdMap = new HashMap<>();
    Mockito.doAnswer(answer -> {
      AbfsRestOperation op = (AbfsRestOperation) answer.callRealMethod();
      String leaseId = op.getResult().getResponseHeader(X_MS_LEASE_ID);
      pathLeaseIdMap.put(answer.getArgument(0), leaseId);
      return op;
    }).when(spiedClient).acquireBlobLease(Mockito.anyString(), Mockito.anyInt(), Mockito.any(TracingContext.class));
    final Integer[] correctDeletePathCount = new Integer[1];
    correctDeletePathCount[0] = 0;

    //fail copy of /hbase/test1/test2/test3/file1.
    Mockito.doAnswer(answer -> {
          final Path srcPath = answer.getArgument(0);
          final Path dstPath = answer.getArgument(1);
          final String leaseId = answer.getArgument(2);
          final TracingContext tracingContext = answer.getArgument(3);
          if (("/" + failedCopyPath).equalsIgnoreCase(srcPath.toUri().getPath())) {
            throw new AbfsRestOperationException(HttpURLConnection.HTTP_UNAVAILABLE,
                AzureServiceErrorCode.INGRESS_OVER_ACCOUNT_LIMIT.getErrorCode(),
                "Ingress is over the account limit.", new Exception());
          }
          fs.getAbfsStore().copyBlob(srcPath, dstPath, leaseId, tracingContext);
          return null;
        })
        .when(spiedAbfsStore)
        .copyBlob(Mockito.any(Path.class), Mockito.any(Path.class),
            Mockito.nullable(String.class), Mockito.any(TracingContext.class));
    try {
      spiedFs.rename(new Path("hbase/test1/test2"),
          new Path("hbase/test4"));
    } catch (Exception ex) {

    }
    Assert.assertTrue(fs.exists(new Path(failedCopyPath)));
    Assert.assertFalse(spiedFs.exists(new Path(
        failedCopyPath.replace("test1/test2/test3/", "test4/test3/"))));

    //call listPath API, it will recover the rename atomicity.
    final AzureBlobFileSystem spiedFsForListPath = Mockito.spy(fs);
    final int[] openRequiredFile = new int[1];
    openRequiredFile[0] = 0;
    Mockito.doAnswer(answer -> {
      final Path path = answer.getArgument(0);
      if (("/" + "hbase/test1/test2" + SUFFIX).equalsIgnoreCase(
          path.toUri().getPath())) {
        openRequiredFile[0] = 1;
      }
      return fs.open(path);
    }).when(spiedFsForListPath).open(Mockito.any(Path.class));

    /*
     * Check if the fs.delete is on the renameJson file.
     */
    AtomicInteger deletedCount = new AtomicInteger(0);
    AtomicBoolean srcDirSuffixDeletion = new AtomicBoolean(false);
    Mockito.doAnswer(answer -> {
          Path path = answer.getArgument(0);
          Boolean recursive = answer.getArgument(1);
          Assert.assertTrue(("/" + "hbase/test1/test2" + SUFFIX).equalsIgnoreCase(
              path.toUri().getPath()));
          srcDirSuffixDeletion.set(true);
          deletedCount.incrementAndGet();
          return fs.delete(path, recursive);
        })
        .when(spiedFsForListPath)
        .delete(Mockito.any(Path.class), Mockito.anyBoolean());

    /*
     * Check if the blob which will be retried is deleted from the renameBlob
     * method.
     */
    AbfsClient client = spiedFsForListPath.getAbfsClient();
    final AbfsClient spiedClientForListPath = Mockito.spy(client);
    spiedFsForListPath.getAbfsStore().setClient(spiedClientForListPath);
    Mockito.doAnswer(answer -> {
          Path path = answer.getArgument(0);
          String leaseId = answer.getArgument(1);
          TracingContext tracingContext = answer.getArgument(2);
          if (srcDirSuffixDeletion.get()) {
            Assert.assertTrue(("/" + "hbase/test1/test2" + SUFFIX).equalsIgnoreCase(
                path.toUri().getPath()));
          } else {
            Assert.assertTrue(
                ("/" + failedCopyPath).equalsIgnoreCase(path.toUri().getPath())
                    || "/hbase/test1/test2".equalsIgnoreCase(
                    path.toUri().getPath()));
            deletedCount.incrementAndGet();
          }
          client.deleteBlobPath(path, leaseId, tracingContext);
          return null;
        })
        .when(spiedClientForListPath)
        .deleteBlobPath(Mockito.any(Path.class),
            Mockito.nullable(String.class), Mockito.any(TracingContext.class));

    /*
     * listFile on /hbase/test1 would give no result because
     * /hbase/test1/test2 would be totally moved to /hbase/test4.
     *
     */
    for(Map.Entry<String, String> entry : pathLeaseIdMap.entrySet()) {
      try {
        fs.getAbfsClient()
            .releaseBlobLease(entry.getKey(), entry.getValue(),
                Mockito.mock(TracingContext.class));
      } catch (AbfsRestOperationException ex) {

      }
    }
    final FileStatus[] listFileResult = spiedFsForListPath.listStatus(
        new Path("hbase/test1"));
    Assert.assertTrue(openRequiredFile[0] == 1);
    Assert.assertTrue(deletedCount.get() == 3);
    Assert.assertFalse(spiedFsForListPath.exists(new Path(failedCopyPath)));
    Assert.assertTrue(spiedFsForListPath.exists(new Path(
        failedCopyPath.replace("test1/test2/test3/", "test4/test2/test3/"))));
    Assert.assertTrue(listFileResult.length == 0);
  }

  /**
   * Test for a directory in /hbase directory. To simulate the crash of process,
   * test will throw an exception with 503 on a copy of one of the blob. The
   * source directory is a nested directory.<br>
   * GetFileStatus API will be called on the directory. Expectation is that the
   * GetFileStatus API of {@link AzureBlobFileSystem} should recover the paused
   * rename.
   */
  @Test
  public void testHBaseHandlingForFailedRenameForNestedSourceThroughGetPathStatus()
      throws Exception {
    final AzureBlobFileSystem fs = this.getFileSystem();
    assumeNonHnsAccountBlobEndpoint(fs);
    final String failedCopyPath = "hbase/test1/test2/test3/file1";
    fs.setWorkingDirectory(new Path("/"));
    fs.mkdirs(new Path("hbase/test1/test2/test3"));
    fs.create(new Path("hbase/test1/test2/test3/file"));
    fs.create(new Path(failedCopyPath));
    fs.mkdirs(new Path("hbase/test4/"));
    fs.create(new Path("hbase/test4/file1"));
    final AzureBlobFileSystem spiedFs = Mockito.spy(fs);
    final AzureBlobFileSystemStore spiedAbfsStore = Mockito.spy(
        spiedFs.getAbfsStore());
    Mockito.doReturn(spiedAbfsStore).when(spiedFs).getAbfsStore();
    AbfsClient spiedClient = Mockito.spy(spiedAbfsStore.getClient());
    spiedAbfsStore.setClient(spiedClient);
    Map<String, String> pathLeaseIdMap = new HashMap<>();
    Mockito.doAnswer(answer -> {
      AbfsRestOperation op = (AbfsRestOperation) answer.callRealMethod();
      String leaseId = op.getResult().getResponseHeader(X_MS_LEASE_ID);
      pathLeaseIdMap.put(answer.getArgument(0), leaseId);
      return op;
    }).when(spiedClient).acquireBlobLease(Mockito.anyString(), Mockito.anyInt(), Mockito.any(TracingContext.class));
    final Integer[] correctDeletePathCount = new Integer[1];
    correctDeletePathCount[0] = 0;

    //fail copy of /hbase/test1/test2/test3/file1.
    Mockito.doAnswer(answer -> {
          final Path srcPath = answer.getArgument(0);
          final Path dstPath = answer.getArgument(1);
          final String leaseId = answer.getArgument(2);
          final TracingContext tracingContext = answer.getArgument(3);
          if (("/" + failedCopyPath).equalsIgnoreCase(srcPath.toUri().getPath())) {
            throw new AbfsRestOperationException(HttpURLConnection.HTTP_UNAVAILABLE,
                AzureServiceErrorCode.INGRESS_OVER_ACCOUNT_LIMIT.getErrorCode(),
                "Ingress is over the account limit.", new Exception());
          }
          fs.getAbfsStore().copyBlob(srcPath, dstPath, leaseId, tracingContext);
          return null;
        })
        .when(spiedAbfsStore)
        .copyBlob(Mockito.any(Path.class), Mockito.any(Path.class),
            Mockito.nullable(String.class), Mockito.any(TracingContext.class));
    try {
      spiedFs.rename(new Path("hbase/test1/test2"),
          new Path("hbase/test4"));
    } catch (Exception ex) {

    }
    Assert.assertTrue(fs.exists(new Path(failedCopyPath)));
    Assert.assertFalse(spiedFs.exists(new Path(
        failedCopyPath.replace("test1/test2/test3/", "test4/test3/"))));

    //call listPath API, it will recover the rename atomicity.
    final AzureBlobFileSystem spiedFsForListPath = Mockito.spy(fs);
    final int[] openRequiredFile = new int[1];
    openRequiredFile[0] = 0;
    Mockito.doAnswer(answer -> {
      final Path path = answer.getArgument(0);
      if (("/" + "hbase/test1/test2" + SUFFIX).equalsIgnoreCase(
          path.toUri().getPath())) {
        openRequiredFile[0] = 1;
      }
      return fs.open(path);
    }).when(spiedFsForListPath).open(Mockito.any(Path.class));

    /*
     * Check if the fs.delete is on the renameJson file.
     */
    AtomicInteger deletedCount = new AtomicInteger(0);
    AtomicBoolean srcSuffixDeletion = new AtomicBoolean(false);
    Mockito.doAnswer(answer -> {
          Path path = answer.getArgument(0);
          Boolean recursive = answer.getArgument(1);
          Assert.assertTrue(("/" + "hbase/test1/test2" + SUFFIX).equalsIgnoreCase(
              path.toUri().getPath()));
          srcSuffixDeletion.set(true);
          deletedCount.incrementAndGet();
          return fs.delete(path, recursive);
        })
        .when(spiedFsForListPath)
        .delete(Mockito.any(Path.class), Mockito.anyBoolean());

    /*
     * Check if the blob which will be retried is deleted from the renameBlob
     * method.
     */
    AbfsClient client = spiedFsForListPath.getAbfsClient();
    final AbfsClient spiedClientForListPath = Mockito.spy(client);
    spiedFsForListPath.getAbfsStore().setClient(spiedClientForListPath);
    Mockito.doAnswer(answer -> {
          Path path = answer.getArgument(0);
          String leaseId = answer.getArgument(1);
          TracingContext tracingContext = answer.getArgument(2);
          if (srcSuffixDeletion.get()) {
            Assert.assertTrue(("/" + "hbase/test1/test2" + SUFFIX).equalsIgnoreCase(
                path.toUri().getPath()));
          } else {
            Assert.assertTrue(
                ("/" + failedCopyPath).equalsIgnoreCase(path.toUri().getPath())
                    || "/hbase/test1/test2".equalsIgnoreCase(
                    path.toUri().getPath()));
            deletedCount.incrementAndGet();
          }
          client.deleteBlobPath(path, leaseId, tracingContext);
          return null;
        })
        .when(spiedClientForListPath)
        .deleteBlobPath(Mockito.any(Path.class),
            Mockito.nullable(String.class), Mockito.any(TracingContext.class));

    /*
     * getFileStatus on /hbase/test2 should give NOT_FOUND exception, since,
     * /hbase/test1/test2 was partially renamed. On the invocation of getFileStatus
     * on the directory, the remaining rename will be made. And as the directory is renamed,
     * the method should give NOT_FOUND exception.
     */
    for(Map.Entry<String, String> entry : pathLeaseIdMap.entrySet()) {
      try {
        fs.getAbfsClient().releaseBlobLease(entry.getKey(), entry.getValue(), Mockito.mock(TracingContext.class));
      } catch (AbfsRestOperationException ex) {

      }
    }
    FileStatus fileStatus = null;
    Boolean notFoundExceptionReceived = false;
    try {
      fileStatus = spiedFsForListPath.getFileStatus(
          new Path("hbase/test1/test2"));
    } catch (FileNotFoundException ex) {
      notFoundExceptionReceived = true;

    }
    Assert.assertTrue(notFoundExceptionReceived);
    Assert.assertNull(fileStatus);
    Assert.assertTrue(openRequiredFile[0] == 1);
    Assert.assertTrue(deletedCount.get() == 3);
    Assert.assertFalse(spiedFsForListPath.exists(new Path(failedCopyPath)));
    Assert.assertTrue(spiedFsForListPath.exists(new Path(
        failedCopyPath.replace("test1/test2/test3/", "test4/test2/test3/"))));
  }

  /**
   * Simulates a scenario where HMaster in Hbase starts up and executes listStatus
   * API on the directory that has to be renamed by some other executor-machine.
   * The scenario is that RenamePending JSON is created but before it could be
   * appended, it has been opened by the HMaster. The HMaster will delete it. The
   * machine doing rename would have to recreate the JSON file.
   * ref: <a href="https://issues.apache.org/jira/browse/HADOOP-12678">issue</a>
   */
  @Test
  public void testHbaseListStatusBeforeRenamePendingFileAppendedWithIngressOnBlob()
      throws Exception {
    final AzureBlobFileSystem fs = this.getFileSystem();
    assumeNonHnsAccountBlobEndpoint(fs);
    fs.setWorkingDirectory(new Path("/"));
    testHbaseListStatusBeforeRenamePendingFileAppended(fs);
  }

  @Test
  public void testHbaseListStatusBeforeRenamePendingFileAppendedWithIngressOnDFS()
      throws Exception {
    AzureBlobFileSystem fs = this.getFileSystem();
    assumeNonHnsAccountBlobEndpoint(fs);


    Configuration configuration = Mockito.spy(fs.getAbfsStore().getAbfsConfiguration().getRawConfiguration());
    configuration.set(FS_AZURE_INGRESS_FALLBACK_TO_DFS, TRUE);
    fs = (AzureBlobFileSystem) FileSystem.newInstance(configuration);
    fs.setWorkingDirectory(new Path("/"));
    testHbaseListStatusBeforeRenamePendingFileAppended(fs);
  }

  private void testHbaseListStatusBeforeRenamePendingFileAppended(final AzureBlobFileSystem fs) throws IOException {
    final String failedCopyPath = "hbase/test1/test2/test3/file1";
    fs.mkdirs(new Path("hbase/test1/test2/test3"));
    fs.create(new Path("hbase/test1/test2/test3/file"));
    fs.create(new Path(failedCopyPath));
    fs.mkdirs(new Path("hbase/test4/"));
    fs.create(new Path("hbase/test4/file1"));
    final AzureBlobFileSystem spiedFs = Mockito.spy(fs);
    final AzureBlobFileSystemStore spiedAbfsStore = Mockito.spy(
        spiedFs.getAbfsStore());
    Mockito.doReturn(spiedAbfsStore).when(spiedFs).getAbfsStore();
    final Integer[] correctDeletePathCount = new Integer[1];
    correctDeletePathCount[0] = 0;

    Boolean[] renamePendingJsonCreated = new Boolean[1];
    renamePendingJsonCreated[0] = false;
    Boolean[] parallelListStatusCalledOnTheDirBeingRenamed = new Boolean[1];
    parallelListStatusCalledOnTheDirBeingRenamed[0] = false;
    Mockito.doAnswer(answer -> {
      Path path = answer.getArgument(0);
      Boolean recursive = answer.getArgument(1);
      FSDataOutputStream outputStream = fs.create(path, recursive);
      renamePendingJsonCreated[0] = true;
      while (!parallelListStatusCalledOnTheDirBeingRenamed[0]) {
        try {
          Thread.sleep(100);
        } catch (InterruptedException e) {
          throw new RuntimeException(e);
        }
      }
      return outputStream;
    }).when(spiedFs).create(Mockito.any(Path.class), Mockito.anyBoolean());

    try {
      new Thread(() -> {
        //wait for the renamePending created;
        while (!renamePendingJsonCreated[0]) {
          try {
            Thread.sleep(100);
          } catch (InterruptedException e) {
            throw new RuntimeException(e);
          }
        }
        try {
          spiedFs.listStatus(new Path("hbase/test1"));
          parallelListStatusCalledOnTheDirBeingRenamed[0] = true;
        } catch (IOException e) {
          throw new RuntimeException(e);
        }
      }).start();
      spiedFs.rename(new Path("hbase/test1/test2"),
          new Path("hbase/test4"));
    } catch (Exception ex) {

    }
    Assert.assertFalse(fs.exists(new Path(failedCopyPath)));
    Assert.assertTrue(
        spiedFs.exists(new Path(failedCopyPath.replace("test1/", "test4/"))));
  }

  @Test
  public void testHbaseEmptyRenamePendingJsonDeletedBeforeListStatusCanDelete()
      throws Exception {
    final AzureBlobFileSystem fs = this.getFileSystem();
    assumeNonHnsAccountBlobEndpoint(fs);
    final String failedCopyPath = "hbase/test1/test2/test3/file1";
    fs.setWorkingDirectory(new Path("/"));
    fs.mkdirs(new Path("hbase/test1/test2/test3"));
    fs.create(new Path("hbase/test1/test2/test3/file"));
    fs.create(new Path(failedCopyPath));
    fs.mkdirs(new Path("hbase/test4/"));
    fs.create(new Path("hbase/test4/file1"));
    final AzureBlobFileSystem spiedFs = Mockito.spy(fs);
    final AzureBlobFileSystemStore spiedStore = Mockito.spy(
        spiedFs.getAbfsStore());
    Mockito.doReturn(spiedStore).when(spiedFs).getAbfsStore();
    final Integer[] correctDeletePathCount = new Integer[1];
    correctDeletePathCount[0] = 0;

    AzureBlobFileSystem listFileFs = Mockito.spy(fs);


    Boolean[] renamePendingJsonCreated = new Boolean[1];
    renamePendingJsonCreated[0] = false;
    Boolean[] parallelListStatusCalledOnTheDirBeingRenamed = new Boolean[1];
    parallelListStatusCalledOnTheDirBeingRenamed[0] = false;
    Boolean[] parallelDeleteOfRenamePendingFileFromRenameFlow = new Boolean[1];
    parallelDeleteOfRenamePendingFileFromRenameFlow[0] = false;
    Mockito.doAnswer(answer -> {
      Path path = answer.getArgument(0);
      Boolean recursive = answer.getArgument(1);
      FSDataOutputStream outputStream = fs.create(path, recursive);
      renamePendingJsonCreated[0] = true;
      while (!parallelListStatusCalledOnTheDirBeingRenamed[0]) {
        try {
          Thread.sleep(100);
        } catch (InterruptedException e) {
          throw new RuntimeException(e);
        }
      }
      return outputStream;
    }).when(spiedFs).create(Mockito.any(Path.class), Mockito.anyBoolean());

    Mockito.doAnswer(answer -> {
      Path path = answer.getArgument(0);
      Boolean recursive = answer.getArgument(1);
      if (("/hbase/test1/test2" + SUFFIX).equalsIgnoreCase(
          path.toUri().getPath())) {
        while (!parallelListStatusCalledOnTheDirBeingRenamed[0]) {
          Thread.sleep(100);
        }
        parallelDeleteOfRenamePendingFileFromRenameFlow[0] = true;
        return fs.delete(path, recursive);
      }
      return fs.delete(path, recursive);
    }).when(spiedFs).delete(Mockito.any(Path.class), Mockito.anyBoolean());

    Mockito.doAnswer(answer -> {
      Path path = answer.getArgument(0);
      if (("/hbase/test1/test2" + SUFFIX).equalsIgnoreCase(
          path.toUri().getPath())) {
        FSDataInputStream inputStream = fs.open(path);
        parallelListStatusCalledOnTheDirBeingRenamed[0] = true;
        while (!parallelDeleteOfRenamePendingFileFromRenameFlow[0]) {
          Thread.sleep(100);
        }
        return inputStream;
      }
      return fs.open(path);
    }).when(listFileFs).open(Mockito.any(Path.class));

    try {
      new Thread(() -> {
        //wait for the renamePending created;
        while (!renamePendingJsonCreated[0]) {
          try {
            Thread.sleep(100);
          } catch (InterruptedException e) {
            throw new RuntimeException(e);
          }
        }
        try {
          listFileFs.listStatus(new Path("hbase/test1"));
          parallelListStatusCalledOnTheDirBeingRenamed[0] = true;
        } catch (IOException e) {
          throw new RuntimeException(e);
        }
      }).start();
      spiedFs.rename(new Path("hbase/test1/test2"),
          new Path("hbase/test4"));
    } catch (Exception ex) {

    }
    Assert.assertFalse(fs.exists(new Path(failedCopyPath)));
    Assert.assertTrue(
        spiedFs.exists(new Path(failedCopyPath.replace("test1/", "test4/"))));
  }

  @Test
  public void testInvalidJsonForRenamePendingFile() throws Exception {
    final AzureBlobFileSystem fs = this.getFileSystem();
    assumeNonHnsAccountBlobEndpoint(fs);
    fs.setWorkingDirectory(new Path("/"));
    fs.mkdirs(new Path("hbase/test1/test2/test3"));
    fs.create(new Path("hbase/test1/test2/test3/file"));
    fs.create(new Path("hbase/test1/test2/test3/file1"));
    FSDataOutputStream outputStream = fs.create(
        new Path("hbase/test1/test2/test3" + SUFFIX));
    outputStream.writeChars("{ some wrong json");
    outputStream.flush();
    outputStream.close();

    fs.listStatus(new Path("hbase/test1/test2"));
    Assert.assertFalse(fs.exists(new Path("hbase/test1/test2/test3" + SUFFIX)));
  }

  @Test
  public void testEmptyDirRenameResolveFromListStatus() throws Exception {
    final AzureBlobFileSystem fs = this.getFileSystem();
    assumeNonHnsAccountBlobEndpoint(fs);
    String srcDir = "/hbase/test1/test2/test3";
    fs.setWorkingDirectory(new Path("/"));
    fs.mkdirs(new Path(srcDir));
    fs.create(new Path(srcDir, "file1"));
    fs.mkdirs(new Path("hbase/test4"));

    AzureBlobFileSystem spiedFs = Mockito.spy(fs);

    AzureBlobFileSystemStore spiedAbfsStore = Mockito.spy(
        spiedFs.getAbfsStore());
    Mockito.doReturn(spiedAbfsStore).when(spiedFs).getAbfsStore();
    AbfsClient spiedClient = Mockito.spy(spiedAbfsStore.getClient());
    spiedAbfsStore.setClient(spiedClient);
    Map<String, String> pathLeaseIdMap = new HashMap<>();
    Mockito.doAnswer(answer -> {
      AbfsRestOperation op = (AbfsRestOperation) answer.callRealMethod();
      String leaseId = op.getResult().getResponseHeader(X_MS_LEASE_ID);
      pathLeaseIdMap.put(answer.getArgument(0), leaseId);
      return op;
    }).when(spiedClient).acquireBlobLease(Mockito.anyString(), Mockito.anyInt(), Mockito.any(TracingContext.class));
    Mockito.doAnswer(answer -> {
          throw new AbfsRestOperationException(HttpURLConnection.HTTP_UNAVAILABLE,
              AzureServiceErrorCode.INGRESS_OVER_ACCOUNT_LIMIT.getErrorCode(),
              "Ingress is over the account limit.", new Exception());
        })
        .when(spiedAbfsStore)
        .copyBlob(Mockito.any(Path.class), Mockito.any(Path.class),
            Mockito.nullable(String.class), Mockito.any(TracingContext.class));
    try {
      spiedFs.rename(new Path(srcDir),
          new Path("hbase/test4"));
    } catch (Exception ex) {
    }

    Assert.assertFalse(spiedFs.exists(
        new Path(srcDir.replace("test1/test2/test3", "test4/test3/"))));

    //call listPath API, it will recover the rename atomicity.
    for(Map.Entry<String, String> entry : pathLeaseIdMap.entrySet()) {
      try {
        fs.getAbfsClient()
            .releaseBlobLease(entry.getKey(), entry.getValue(),
                Mockito.mock(TracingContext.class));
      } catch (Exception e) {}
    }

    final AzureBlobFileSystem spiedFsForListPath = Mockito.spy(fs);
    final int[] openRequiredFile = new int[1];
    openRequiredFile[0] = 0;
    Mockito.doAnswer(answer -> {
      final Path path = answer.getArgument(0);
      if ((srcDir + SUFFIX).equalsIgnoreCase(path.toUri().getPath())) {
        openRequiredFile[0] = 1;
      }
      return fs.open(path);
    }).when(spiedFsForListPath).open(Mockito.any(Path.class));

    /*
     * Check if the fs.delete is on the renameJson file.
     */
    AtomicInteger deletedCount = new AtomicInteger(0);
    AtomicBoolean deletedSrcDirSuffix = new AtomicBoolean(false);
    Mockito.doAnswer(answer -> {
          Path path = answer.getArgument(0);
          Boolean recursive = answer.getArgument(1);
          Assert.assertTrue(
              (srcDir + SUFFIX).equalsIgnoreCase(path.toUri().getPath()));
          deletedSrcDirSuffix.set(true);
          deletedCount.incrementAndGet();
          return fs.delete(path, recursive);
        })
        .when(spiedFsForListPath)
        .delete(Mockito.any(Path.class), Mockito.anyBoolean());

    /*
     * Check if the blob which will be retried is deleted from the renameBlob
     * method.
     */
    AbfsClient client = spiedFsForListPath.getAbfsClient();
    final AbfsClient spiedClientForListPath = Mockito.spy(client);
    spiedFsForListPath.getAbfsStore().setClient(spiedClientForListPath);
    Mockito.doAnswer(answer -> {
          Path path = answer.getArgument(0);
          String leaseId = answer.getArgument(1);
          TracingContext tracingContext = answer.getArgument(2);
<<<<<<< HEAD
          if (deletedSrcDirSuffix.get()) {
            Assert.assertTrue(
                (srcDir + SUFFIX).equalsIgnoreCase(path.toUri().getPath()));
          } else {
            Assert.assertTrue(
                (srcDir).equalsIgnoreCase(path.toUri().getPath()));
            deletedCount.incrementAndGet();
          }
=======
          Assert.assertTrue(((srcDir).equalsIgnoreCase(path.toUri().getPath()) || (srcDir+"/file1").equalsIgnoreCase(path.toUri().getPath())));
          deletedCount.incrementAndGet();
>>>>>>> 21e4e266
          client.deleteBlobPath(path, leaseId, tracingContext);
          return null;
        })
        .when(spiedClientForListPath)
        .deleteBlobPath(Mockito.any(Path.class),
            Mockito.nullable(String.class), Mockito.any(TracingContext.class));

    /*
     * getFileStatus on /hbase/test2 should give NOT_FOUND exception, since,
     * /hbase/test1/test2 was partially renamed. On the invocation of getFileStatus
     * on the directory, the remaining rename will be made. And as the directory is renamed,
     * the method should give NOT_FOUND exception.
     */
    FileStatus fileStatus = null;
    Boolean notFoundExceptionReceived = false;
    try {
      fileStatus = spiedFsForListPath.getFileStatus(new Path(srcDir));
    } catch (FileNotFoundException ex) {
      notFoundExceptionReceived = true;

    }
    Assert.assertTrue(notFoundExceptionReceived);
    Assert.assertNull(fileStatus);
    Assert.assertTrue(openRequiredFile[0] == 1);
    Assert.assertTrue(deletedCount.get() == 3);
    Assert.assertFalse(spiedFsForListPath.exists(new Path(srcDir)));
    Assert.assertTrue(spiedFsForListPath.getFileStatus(
            new Path(srcDir.replace("test1/test2/test3", "test4/test3/")))
        .isDirectory());
  }

  @Test
  public void testRenameBlobIdempotency() throws Exception {
    final AzureBlobFileSystem fs = this.getFileSystem();
    assumeNonHnsAccountBlobEndpoint(fs);
    String srcDir = "/test1/test2/test3";
    fs.mkdirs(new Path(srcDir));
    fs.create(new Path(srcDir, "file1"));
    fs.create(new Path(srcDir, "file2"));

    fs.mkdirs(new Path("/test4"));

    final AzureBlobFileSystem spiedFs = Mockito.spy(fs);
    final AzureBlobFileSystemStore spiedStore = Mockito.spy(fs.getAbfsStore());
    Mockito.doReturn(spiedStore).when(spiedFs).getAbfsStore();
    final AbfsClient spiedClient = Mockito.spy(fs.getAbfsClient());
    spiedStore.setClient(spiedClient);

    /*
     * First call to copyBlob for file1 will fail with connection-reset, but the
     * backend has got the call. Retry of that API would give 409 error.
     */
    boolean[] hasBeenCalled = new boolean[1];
    hasBeenCalled[0] = false;

    boolean[] connectionResetThrown = new boolean[1];
    connectionResetThrown[0] = false;

    AbfsClientTestUtil.setMockAbfsRestOperationForCopyBlobOperation(spiedClient,
        (spiedRestOp, actualCallMakerOp) -> {

          Mockito.doAnswer(answer -> {
            if (spiedRestOp.getUrl().toString().contains("file1")
                && !hasBeenCalled[0]) {
              hasBeenCalled[0] = true;
              actualCallMakerOp.execute(answer.getArgument(0));
              AbfsRestOperationTestUtil.addAbfsHttpOpProcessResponseMock(
                  spiedRestOp, (mockAbfsHttpOp, actualAbfsHttpOp) -> {
                    Mockito.doAnswer(sendRequestAnswer -> {
                          if (!connectionResetThrown[0]) {
                            connectionResetThrown[0] = true;
                            throw new SocketException("connection-reset");
                          }
                          spiedRestOp.signRequest(actualAbfsHttpOp,
                              sendRequestAnswer.getArgument(2));
                          actualAbfsHttpOp.sendRequest(
                              sendRequestAnswer.getArgument(0),
                              sendRequestAnswer.getArgument(1),
                              sendRequestAnswer.getArgument(2));
                          AbfsHttpOpTestUtil.setConnection(mockAbfsHttpOp,
                              actualAbfsHttpOp);
                          return mockAbfsHttpOp;
                        }).when(mockAbfsHttpOp)
                        .sendRequest(Mockito.nullable(byte[].class),
                            Mockito.anyInt(), Mockito.anyInt());

                    return mockAbfsHttpOp;
                  });
              Mockito.doCallRealMethod()
                  .when(spiedRestOp)
                  .execute(Mockito.any(TracingContext.class));
              spiedRestOp.execute(answer.getArgument(0));
              return spiedRestOp;
            } else {
              actualCallMakerOp.execute(answer.getArgument(0));
              AbfsRestOperationTestUtil.setResult(spiedRestOp,
                  actualCallMakerOp.getResult());
              return actualCallMakerOp;
            }
          }).when(spiedRestOp).execute(Mockito.any(TracingContext.class));
          return spiedRestOp;
        });

    spiedFs.setWorkingDirectory(new Path("/"));

    Assert.assertTrue(spiedFs.rename(new Path(srcDir), new Path("/test4")));
    Assert.assertTrue(spiedFs.exists(new Path("test4/test3/file1")));
    Assert.assertTrue(spiedFs.exists(new Path("test4/test3/file2")));
    Assert.assertTrue(hasBeenCalled[0]);
    Assert.assertTrue(connectionResetThrown[0]);
  }

  @Test
  public void testRenameBlobIdempotencyWhereDstIsCreatedFromSomeOtherProcess()
      throws Exception {
    final AzureBlobFileSystem fs = this.getFileSystem();
    assumeNonHnsAccountBlobEndpoint(fs);
    String srcDir = "/test1/test2/test3";
    fs.mkdirs(new Path(srcDir));
    fs.create(new Path(srcDir, "file1"));
    fs.create(new Path(srcDir, "file2"));

    fs.mkdirs(new Path("/test4"));

    final AzureBlobFileSystem spiedFs = Mockito.spy(fs);
    final AzureBlobFileSystemStore spiedStore = Mockito.spy(fs.getAbfsStore());
    Mockito.doReturn(spiedStore).when(spiedFs).getAbfsStore();
    final AbfsClient spiedClient = Mockito.spy(fs.getAbfsClient());
    spiedStore.setClient(spiedClient);

    /*
     * First call to copyBlob for file1 will fail with connection-reset, but the
     * backend has got the call. Retry of that API would give 409 error.
     */
    boolean[] hasBeenCalled = new boolean[1];
    hasBeenCalled[0] = false;

    boolean[] connectionResetThrown = new boolean[1];
    connectionResetThrown[0] = false;

    AbfsClientTestUtil.setMockAbfsRestOperationForCopyBlobOperation(spiedClient,
        (spiedRestOp, actualCallMakerOp) -> {

          Mockito.doAnswer(answer -> {
            if (spiedRestOp.getUrl().toString().contains("file1")
                && !hasBeenCalled[0]) {
              hasBeenCalled[0] = true;
              fs.create(new Path("/test4/test3", "file1"));
              AbfsRestOperationTestUtil.addAbfsHttpOpProcessResponseMock(
                  spiedRestOp, (mockAbfsHttpOp, actualAbfsHttpOp) -> {
                    Mockito.doAnswer(sendRequestAnswer -> {
                          if (!connectionResetThrown[0]) {
                            connectionResetThrown[0] = true;
                            throw new SocketException("connection-reset");
                          }
                          spiedRestOp.signRequest(actualAbfsHttpOp,
                              sendRequestAnswer.getArgument(2));
                          actualAbfsHttpOp.sendRequest(
                              sendRequestAnswer.getArgument(0),
                              sendRequestAnswer.getArgument(1),
                              sendRequestAnswer.getArgument(2));
                          AbfsHttpOpTestUtil.setConnection(mockAbfsHttpOp,
                              actualAbfsHttpOp);
                          return mockAbfsHttpOp;
                        }).when(mockAbfsHttpOp)
                        .sendRequest(Mockito.nullable(byte[].class),
                            Mockito.anyInt(), Mockito.anyInt());

                    return mockAbfsHttpOp;
                  });
              Mockito.doCallRealMethod()
                  .when(spiedRestOp)
                  .execute(Mockito.any(TracingContext.class));
              spiedRestOp.execute(answer.getArgument(0));
              return spiedRestOp;
            } else {
              actualCallMakerOp.execute(answer.getArgument(0));
              AbfsRestOperationTestUtil.setResult(spiedRestOp,
                  actualCallMakerOp.getResult());
              return actualCallMakerOp;
            }
          }).when(spiedRestOp).execute(Mockito.any(TracingContext.class));
          return spiedRestOp;
        });

    spiedFs.setWorkingDirectory(new Path("/"));

    Boolean dstAlreadyThere = false;
    try {
      spiedFs.rename(new Path(srcDir), new Path("/test4"));
    } catch (RuntimeException ex) {
      if (ex.getMessage().contains(HttpURLConnection.HTTP_CONFLICT + "")) {
        dstAlreadyThere = true;
      }
    }
    Assert.assertTrue(dstAlreadyThere);
    Assert.assertTrue(hasBeenCalled[0]);
    Assert.assertTrue(connectionResetThrown[0]);
  }

  @Test
  public void testRenameBlobIdempotencyWhereDstIsCopiedFromSomeOtherProcess()
      throws Exception {
    final AzureBlobFileSystem fs = this.getFileSystem();
    assumeNonHnsAccountBlobEndpoint(fs);
    String srcDir = "/test1/test2/test3";
    fs.mkdirs(new Path(srcDir));
    fs.create(new Path(srcDir, "file1"));
    fs.create(new Path(srcDir, "file2"));

    fs.mkdirs(new Path("/test4"));

    final AzureBlobFileSystem spiedFs = Mockito.spy(fs);
    final AzureBlobFileSystemStore spiedStore = Mockito.spy(fs.getAbfsStore());
    Mockito.doReturn(spiedStore).when(spiedFs).getAbfsStore();
    final AbfsClient spiedClient = Mockito.spy(fs.getAbfsClient());
    spiedStore.setClient(spiedClient);

    /*
     * First call to copyBlob for file1 will fail with connection-reset, but the
     * backend has got the call. Retry of that API would give 409 error.
     */
    boolean[] hasBeenCalled = new boolean[1];
    hasBeenCalled[0] = false;

    boolean[] connectionResetThrown = new boolean[1];
    connectionResetThrown[0] = false;

    AbfsClientTestUtil.setMockAbfsRestOperationForCopyBlobOperation(spiedClient,
        (spiedRestOp, actualCallMakerOp) -> {

          Mockito.doAnswer(answer -> {
            if (spiedRestOp.getUrl().toString().contains("file1")
                && !hasBeenCalled[0]) {
              hasBeenCalled[0] = true;
              fs.create(new Path("/randomDir/test3/file1"));
              fs.rename(new Path("/randomDir/test3/file1"),
                  new Path("/test4/test3/file1"));
              AbfsRestOperationTestUtil.addAbfsHttpOpProcessResponseMock(
                  spiedRestOp, (mockAbfsHttpOp, actualAbfsHttpOp) -> {
                    Mockito.doAnswer(sendRequestAnswer -> {
                          if (!connectionResetThrown[0]) {
                            connectionResetThrown[0] = true;
                            throw new SocketException("connection-reset");
                          }
                          spiedRestOp.signRequest(actualAbfsHttpOp,
                              sendRequestAnswer.getArgument(2));
                          actualAbfsHttpOp.sendRequest(
                              sendRequestAnswer.getArgument(0),
                              sendRequestAnswer.getArgument(1),
                              sendRequestAnswer.getArgument(2));
                          AbfsHttpOpTestUtil.setConnection(mockAbfsHttpOp,
                              actualAbfsHttpOp);
                          return mockAbfsHttpOp;
                        }).when(mockAbfsHttpOp)
                        .sendRequest(Mockito.nullable(byte[].class),
                            Mockito.anyInt(), Mockito.anyInt());

                    return mockAbfsHttpOp;
                  });
              Mockito.doCallRealMethod()
                  .when(spiedRestOp)
                  .execute(Mockito.any(TracingContext.class));
              spiedRestOp.execute(answer.getArgument(0));
              return spiedRestOp;
            } else {
              actualCallMakerOp.execute(answer.getArgument(0));
              AbfsRestOperationTestUtil.setResult(spiedRestOp,
                  actualCallMakerOp.getResult());
              return actualCallMakerOp;
            }
          }).when(spiedRestOp).execute(Mockito.any(TracingContext.class));
          return spiedRestOp;
        });

    spiedFs.setWorkingDirectory(new Path("/"));

    Boolean dstAlreadyThere = false;
    try {
      spiedFs.rename(new Path(srcDir), new Path("/test4"));
    } catch (RuntimeException ex) {
      if (ex.getMessage().contains(HttpURLConnection.HTTP_CONFLICT + "")) {
        dstAlreadyThere = true;
      }
    }
    Assert.assertTrue(dstAlreadyThere);
    Assert.assertTrue(hasBeenCalled[0]);
    Assert.assertTrue(connectionResetThrown[0]);
  }

  @Test
  public void testRenameLargeNestedDir() throws Exception {
    AzureBlobFileSystem fs = getFileSystem();
    assumeNonHnsAccountBlobEndpoint(fs);
    String dir = "/";
    for (int i = 0; i < 100; i++) {
      dir += ("dir" + i + "/");
      fs.mkdirs(new Path(dir));
    }
    fs.mkdirs(new Path("/dst"));
    fs.rename(new Path("/dir0"), new Path("/dst"));
    dir = "";
    for (int i = 0; i < 100; i++) {
      dir += ("dir" + i + "/");
      Assert.assertTrue("" + i, fs.exists(new Path("/dst/" + dir)));
    }
  }

  @Test
  public void testRenameDirWhenMarkerBlobIsAbsent() throws Exception {
    AzureBlobFileSystem fs = getFileSystem();
    assumeNonHnsAccountBlobEndpoint(fs);
    fs.mkdirs(new Path("/test1"));
    fs.mkdirs(new Path("/test1/test2"));
    fs.mkdirs(new Path("/test1/test2/test3"));
    fs.create(new Path("/test1/test2/test3/file"));

    fs.getAbfsClient()
        .deleteBlobPath(new Path("/test1/test2"),
            null, Mockito.mock(TracingContext.class));
    fs.mkdirs(new Path("/test4/test5"));
    fs.rename(new Path("/test4"), new Path("/test1/test2"));

    Assert.assertTrue(fs.exists(new Path("/test1/test2/test4/test5")));

    fs.mkdirs(new Path("/test6"));
    fs.rename(new Path("/test6"), new Path("/test1/test2/test4/test5"));
    Assert.assertTrue(fs.exists(new Path("/test1/test2/test4/test5/test6")));

    fs.getAbfsClient()
        .deleteBlobPath(new Path("/test1/test2/test4/test5/test6"),
            null, Mockito.mock(TracingContext.class));
    fs.mkdirs(new Path("/test7"));
    fs.create(new Path("/test7/file"));
    fs.rename(new Path("/test7"), new Path("/test1/test2/test4/test5/test6"));
    Assert.assertTrue(
        fs.exists(new Path("/test1/test2/test4/test5/test6/file")));
  }

  @Test
  public void testBlobRenameSrcDirHasNoMarker() throws Exception {
    AzureBlobFileSystem fs = getFileSystem();
    assumeNonHnsAccountBlobEndpoint(fs);
    fs.create(new Path("/test1/test2/file1"));
    fs.getAbfsStore()
        .getClient()
        .deleteBlobPath(new Path("/test1"), null, Mockito.mock(TracingContext.class));
    intercept(AbfsRestOperationException.class, () -> {
      fs.getAbfsStore().getBlobProperty(new Path("/test1"),
              Mockito.mock(TracingContext.class));
    });
    fs.mkdirs(new Path("/test2"));
    fs.rename(new Path("/test1"), new Path("/test2"));
    Assert.assertTrue(fs.getAbfsStore()
        .getBlobProperty(new Path("/test2/test1"),
            Mockito.mock(TracingContext.class)).getIsDirectory());
  }

  @Test
  public void testCopyBlobTakeTime() throws Exception {
    AzureBlobFileSystem fileSystem = Mockito.spy(getFileSystem());
    assumeNonHnsAccountBlobEndpoint(fileSystem);
    AzureBlobFileSystemStore store = Mockito.spy(fileSystem.getAbfsStore());
    Mockito.doReturn(store).when(fileSystem).getAbfsStore();
    AbfsClient client = store.getClient();
    AbfsClient spiedClient = Mockito.spy(client);
    store.setClient(spiedClient);

    Mockito.doAnswer(answer -> {
      AbfsRestOperation op = Mockito.spy((AbfsRestOperation) answer.callRealMethod());
      AbfsHttpOperation httpOp = Mockito.spy(op.getResult());
      Mockito.doReturn(COPY_STATUS_PENDING).when(httpOp).getResponseHeader(
          HttpHeaderConfigurations.X_MS_COPY_STATUS);
      Mockito.doReturn(httpOp).when(op).getResult();
      return op;
    }).when(spiedClient).copyBlob(Mockito.any(Path.class), Mockito.any(Path.class),
        Mockito.nullable(String.class), Mockito.any(TracingContext.class));
    fileSystem.create(new Path("/test1/file"));
    fileSystem.rename(new Path("/test1/file"), new Path("/test1/file2"));
    Assert.assertTrue(fileSystem.exists(new Path("/test1/file2")));
    Mockito.verify(store, Mockito.times(1))
        .handleCopyInProgress(Mockito.any(Path.class),
            Mockito.any(TracingContext.class), Mockito.any(String.class));
  }

  @Test
  public void testCopyBlobTakeTimeAndEventuallyFail() throws Exception {
    AzureBlobFileSystem fileSystem = Mockito.spy(getFileSystem());
    assumeNonHnsAccountBlobEndpoint(fileSystem);
    AzureBlobFileSystemStore store = Mockito.spy(fileSystem.getAbfsStore());
    Mockito.doReturn(store).when(fileSystem).getAbfsStore();
    AbfsClient client = store.getClient();
    AbfsClient spiedClient = Mockito.spy(client);
    store.setClient(spiedClient);

    Mockito.doAnswer(answer -> {
      AbfsRestOperation op = Mockito.spy((AbfsRestOperation) answer.callRealMethod());
      AbfsHttpOperation httpOp = Mockito.spy(op.getResult());
      Mockito.doReturn(COPY_STATUS_PENDING).when(httpOp).getResponseHeader(
          HttpHeaderConfigurations.X_MS_COPY_STATUS);
      Mockito.doReturn(httpOp).when(op).getResult();
      return op;
    }).when(spiedClient).copyBlob(Mockito.any(Path.class), Mockito.any(Path.class),
        Mockito.nullable(String.class), Mockito.any(TracingContext.class));
    Mockito.doAnswer(answer -> {
      AbfsRestOperation op = Mockito.spy((AbfsRestOperation) answer.callRealMethod());
      AbfsHttpOperation httpOp = Mockito.spy(op.getResult());
      Mockito.doReturn(COPY_STATUS_FAILED).when(httpOp).getResponseHeader(
          HttpHeaderConfigurations.X_MS_COPY_STATUS);
      Mockito.doReturn(httpOp).when(op).getResult();
      return op;
    }).when(spiedClient).getBlobProperty(Mockito.any(Path.class), Mockito.any(TracingContext.class));

    fileSystem.create(new Path("/test1/file"));
    Boolean copyBlobFailureCaught = false;
    try {
      fileSystem.rename(new Path("/test1/file"), new Path("/test1/file2"));
    } catch (AbfsRestOperationException e) {
      if (COPY_BLOB_FAILED.equals(e.getErrorCode())) {
        copyBlobFailureCaught = true;
      }
    }
    Assert.assertTrue(copyBlobFailureCaught);
    Assert.assertTrue(fileSystem.exists(new Path("/test1/file")));
    Mockito.verify(store, Mockito.times(1))
        .handleCopyInProgress(Mockito.any(Path.class),
            Mockito.any(TracingContext.class), Mockito.any(String.class));
  }

  @Test
  public void testCopyBlobTakeTimeAndEventuallyAborted() throws Exception {
    AzureBlobFileSystem fileSystem = Mockito.spy(getFileSystem());
    assumeNonHnsAccountBlobEndpoint(fileSystem);
    AzureBlobFileSystemStore store = Mockito.spy(fileSystem.getAbfsStore());
    Mockito.doReturn(store).when(fileSystem).getAbfsStore();
    AbfsClient client = store.getClient();
    AbfsClient spiedClient = Mockito.spy(client);
    store.setClient(spiedClient);

    Mockito.doAnswer(answer -> {
      AbfsRestOperation op = Mockito.spy((AbfsRestOperation) answer.callRealMethod());
      AbfsHttpOperation httpOp = Mockito.spy(op.getResult());
      Mockito.doReturn(COPY_STATUS_PENDING).when(httpOp).getResponseHeader(
          HttpHeaderConfigurations.X_MS_COPY_STATUS);
      Mockito.doReturn(httpOp).when(op).getResult();
      return op;
    }).when(spiedClient).copyBlob(Mockito.any(Path.class), Mockito.any(Path.class),
        Mockito.nullable(String.class), Mockito.any(TracingContext.class));
    Mockito.doAnswer(answer -> {
      AbfsRestOperation op = Mockito.spy((AbfsRestOperation) answer.callRealMethod());
      AbfsHttpOperation httpOp = Mockito.spy(op.getResult());
      Mockito.doReturn(COPY_STATUS_ABORTED).when(httpOp).getResponseHeader(
          HttpHeaderConfigurations.X_MS_COPY_STATUS);
      Mockito.doReturn(httpOp).when(op).getResult();
      return op;
    }).when(spiedClient).getBlobProperty(Mockito.any(Path.class), Mockito.any(TracingContext.class));

    fileSystem.create(new Path("/test1/file"));
    Boolean copyBlobFailureCaught = false;
    try {
      fileSystem.rename(new Path("/test1/file"), new Path("/test1/file2"));
    } catch (AbfsRestOperationException e) {
      if (COPY_BLOB_ABORTED.equals(e.getErrorCode())) {
        copyBlobFailureCaught = true;
      }
    }
    Assert.assertTrue(copyBlobFailureCaught);
    Assert.assertTrue(fileSystem.exists(new Path("/test1/file")));
    Mockito.verify(store, Mockito.times(1))
        .handleCopyInProgress(Mockito.any(Path.class),
            Mockito.any(TracingContext.class), Mockito.any(String.class));
  }

  @Test
  public void testCopyBlobTakeTimeAndBlobIsDeleted() throws Exception {
    AzureBlobFileSystem fileSystem = Mockito.spy(getFileSystem());
    assumeNonHnsAccountBlobEndpoint(fileSystem);
    AzureBlobFileSystemStore store = Mockito.spy(fileSystem.getAbfsStore());
    String srcFile = "/test1/file";
    String dstFile = "/test1/file2";
    Mockito.doReturn(store).when(fileSystem).getAbfsStore();
    AbfsClient client = store.getClient();
    AbfsClient spiedClient = Mockito.spy(client);
    store.setClient(spiedClient);

    Mockito.doAnswer(answer -> {
      AbfsRestOperation op = Mockito.spy((AbfsRestOperation) answer.callRealMethod());
      fileSystem.delete(new Path(dstFile), false);
      AbfsHttpOperation httpOp = Mockito.spy(op.getResult());
      Mockito.doReturn(COPY_STATUS_PENDING).when(httpOp).getResponseHeader(
          HttpHeaderConfigurations.X_MS_COPY_STATUS);
      Mockito.doReturn(httpOp).when(op).getResult();
      return op;
    }).when(spiedClient).copyBlob(Mockito.any(Path.class), Mockito.any(Path.class),
        Mockito.nullable(String.class), Mockito.any(TracingContext.class));

    fileSystem.create(new Path(srcFile));


    Assert.assertFalse(fileSystem.rename(new Path(srcFile), new Path(dstFile)));
    Assert.assertFalse(fileSystem.exists(new Path(dstFile)));
  }

  @Test
  public void testParallelCopy() throws Exception {
    AzureBlobFileSystem fs = getFileSystem();
    assumeNonHnsAccountBlobEndpoint(fs);
    fs.create(new Path("/src"));
    boolean[] dstBlobAlreadyThereExceptionReceived = new boolean[1];
    dstBlobAlreadyThereExceptionReceived[0] = false;
    AtomicInteger threadsCompleted = new AtomicInteger(0);
    new Thread(() -> {
      parallelCopyRunnable(fs, dstBlobAlreadyThereExceptionReceived,
          threadsCompleted);
    }).start();
    new Thread(() -> {
      parallelCopyRunnable(fs, dstBlobAlreadyThereExceptionReceived,
          threadsCompleted);
    }).start();
    while (threadsCompleted.get() < 2) ;
    Assert.assertTrue(dstBlobAlreadyThereExceptionReceived[0]);
  }

  private void parallelCopyRunnable(final AzureBlobFileSystem fs,
      final boolean[] dstBlobAlreadyThereExceptionReceived,
      final AtomicInteger threadsCompleted) {
    try {
      fs.getAbfsClient().copyBlob(new Path("/src"),
          new Path("/dst"), null, Mockito.mock(TracingContext.class));
    } catch (AbfsRestOperationException ex) {
      if (ex.getStatusCode() == HttpURLConnection.HTTP_CONFLICT) {
        dstBlobAlreadyThereExceptionReceived[0] = true;
      }
    } catch (
        AzureBlobFileSystemException e) {
    }
    threadsCompleted.incrementAndGet();
  }

  @Test
  public void testCopyAfterSourceHasBeenDeleted() throws Exception {
    AzureBlobFileSystem fs = getFileSystem();
    assumeNonHnsAccountBlobEndpoint(fs);
    fs.create(new Path("/src"));
    fs.getAbfsStore()
        .getClient()
        .deleteBlobPath(new Path("/src"), null, Mockito.mock(TracingContext.class));
    Boolean srcBlobNotFoundExReceived = false;
    try {
      fs.getAbfsStore()
          .copyBlob(new Path("/src"), new Path("/dst"),
              null, Mockito.mock(TracingContext.class));
    } catch (AbfsRestOperationException ex) {
      if (ex.getStatusCode() == HttpURLConnection.HTTP_NOT_FOUND) {
        srcBlobNotFoundExReceived = true;
      }
    }
    Assert.assertTrue(srcBlobNotFoundExReceived);
  }

  @Test
  public void testParallelRenameForAtomicDirShouldFail() throws Exception {
    AzureBlobFileSystem fs = Mockito.spy(getFileSystem());
    assumeNonHnsAccountBlobEndpoint(fs);
    fs.setWorkingDirectory(new Path("/"));
    fs.mkdirs(new Path("/hbase/dir1"));
    fs.create(new Path("/hbase/dir1/file1"));
    AzureBlobFileSystemStore store = Mockito.spy(fs.getAbfsStore());
    Mockito.doReturn(store).when(fs).getAbfsStore();
    AbfsClient client = Mockito.spy(fs.getAbfsClient());
    store.setClient(client);
    AtomicBoolean leaseAcquired = new AtomicBoolean(false);
    AtomicBoolean exceptionOnParallelRename = new AtomicBoolean(false);
    AtomicBoolean parallelThreadDone = new AtomicBoolean(false);
    Mockito.doAnswer(answer -> {
          AbfsRestOperation op = (AbfsRestOperation) answer.callRealMethod();
          leaseAcquired.set(true);
          while (!parallelThreadDone.get()) ;
          return op;
        })
        .when(client)
        .acquireBlobLease(Mockito.anyString(), Mockito.anyInt(),
            Mockito.any(TracingContext.class));

    new Thread(() -> {
      while (!leaseAcquired.get()) ;
      try {
        fs.rename(new Path("/hbase/dir1/file1"), new Path("/hbase/dir2/"));
      } catch (Exception e) {
        if (e.getCause() instanceof AbfsRestOperationException
            && ((AbfsRestOperationException) e.getCause()).getStatusCode()
            == HttpURLConnection.HTTP_CONFLICT) {
          exceptionOnParallelRename.set(true);
        }
      } finally {
        parallelThreadDone.set(true);
      }
    }).start();
    fs.rename(new Path("/hbase/dir1/file1"), new Path("/hbase/dir2/"));
    while (!parallelThreadDone.get()) ;
    Assert.assertTrue(exceptionOnParallelRename.get());
  }

  @Test
  public void testParallelAppendToFileBeingCopiedInAtomicDirectory()
      throws Exception {
    AzureBlobFileSystem fs = Mockito.spy(getFileSystem());
    assumeNonHnsAccountBlobEndpoint(fs);
    fs.setWorkingDirectory(new Path("/"));
    fs.mkdirs(new Path("/hbase/dir1"));
    fs.create(new Path("/hbase/dir1/file1"));
    AzureBlobFileSystemStore store = Mockito.spy(fs.getAbfsStore());
    Mockito.doReturn(store).when(fs).getAbfsStore();
    AbfsClient client = Mockito.spy(fs.getAbfsClient());
    store.setClient(client);
    AtomicBoolean copyOfSrcFile = new AtomicBoolean(false);
    AtomicBoolean parallelAppendDone = new AtomicBoolean(false);
    AtomicBoolean exceptionCaught = new AtomicBoolean(false);

    Mockito.doAnswer(answer -> {
          answer.callRealMethod();
          if ("/hbase/dir1/file1".equalsIgnoreCase(
              ((Path) answer.getArgument(0)).toUri().getPath())) {
            copyOfSrcFile.set(true);
            while (!parallelAppendDone.get()) ;
          }
          return null;
        })
        .when(store)
        .copyBlob(Mockito.any(Path.class), Mockito.any(Path.class),
            Mockito.nullable(String.class), Mockito.any(TracingContext.class));

    FSDataOutputStream outputStream = fs.append(new Path("/hbase/dir1/file1"));

    new Thread(() -> {
      while (!copyOfSrcFile.get()) ;
      try {
        byte[] bytes = new byte[4 * ONE_MB];
        new Random().nextBytes(bytes);
        outputStream.write(bytes);
        outputStream.hsync();
      } catch (Exception e) {
        if (e.getCause() instanceof AbfsRestOperationException
            && ((AbfsRestOperationException) e.getCause()).getStatusCode()
            == HttpURLConnection.HTTP_PRECON_FAILED) {
          exceptionCaught.set(true);
        }
      } finally {
        parallelAppendDone.set(true);
      }
    }).start();

    fs.rename(new Path("/hbase/dir1"), new Path("/hbase/dir2"));

    while (!parallelAppendDone.get()) ;
    Assert.assertTrue(exceptionCaught.get());
  }

  @Test
  public void testParallelBlobLeaseOnChildBlobInRenameSrcDir()
      throws Exception {
    assumeNonHnsAccountBlobEndpoint(getFileSystem());
    AzureBlobFileSystem fs = Mockito.spy(
        (AzureBlobFileSystem) FileSystem.newInstance(getRawConfiguration()));
    AzureBlobFileSystemStore store = Mockito.spy(fs.getAbfsStore());
    Path srcDirPath = new Path("/hbase/testDir");
    fs.mkdirs(srcDirPath);
    fs.create(new Path(srcDirPath, "file1"));
    fs.create(new Path(srcDirPath, "file2"));
    Mockito.doReturn(store).when(fs).getAbfsStore();
    AbfsClient client = store.getClient();
    AbfsClient spiedClient = Mockito.spy(client);
    store.setClient(spiedClient);

    fs.getAbfsClient()
        .acquireBlobLease("/hbase/testDir/file2", -1,
            Mockito.mock(TracingContext.class));

    AbfsLease[] leases = new AbfsLease[1];
    Mockito.doAnswer(answer -> {
          String path = answer.getArgument(0);
          AbfsLease lease = (AbfsLease) answer.callRealMethod();
          if (srcDirPath.toUri().getPath().equalsIgnoreCase(path)) {
            lease = Mockito.spy(lease);
            leases[0] = lease;
          }
          return lease;
        })
        .when(store)
        .getBlobLease(Mockito.anyString(), Mockito.nullable(Integer.class),
            Mockito.any(TracingContext.class));

    Boolean renameFailed = false;
    try {
      fs.rename(srcDirPath, new Path("/hbase/newDir"));
    } catch (Exception e) {
      renameFailed = true;
    }

    Assertions.assertThat(renameFailed).isTrue();
    Mockito.verify(leases[0], Mockito.times(1)).free();
  }

  @Test
  public void testParallelCreateNonRecursiveToFilePartOfAtomicDirectoryInRename()
      throws Exception {
    Configuration configuration = Mockito.spy(getRawConfiguration());
    configuration.set(FS_AZURE_LEASE_CREATE_NON_RECURSIVE, "true");
    FileSystem fsCreate = FileSystem.newInstance(configuration);
    AzureBlobFileSystem fs = (AzureBlobFileSystem) FileSystem.newInstance(configuration);
    assumeNonHnsAccountBlobEndpoint(fs);
    fs.setWorkingDirectory(new Path("/"));
    fs.mkdirs(new Path("/hbase/dir1"));
    fs.create(new Path("/hbase/dir1/file1"));
    AbfsClient client = Mockito.spy(fs.getAbfsClient());
    fs.getAbfsStore().setClient(client);
    AtomicBoolean leaseAcquired = new AtomicBoolean(false);
    AtomicBoolean parallelCreateDone = new AtomicBoolean(false);
    AtomicBoolean exceptionCaught = new AtomicBoolean(false);
    AtomicBoolean parallelRenameDone = new AtomicBoolean(false);

    Mockito.doAnswer(answer -> {
          AbfsRestOperation op = (AbfsRestOperation) answer.callRealMethod();
          leaseAcquired.set(true);
          while(!parallelCreateDone.get());
          return op;
        })
        .when(client)
        .acquireBlobLease(Mockito.anyString(), Mockito.anyInt(),
            Mockito.any(TracingContext.class));

    new Thread(() -> {
      try {
        fs.rename(new Path("/hbase/dir1"), new Path("/hbase/dir2"));
      } catch (Exception e) {} finally {
        parallelRenameDone.set(true);
      }
    }).start();

    Path createNewFilePath = new Path("/hbase/dir1/file2");
      while (!leaseAcquired.get()) ;
      try {
        fsCreate.createFile(createNewFilePath)
            .overwrite(false)
            .replication((short) 1)
            .bufferSize(1024)
            .blockSize(1024)
            .build();
      } catch (AbfsRestOperationException e) {
        if (e.getStatusCode()
            == HttpURLConnection.HTTP_CONFLICT) {
          exceptionCaught.set(true);
        }
      } finally {
        parallelCreateDone.set(true);
      }


    while (!parallelRenameDone.get()) ;
    Assert.assertTrue(exceptionCaught.get());
  }

  @Test
  public void testBlobRenameOfDirectoryHavingNeighborWithSamePrefix()
      throws Exception {
    AzureBlobFileSystem fs = getFileSystem();
    assumeNonHnsAccountBlobEndpoint(fs);
    fs.mkdirs(new Path("/testDir/dir"));
    fs.mkdirs(new Path("/testDir/dirSamePrefix"));
    fs.create(new Path("/testDir/dir/file1"));
    fs.create(new Path("/testDir/dir/file2"));

    fs.create(new Path("/testDir/dirSamePrefix/file1"));
    fs.create(new Path("/testDir/dirSamePrefix/file2"));

    fs.rename(new Path("/testDir/dir"), new Path("/testDir/dir2"));

    Assertions.assertThat(fs.exists(new Path("/testDir/dirSamePrefix/file1")))
        .isTrue();
    Assertions.assertThat(fs.exists(new Path("/testDir/dir/file1")))
        .isFalse();
    Assertions.assertThat(fs.exists(new Path("/testDir/dir/file2")))
        .isFalse();
    Assertions.assertThat(fs.exists(new Path("/testDir/dir/")))
        .isFalse();
  }

  @Test
  public void testBlobRenameCancelRenewTimerForLeaseTakenInAtomicRename()
      throws Exception {
    AzureBlobFileSystem fs = Mockito.spy(
        (AzureBlobFileSystem) FileSystem.newInstance(getRawConfiguration()));
    assumeNonHnsAccountBlobEndpoint(fs);
    AzureBlobFileSystemStore store = Mockito.spy(fs.getAbfsStore());
    Mockito.doReturn(store).when(fs).getAbfsStore();

    fs.mkdirs(new Path("/hbase/dir"));
    fs.create(new Path("/hbase/dir/file1"));
    fs.create(new Path("/hbase/dir/file2"));

    final List<AbfsBlobLease> leases = new ArrayList<>();
    Mockito.doAnswer(answer -> {
          AbfsBlobLease lease = Mockito.spy(
              (AbfsBlobLease) answer.callRealMethod());
          leases.add(lease);
          return lease;
        })
        .when(store)
        .getBlobLease(Mockito.anyString(), Mockito.nullable(Integer.class),
            Mockito.any(TracingContext.class));

    fs.rename(new Path("/hbase/dir"), new Path("/hbase/dir2"));

    Assertions.assertThat(leases).hasSize(3);
    for (AbfsBlobLease lease : leases) {
      Mockito.verify(lease, Mockito.times(1)).cancelTimer();
    }
  }

  @Test
  public void testBlobRenameServerReturnsOneBlobPerList() throws  Exception {
    assumeNonHnsAccountBlobEndpoint(getFileSystem());
    AzureBlobFileSystem fs = (AzureBlobFileSystem) Mockito.spy(FileSystem.newInstance(getRawConfiguration()));
    fs.mkdirs(new Path("/testDir/"));
    fs.create(new Path("/testDir/file1"));
    fs.create(new Path("/testDir/file2"));

    AzureBlobFileSystemStore store = Mockito.spy(fs.getAbfsStore());
    AbfsClient client = fs.getAbfsClient();
    AbfsClient spiedClient = Mockito.spy(client);
    store.setClient(spiedClient);
    Mockito.doReturn(store).when(fs).getAbfsStore();
    Mockito.doAnswer(answer -> {
      String marker = answer.getArgument(0);
      String prefix = answer.getArgument(1);
      String delimeter = answer.getArgument(2);
      Integer count = answer.getArgument(3);
      TracingContext tracingContext = answer.getArgument(4);
      AbfsRestOperation op = client.getListBlobs(marker, prefix, delimeter, 1, tracingContext);
      return op;
    }).when(spiedClient).getListBlobs(Mockito.nullable(String.class),
        Mockito.nullable(String.class), Mockito.nullable(String.class),
        Mockito.nullable(Integer.class), Mockito.any(TracingContext.class));

    fs.rename(new Path("/testDir"), new Path("/testDir1"));
    Assertions.assertThat(fs.exists(new Path("/testDir"))).isFalse();
    Assertions.assertThat(fs.exists(new Path("/testDir1"))).isTrue();
    Assertions.assertThat(fs.exists(new Path("/testDir1/file1"))).isTrue();
    Assertions.assertThat(fs.exists(new Path("/testDir1/file2"))).isTrue();
  }
}<|MERGE_RESOLUTION|>--- conflicted
+++ resolved
@@ -1097,19 +1097,15 @@
           Path path = answer.getArgument(0);
           String leaseId = answer.getArgument(1);
           TracingContext tracingContext = answer.getArgument(2);
-<<<<<<< HEAD
           if (deletedSrcDirSuffix.get()) {
             Assert.assertTrue(
                 (srcDir + SUFFIX).equalsIgnoreCase(path.toUri().getPath()));
           } else {
             Assert.assertTrue(
-                (srcDir).equalsIgnoreCase(path.toUri().getPath()));
+                ((srcDir).equalsIgnoreCase(path.toUri().getPath()) || (srcDir
+                    + "/file1").equalsIgnoreCase(path.toUri().getPath())));
             deletedCount.incrementAndGet();
           }
-=======
-          Assert.assertTrue(((srcDir).equalsIgnoreCase(path.toUri().getPath()) || (srcDir+"/file1").equalsIgnoreCase(path.toUri().getPath())));
-          deletedCount.incrementAndGet();
->>>>>>> 21e4e266
           client.deleteBlobPath(path, leaseId, tracingContext);
           return null;
         })
