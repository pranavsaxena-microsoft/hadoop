--- conflicted
+++ resolved
@@ -1637,7 +1637,6 @@
   }
 
   @Test
-<<<<<<< HEAD
   public void testIfTracingContextPrimaryIdIsSameInAllTheStepsOfBlobRename() throws Exception {
     assumeNonHnsAccountBlobEndpoint(getFileSystem());
     AzureBlobFileSystem fs = Mockito.spy(getFileSystem());
@@ -1670,7 +1669,7 @@
                 return copyAnswer.callRealMethod();
               })
               .when(client)
-              .copyBlob(Mockito.any(Path.class), Mockito.any(Path.class),
+              .copyBlob(Mockito.any(Path.class), Mockito.any(Path.class), Mockito.nullable(String.class),
                   Mockito.any(TracingContext.class));
 
           Mockito.doAnswer(deleteAnswer -> {
@@ -1680,7 +1679,7 @@
                 return deleteAnswer.callRealMethod();
               })
               .when(client)
-              .deleteBlobPath(Mockito.any(Path.class),
+              .deleteBlobPath(Mockito.any(Path.class), Mockito.nullable(String.class),
                   Mockito.any(TracingContext.class));
 
           return answer.callRealMethod();
@@ -1693,7 +1692,8 @@
     Mockito.doReturn(spiedStore).when(fs).getAbfsStore();
     fs.rename(new Path("/dir"), new Path("/dir1"));
   }
-=======
+
+  @Test
   public void testParallelRenameForAtomicDirShouldFail() throws Exception {
     AzureBlobFileSystem fs = Mockito.spy(getFileSystem());
     assumeNonHnsAccountBlobEndpoint(fs);
@@ -1849,6 +1849,4 @@
     while (!parallelRenameDone.get()) ;
     Assert.assertTrue(exceptionCaught.get());
   }
-
->>>>>>> 443d4165
 }