--- conflicted
+++ resolved
@@ -59,11 +59,8 @@
 import static org.apache.hadoop.fs.azurebfs.contracts.services.AppendRequestParameters.Mode.APPEND_MODE;
 import static org.apache.hadoop.fs.azurebfs.contracts.services.AppendRequestParameters.Mode.FLUSH_CLOSE_MODE;
 import static org.apache.hadoop.fs.azurebfs.contracts.services.AppendRequestParameters.Mode.FLUSH_MODE;
-<<<<<<< HEAD
 import static org.apache.hadoop.fs.azurebfs.services.AbfsSession.IO_SESSION_SCOPE.WRITE_ON_OPTIMIZED_REST;
-=======
 import static org.apache.hadoop.util.Preconditions.checkState;
->>>>>>> 1691cccc
 
 /**
  * The BlobFsOutputStream for Rest AbfsClient.
@@ -167,26 +164,22 @@
         MoreExecutors.listeningDecorator(abfsOutputStreamContext.getExecutorService());
     this.cachedSasToken = new CachedSASToken(
         abfsOutputStreamContext.getSasTokenRenewPeriodForStreamsInSeconds());
+    if (outputStreamStatistics != null) {
+      this.ioStatistics = outputStreamStatistics.getIOStatistics();
+    }
     this.outputStreamId = createOutputStreamId();
-<<<<<<< HEAD
-
-    this.tracingContext = new TracingContext(tracingContext);
-    this.tracingContext.setStreamID(outputStreamId);
-    this.tracingContext.setOperation(FSOperationType.WRITE);
 
     abfsSession = createAbfsSession(
         abfsOutputStreamContext.isDefaultConnectionOnOptimizedRest());
-=======
+
     this.tracingContext = new TracingContext(abfsOutputStreamContext.getTracingContext());
     this.tracingContext.setStreamID(outputStreamId);
     this.tracingContext.setOperation(FSOperationType.WRITE);
-    this.ioStatistics = outputStreamStatistics.getIOStatistics();
     this.blockFactory = abfsOutputStreamContext.getBlockFactory();
     this.blockSize = bufferSize;
     // create that first block. This guarantees that an open + close sequence
     // writes a 0-byte entry.
     createBlockIfNeeded();
->>>>>>> 1691cccc
   }
 
   private String createOutputStreamId() {
@@ -354,8 +347,9 @@
              * mode - If it's append, flush or flush_close.
              * leaseId - The AbfsLeaseId for this request.
              */
+            //TODO: Check if sessionData object has to come.
             AppendRequestParameters reqParams = new AppendRequestParameters(
-                offset, 0, bytesLength, mode, false, leaseId);
+                offset, 0, bytesLength, mode, false, leaseId, abfsSession.getSessionData());
             AbfsRestOperation op =
                 client.append(path, blockUploadData.toByteArray(), reqParams,
                     cachedSasToken.get(), new TracingContext(tracingContext));
@@ -599,22 +593,14 @@
     position += bytesLength;
     AbfsPerfTracker tracker = client.getAbfsPerfTracker();
     try (AbfsPerfInfo perfInfo = new AbfsPerfInfo(tracker,
-<<<<<<< HEAD
             "writeCurrentBufferToService", "append")) {
       AbfsSessionData abfsSessionData = ((abfsSession  == null)
           ? null
           : abfsSession.getCurrentSessionData());
       AppendRequestParameters reqParams = new AppendRequestParameters(offset, 0,
           bytesLength, APPEND_MODE, true, leaseId, abfsSessionData);
-      AbfsRestOperation op = executeWrite(path, bytes, reqParams, cachedSasToken.get(),
+      AbfsRestOperation op = executeWrite(path, uploadData.toByteArray(), reqParams, cachedSasToken.get(),
               new TracingContext(tracingContext));
-=======
-        "writeCurrentBufferToService", "append")) {
-      AppendRequestParameters reqParams = new AppendRequestParameters(offset, 0,
-          bytesLength, APPEND_MODE, true, leaseId);
-      AbfsRestOperation op = client.append(path, uploadData.toByteArray(), reqParams,
-          cachedSasToken.get(), new TracingContext(tracingContext));
->>>>>>> 1691cccc
       cachedSasToken.update(op.getSasToken());
       outputStreamStatistics.uploadSuccessful(bytesLength);
 
@@ -622,95 +608,10 @@
       perfInfo.registerSuccess(true);
       return;
     } catch (Exception ex) {
-<<<<<<< HEAD
-      if (ex instanceof AbfsRestOperationException) {
-        if (((AbfsRestOperationException) ex).getStatusCode() == HttpURLConnection.HTTP_NOT_FOUND) {
-          throw new FileNotFoundException(ex.getMessage());
-        }
-      }
-      if (ex instanceof AzureBlobFileSystemException) {
-        ex = (AzureBlobFileSystemException) ex;
-      }
-      lastError = new IOException(ex);
-      throw lastError;
-    }
-  }
-
-  private synchronized void writeCurrentBufferToService() throws IOException {
-    writeCurrentBufferToService(false, false);
-  }
-
-  private synchronized void writeCurrentBufferToService(boolean isFlush, boolean isClose) throws IOException {
-    if (this.isAppendBlob) {
-      writeAppendBlobCurrentBufferToService();
-      return;
-    }
-
-    if (bufferIndex == 0) {
-      return;
-    }
-    numOfAppendsToServerSinceLastFlush++;
-
-    final byte[] bytes = buffer;
-    final int bytesLength = bufferIndex;
-    if (outputStreamStatistics != null) {
-      outputStreamStatistics.writeCurrentBuffer();
-      outputStreamStatistics.bytesToUpload(bytesLength);
-    }
-    buffer = byteBufferPool.getBuffer(false, bufferSize).array();
-    bufferIndex = 0;
-    final long offset = position;
-    position += bytesLength;
-
-    if (threadExecutor.getQueue().size() >= maxRequestsThatCanBeQueued) {
-      //Tracking time spent on waiting for task to complete.
-      if (outputStreamStatistics != null) {
-        try (DurationTracker ignored = outputStreamStatistics.timeSpentTaskWait()) {
-          waitForTaskToComplete();
-        }
-      } else {
-        waitForTaskToComplete();
-      }
-    }
-    final Future<Void> job = completionService.submit(() -> {
-      AbfsPerfTracker tracker = client.getAbfsPerfTracker();
-          try (AbfsPerfInfo perfInfo = new AbfsPerfInfo(tracker,
-              "writeCurrentBufferToService", "append")) {
-            AppendRequestParameters.Mode
-                mode = APPEND_MODE;
-            if (isFlush & isClose) {
-              mode = FLUSH_CLOSE_MODE;
-            } else if (isFlush) {
-              mode = FLUSH_MODE;
-            }
-
-            AbfsSessionData abfsSessionData = ((abfsSession == null)
-                ? null
-                : abfsSession.getCurrentSessionData());
-            AppendRequestParameters reqParams = new AppendRequestParameters(
-                offset, 0, bytesLength, mode, false, leaseId, abfsSessionData);
-            AbfsRestOperation op = executeWrite(path, bytes, reqParams,
-                cachedSasToken.get(), new TracingContext(tracingContext));
-            cachedSasToken.update(op.getSasToken());
-            perfInfo.registerResult(op.getResult());
-            byteBufferPool.putBuffer(ByteBuffer.wrap(bytes));
-            perfInfo.registerSuccess(true);
-            return null;
-          }
-        });
-
-    if (outputStreamStatistics != null) {
-      if (job.isCancelled()) {
-        outputStreamStatistics.uploadFailed(bytesLength);
-      } else {
-        outputStreamStatistics.uploadSuccessful(bytesLength);
-      }
-=======
       outputStreamStatistics.uploadFailed(bytesLength);
       failureWhileSubmit(ex);
     } finally {
       IOUtils.close(uploadData);
->>>>>>> 1691cccc
     }
   }
 
@@ -800,27 +701,6 @@
     }
   }
 
-<<<<<<< HEAD
-  private void waitForTaskToComplete() throws IOException {
-    boolean completed;
-    for (completed = false; completionService.poll() != null; completed = true) {
-      // keep polling until there is no data
-    }
-    // for AppendBLob, jobs are not submitted to completion service
-    if (isAppendBlob) {
-      completed = true;
-    }
-
-    if (!completed) {
-      try {
-        completionService.take();
-      } catch (InterruptedException e) {
-        lastError = (IOException) new InterruptedIOException(e.toString()).initCause(e);
-        throw lastError;
-      }
-    }
-  }
-
   @VisibleForTesting
   protected AbfsRestOperation executeWrite(final String path,
       final byte[] buffer,
@@ -831,8 +711,6 @@
         new TracingContext(tracingContext));
   }
 
-=======
->>>>>>> 1691cccc
   private static class WriteOperation {
     private final Future<Void> task;
     private final long startOffset;
