--- conflicted
+++ resolved
@@ -19,21 +19,15 @@
 package org.apache.hadoop.fs.azurebfs.services;
 
 import java.net.HttpURLConnection;
-<<<<<<< HEAD
 import java.util.HashMap;
 import java.util.Map;
-=======
 import java.util.concurrent.locks.ReentrantLock;
->>>>>>> a71aaef9
 
 import org.slf4j.Logger;
 import org.slf4j.LoggerFactory;
 
-<<<<<<< HEAD
 import org.apache.hadoop.classification.VisibleForTesting;
-=======
 import org.apache.hadoop.fs.azurebfs.AbfsConfiguration;
->>>>>>> a71aaef9
 import org.apache.hadoop.fs.azurebfs.AbfsStatistic;
 import org.apache.hadoop.fs.azurebfs.constants.HttpHeaderConfigurations;
 
@@ -55,11 +49,11 @@
   private static final String RANGE_PREFIX = "bytes=";
   private static AbfsClientThrottlingIntercept singleton; // singleton, initialized in static initialization block
   private static final ReentrantLock LOCK = new ReentrantLock();
-  private final AbfsClientThrottlingAnalyzer readThrottler;
+  private AbfsClientThrottlingAnalyzer readThrottler;
   private final AbfsClientThrottlingAnalyzer writeThrottler;
   private final String accountName;
 
-  private Map<String, AbfsClientFileThrottlingAnalyzer>
+  private static Map<String, AbfsClientFileThrottlingAnalyzer>
       fileThrottlingAnalyzerMap = new HashMap<>();
 
   // Hide default constructor
@@ -126,21 +120,10 @@
     return singleton;
   }
 
-<<<<<<< HEAD
-  static void updateMetrics(AbfsRestOperationType operationType,
-                            AbfsHttpOperation abfsHttpOperation, String path) {
-    if (!isAutoThrottlingEnabled || abfsHttpOperation == null) {
-=======
-  /**
-   * Updates the metrics for successful and failed read and write operations.
-   * @param operationType Only applicable for read and write operations.
-   * @param abfsHttpOperation Used for status code and data transferred.
-   */
   @Override
   public void updateMetrics(AbfsRestOperationType operationType,
-      AbfsHttpOperation abfsHttpOperation) {
+                            AbfsHttpOperation abfsHttpOperation, String path) {
     if (abfsHttpOperation == null) {
->>>>>>> a71aaef9
       return;
     }
 
@@ -162,7 +145,6 @@
         break;
       case ReadFile:
         String range = abfsHttpOperation.getConnection().getRequestProperty(HttpHeaderConfigurations.RANGE);
-<<<<<<< HEAD
         long contentLengthRequested = getContentLengthIfKnown(range);
         long bytesToBeAddedInMetric = contentLengthRequested;
 
@@ -177,18 +159,13 @@
            * */
           bytesToBeAddedInMetric = contentLengthRequested - contentLengthReceived;
           isFailedOperation = true;
-          singleton.fileThrottlingAnalyzerMap.get(path).addBytesTransferred(bytesToBeAddedInMetric, true);
+          fileThrottlingAnalyzerMap.get(path).addBytesTransferred(bytesToBeAddedInMetric, true);
         } else {
-          singleton.fileThrottlingAnalyzerMap.get(path).addBytesTransferred(bytesToBeAddedInMetric, false);
+          fileThrottlingAnalyzerMap.get(path).addBytesTransferred(bytesToBeAddedInMetric, false);
         }
         if (bytesToBeAddedInMetric > 0) {
-          singleton.readThrottler.addBytesTransferred(
+          readThrottler.addBytesTransferred(
               bytesToBeAddedInMetric,
-=======
-        contentLength = getContentLengthIfKnown(range);
-        if (contentLength > 0) {
-          readThrottler.addBytesTransferred(contentLength,
->>>>>>> a71aaef9
               isFailedOperation);
         }
         break;
@@ -202,18 +179,9 @@
    * uses this to suspend the request, if necessary, to minimize errors and
    * maximize throughput.
    */
-<<<<<<< HEAD
-  static void sendingRequest(AbfsRestOperationType operationType,
-      AbfsCounters abfsCounters, String path) {
-    if (!isAutoThrottlingEnabled) {
-      return;
-    }
-
-=======
   @Override
   public void sendingRequest(AbfsRestOperationType operationType,
-      AbfsCounters abfsCounters) {
->>>>>>> a71aaef9
+      AbfsCounters abfsCounters, String path) {
     switch (operationType) {
       case ReadFile:
         if (readThrottler.suspendIfNecessary()
@@ -221,9 +189,9 @@
           abfsCounters.incrementCounter(AbfsStatistic.READ_THROTTLES, 1);
         }
         if(AbfsClientFileThrottlingAnalyzer.getAnalyzer(path) == null) {
-          singleton.fileThrottlingAnalyzerMap.put(path, new AbfsClientFileThrottlingAnalyzer("read", path));
-        }
-        singleton.fileThrottlingAnalyzerMap.get(path).updateLMT();
+          fileThrottlingAnalyzerMap.put(path, new AbfsClientFileThrottlingAnalyzer("read", path));
+        }
+        fileThrottlingAnalyzerMap.get(path).updateLMT();
         break;
       case Append:
         if (writeThrottler.suspendIfNecessary()
@@ -255,11 +223,6 @@
   }
 
   @VisibleForTesting
-  AbfsClientThrottlingAnalyzer getReadThrottler() {
-    return readThrottler;
-  }
-
-  @VisibleForTesting
   static AbfsClientThrottlingIntercept getSingleton() {
     return singleton;
   }
