/**
 * Licensed to the Apache Software Foundation (ASF) under one
 * or more contributor license agreements.  See the NOTICE file
 * distributed with this work for additional information
 * regarding copyright ownership.  The ASF licenses this file
 * to you under the Apache License, Version 2.0 (the
 * "License"); you may not use this file except in compliance
 * with the License.  You may obtain a copy of the License at
 *
 *     http://www.apache.org/licenses/LICENSE-2.0
 *
 * Unless required by applicable law or agreed to in writing, software
 * distributed under the License is distributed on an "AS IS" BASIS,
 * WITHOUT WARRANTIES OR CONDITIONS OF ANY KIND, either express or implied.
 * See the License for the specific language governing permissions and
 * limitations under the License.
 */

package org.apache.hadoop.fs.azurebfs;

import java.io.File;
import java.io.FileNotFoundException;
import java.io.IOException;
import java.io.InputStream;
import java.io.OutputStream;
import java.net.HttpURLConnection;
import java.net.URI;
import java.net.URISyntaxException;
import java.nio.file.AccessDeniedException;
import java.util.Hashtable;
import java.util.List;
import java.util.ArrayList;
import java.util.Collections;
import java.util.EnumSet;
import java.util.Map;
import java.util.Optional;
import java.util.UUID;
import java.util.concurrent.Callable;
import java.util.concurrent.CompletableFuture;
import java.util.concurrent.ExecutionException;
import java.util.concurrent.ExecutorService;
import java.util.concurrent.Executors;
import java.util.concurrent.Future;

import org.apache.hadoop.fs.azurebfs.services.PrefixMode;
import org.apache.hadoop.io.IOUtils;
import org.apache.hadoop.thirdparty.com.google.common.annotations.VisibleForTesting;
import org.apache.hadoop.thirdparty.com.google.common.base.Preconditions;
import org.apache.hadoop.fs.azure.NativeAzureFileSystem;
import org.slf4j.Logger;
import org.slf4j.LoggerFactory;

import org.apache.commons.lang3.ArrayUtils;
import org.apache.hadoop.fs.azurebfs.services.AbfsClient;
import org.apache.hadoop.fs.azurebfs.services.AbfsClientThrottlingIntercept;
import org.apache.hadoop.fs.azurebfs.services.AbfsListStatusRemoteIterator;
import org.apache.hadoop.fs.RemoteIterator;
import org.apache.hadoop.classification.InterfaceStability;
import org.apache.hadoop.conf.Configuration;
import org.apache.hadoop.fs.BlockLocation;
import org.apache.hadoop.fs.CommonPathCapabilities;
import org.apache.hadoop.fs.CreateFlag;
import org.apache.hadoop.fs.FSDataInputStream;
import org.apache.hadoop.fs.FSDataOutputStream;
import org.apache.hadoop.fs.FileAlreadyExistsException;
import org.apache.hadoop.fs.FileStatus;
import org.apache.hadoop.fs.FileSystem;
import org.apache.hadoop.fs.LocatedFileStatus;
import org.apache.hadoop.fs.Path;
import org.apache.hadoop.fs.PathIOException;
import org.apache.hadoop.fs.PathFilter;
import org.apache.hadoop.fs.XAttrSetFlag;
import org.apache.hadoop.fs.azurebfs.constants.AbfsHttpConstants;
import org.apache.hadoop.fs.azurebfs.constants.FileSystemConfigurations;
import org.apache.hadoop.fs.azurebfs.constants.FileSystemUriSchemes;
import org.apache.hadoop.fs.azurebfs.constants.FSOperationType;
import org.apache.hadoop.fs.azurebfs.contracts.exceptions.AbfsRestOperationException;
import org.apache.hadoop.fs.azurebfs.contracts.exceptions.AzureBlobFileSystemException;
import org.apache.hadoop.fs.azurebfs.contracts.exceptions.FileSystemOperationUnhandledException;
import org.apache.hadoop.fs.azurebfs.contracts.exceptions.InvalidUriAuthorityException;
import org.apache.hadoop.fs.azurebfs.contracts.exceptions.InvalidUriException;
import org.apache.hadoop.fs.azurebfs.contracts.exceptions.SASTokenProviderException;
import org.apache.hadoop.fs.azurebfs.contracts.services.AzureServiceErrorCode;
import org.apache.hadoop.fs.azurebfs.security.AbfsDelegationTokenManager;
import org.apache.hadoop.fs.azurebfs.services.AbfsCounters;
import org.apache.hadoop.fs.azurebfs.services.AbfsLocatedFileStatus;
import org.apache.hadoop.fs.azurebfs.utils.Listener;
import org.apache.hadoop.fs.azurebfs.utils.TracingContext;
import org.apache.hadoop.fs.azurebfs.utils.TracingHeaderFormat;
import org.apache.hadoop.fs.impl.AbstractFSBuilderImpl;
import org.apache.hadoop.fs.impl.OpenFileParameters;
import org.apache.hadoop.fs.permission.AclEntry;
import org.apache.hadoop.fs.permission.AclStatus;
import org.apache.hadoop.fs.permission.FsAction;
import org.apache.hadoop.fs.permission.FsPermission;
import org.apache.hadoop.fs.statistics.IOStatistics;
import org.apache.hadoop.fs.statistics.IOStatisticsSource;
import org.apache.hadoop.fs.store.DataBlocks;
import org.apache.hadoop.security.AccessControlException;
import org.apache.hadoop.security.token.Token;
import org.apache.hadoop.security.UserGroupInformation;
import org.apache.hadoop.util.functional.RemoteIterators;
import org.apache.hadoop.util.DurationInfo;
import org.apache.hadoop.util.LambdaUtils;
import org.apache.hadoop.util.Progressable;

import static org.apache.hadoop.fs.CommonConfigurationKeys.IOSTATISTICS_LOGGING_LEVEL;
import static org.apache.hadoop.fs.CommonConfigurationKeys.IOSTATISTICS_LOGGING_LEVEL_DEFAULT;
import static org.apache.hadoop.fs.azurebfs.AbfsStatistic.*;
import static org.apache.hadoop.fs.azurebfs.constants.ConfigurationKeys.DATA_BLOCKS_BUFFER;
import static org.apache.hadoop.fs.azurebfs.constants.ConfigurationKeys.FS_AZURE_BLOCK_UPLOAD_ACTIVE_BLOCKS;
import static org.apache.hadoop.fs.azurebfs.constants.ConfigurationKeys.FS_AZURE_BLOCK_UPLOAD_BUFFER_DIR;
import static org.apache.hadoop.fs.azurebfs.constants.FileSystemConfigurations.BLOCK_UPLOAD_ACTIVE_BLOCKS_DEFAULT;
import static org.apache.hadoop.fs.azurebfs.constants.FileSystemConfigurations.DATA_BLOCKS_BUFFER_DEFAULT;
import static org.apache.hadoop.fs.impl.PathCapabilitiesSupport.validatePathCapabilityArgs;
import static org.apache.hadoop.fs.statistics.IOStatisticsLogging.logIOStatisticsAtLevel;
import static org.apache.hadoop.util.functional.RemoteIterators.filteringRemoteIterator;
import static org.apache.hadoop.util.functional.RemoteIterators.mappingRemoteIterator;

/**
 * A {@link org.apache.hadoop.fs.FileSystem} for reading and writing files stored on <a
 * href="http://store.azure.com/">Windows Azure</a>
 */
@InterfaceStability.Evolving
public class AzureBlobFileSystem extends FileSystem
    implements IOStatisticsSource {
  public static final Logger LOG = LoggerFactory.getLogger(AzureBlobFileSystem.class);
  private URI uri;
  private Path workingDir;
  private AzureBlobFileSystemStore abfsStore;
  private boolean isClosed;
  private final String fileSystemId = UUID.randomUUID().toString();

  private boolean delegationTokenEnabled = false;
  private AbfsDelegationTokenManager delegationTokenManager;
  private AbfsCounters abfsCounters;
  private String clientCorrelationId;
  private TracingHeaderFormat tracingHeaderFormat;
  private Listener listener;

  /** Name of blockFactory to be used by AbfsOutputStream. */
  private String blockOutputBuffer;
  /** BlockFactory instance to be used. */
  private DataBlocks.BlockFactory blockFactory;
  /** Maximum Active blocks per OutputStream. */
  private int blockOutputActiveBlocks;
  private NativeAzureFileSystem nativeFs;

  @Override
  public void initialize(URI uri, Configuration configuration)
      throws IOException {
    uri = ensureAuthority(uri, configuration);
    super.initialize(uri, configuration);
    setConf(configuration);

    LOG.debug("Initializing AzureBlobFileSystem for {}", uri);

    this.uri = URI.create(uri.getScheme() + "://" + uri.getAuthority());
    abfsCounters = new AbfsCountersImpl(uri);
    // name of the blockFactory to be used.
    this.blockOutputBuffer = configuration.getTrimmed(DATA_BLOCKS_BUFFER,
        DATA_BLOCKS_BUFFER_DEFAULT);
    // blockFactory used for this FS instance.
    this.blockFactory =
        DataBlocks.createFactory(FS_AZURE_BLOCK_UPLOAD_BUFFER_DIR,
            configuration, blockOutputBuffer);
    this.blockOutputActiveBlocks =
        configuration.getInt(FS_AZURE_BLOCK_UPLOAD_ACTIVE_BLOCKS,
            BLOCK_UPLOAD_ACTIVE_BLOCKS_DEFAULT);
    if (blockOutputActiveBlocks < 1) {
      blockOutputActiveBlocks = 1;
    }

    // AzureBlobFileSystemStore with params in builder.
    AzureBlobFileSystemStore.AzureBlobFileSystemStoreBuilder
        systemStoreBuilder =
        new AzureBlobFileSystemStore.AzureBlobFileSystemStoreBuilder()
            .withUri(uri)
            .withSecureScheme(this.isSecureScheme())
            .withConfiguration(configuration)
            .withAbfsCounters(abfsCounters)
            .withBlockFactory(blockFactory)
            .withBlockOutputActiveBlocks(blockOutputActiveBlocks)
            .build();

    this.abfsStore = new AzureBlobFileSystemStore(systemStoreBuilder);
    LOG.trace("AzureBlobFileSystemStore init complete");

    final AbfsConfiguration abfsConfiguration = abfsStore
        .getAbfsConfiguration();
    clientCorrelationId = TracingContext.validateClientCorrelationID(
        abfsConfiguration.getClientCorrelationId());
    tracingHeaderFormat = abfsConfiguration.getTracingHeaderFormat();
    this.setWorkingDirectory(this.getHomeDirectory());

    TracingContext tracingContext = new TracingContext(clientCorrelationId,
        fileSystemId, FSOperationType.CREATE_FILESYSTEM, tracingHeaderFormat, listener);
    PrefixMode mode = PrefixMode.DFS;
    boolean isNamespaceEnabled;
    try {
      isNamespaceEnabled = getIsNamespaceEnabled(tracingContext);
    } catch (AbfsRestOperationException ex) {
      /* since the filesystem has not been created. The API for HNS account would
       * return 404 status.
       */
      if(ex.getStatusCode() == HttpURLConnection.HTTP_NOT_FOUND) {
        isNamespaceEnabled = true;
      } else {
        throw ex;
      }
    }
    if (!isNamespaceEnabled && uri.toString().contains(FileSystemUriSchemes.WASB_DNS_PREFIX)) {
      mode = PrefixMode.BLOB;
    }
    abfsConfiguration.setMode(mode);
    if (abfsConfiguration.getCreateRemoteFileSystemDuringInitialization()) {
      if (this.tryGetFileStatus(new Path(AbfsHttpConstants.ROOT_PATH), tracingContext) == null) {
        try {
          this.createFileSystem(tracingContext);
        } catch (AzureBlobFileSystemException ex) {
          checkException(null, ex, AzureServiceErrorCode.FILE_SYSTEM_ALREADY_EXISTS);
        }
      }
    }

    LOG.trace("Initiate check for delegation token manager");
    if (UserGroupInformation.isSecurityEnabled()) {
      this.delegationTokenEnabled = abfsConfiguration.isDelegationTokenManagerEnabled();

      if (this.delegationTokenEnabled) {
        LOG.debug("Initializing DelegationTokenManager for {}", uri);
        this.delegationTokenManager = abfsConfiguration.getDelegationTokenManager();
        delegationTokenManager.bind(getUri(), configuration);
        LOG.debug("Created DelegationTokenManager {}", delegationTokenManager);
      }
    }

    AbfsClientThrottlingIntercept.initializeSingleton(abfsConfiguration.isAutoThrottlingEnabled());
    boolean isRedirect = abfsConfiguration.isRedirection();
    if (isRedirect) {
      String abfsUrl = uri.toString();
      URI wasbUri = null;
      try {
        wasbUri = new URI(abfsUrlToWasbUrl(abfsUrl,
            abfsStore.getAbfsConfiguration().isHttpsAlwaysUsed()));
      } catch (URISyntaxException e) {
        e.printStackTrace();
      }
      nativeFs = new NativeAzureFileSystem();
      Configuration config = getConf();
      config.setInt("fs.azure.rename.threads", 5);
      try {
        nativeFs.initialize(wasbUri, config);
      } catch (IOException e) {
        LOG.debug("Initializing  NativeAzureBlobFileSystem failed ", e);
        throw e;
      }
    }
    LOG.debug("Initializing AzureBlobFileSystem for {} complete", uri);
  }

  @Override
  public String toString() {
    final StringBuilder sb = new StringBuilder(
        "AzureBlobFileSystem{");
    sb.append("uri=").append(uri);
    sb.append(", user='").append(abfsStore.getUser()).append('\'');
    sb.append(", primaryUserGroup='").append(abfsStore.getPrimaryGroup()).append('\'');
    sb.append('}');
    return sb.toString();
  }

  public boolean isSecureScheme() {
    return false;
  }

  @Override
  public URI getUri() {
    return this.uri;
  }

  public void registerListener(Listener listener1) {
    listener = listener1;
  }

  private static String convertTestUrls(
      final String url,
      final String fromNonSecureScheme,
      final String fromSecureScheme,
      final String fromDnsPrefix,
      final String toNonSecureScheme,
      final String toSecureScheme,
      final String toDnsPrefix,
      final boolean isAlwaysHttpsUsed) {
    String data = null;
    if (url.startsWith(fromNonSecureScheme + "://") && isAlwaysHttpsUsed) {
      data = url.replace(fromNonSecureScheme + "://", toSecureScheme + "://");
    } else if (url.startsWith(fromNonSecureScheme + "://")) {
      data = url.replace(fromNonSecureScheme + "://", toNonSecureScheme + "://");
    } else if (url.startsWith(fromSecureScheme + "://")) {
      data = url.replace(fromSecureScheme + "://", toSecureScheme + "://");
    }

    if (data != null) {
      data = data.replace("." + fromDnsPrefix + ".",
          "." + toDnsPrefix + ".");
    }
    return data;
  }

  protected static String abfsUrlToWasbUrl(final String abfsUrl, final boolean isAlwaysHttpsUsed) {
    return convertTestUrls(
        abfsUrl, FileSystemUriSchemes.ABFS_SCHEME, FileSystemUriSchemes.ABFS_SECURE_SCHEME, FileSystemUriSchemes.ABFS_DNS_PREFIX,
        FileSystemUriSchemes.WASB_SCHEME, FileSystemUriSchemes.WASB_SECURE_SCHEME, FileSystemUriSchemes.WASB_DNS_PREFIX, isAlwaysHttpsUsed);
  }

  @Override
  public FSDataInputStream open(final Path path, final int bufferSize) throws IOException {
    LOG.debug("AzureBlobFileSystem.open path: {} bufferSize: {}", path, bufferSize);
    // bufferSize is unused.
    return open(path, Optional.empty());
  }

  private FSDataInputStream open(final Path path,
      final Optional<Configuration> options) throws IOException {
    statIncrement(CALL_OPEN);
    Path qualifiedPath = makeQualified(path);

    try {
      TracingContext tracingContext = new TracingContext(clientCorrelationId,
          fileSystemId, FSOperationType.OPEN, tracingHeaderFormat,
          listener);
      InputStream inputStream = abfsStore.openFileForRead(qualifiedPath,
          options, statistics, tracingContext);
      return new FSDataInputStream(inputStream);
    } catch(AzureBlobFileSystemException ex) {
      checkException(path, ex);
      return null;
    }
  }

  @Override
  protected CompletableFuture<FSDataInputStream> openFileWithOptions(
      final Path path, final OpenFileParameters parameters) throws IOException {
    LOG.debug("AzureBlobFileSystem.openFileWithOptions path: {}", path);
    AbstractFSBuilderImpl.rejectUnknownMandatoryKeys(
        parameters.getMandatoryKeys(),
        Collections.emptySet(),
        "for " + path);
    return LambdaUtils.eval(
        new CompletableFuture<>(), () ->
            open(path, Optional.of(parameters.getOptions())));
  }

  private boolean shouldRedirect(FSOperationType type, TracingContext context)
          throws AzureBlobFileSystemException {
    if (getIsNamespaceEnabled(context)) {
      return false;
    }

    switch (type) {
      case CREATE:
      case APPEND:
        return abfsStore.getAbfsConfiguration().shouldRedirectWrites();
      case SET_ATTR:
      case GET_ATTR:
        return abfsStore.getAbfsConfiguration().shouldRedirectSetProp();
      case DELETE:
        return abfsStore.getAbfsConfiguration().shouldRedirectDelete();
      case RENAME:
        return abfsStore.getAbfsConfiguration().shouldRedirectRename();
    }

    return false;
  }

  @Override
  public FSDataOutputStream create(final Path f, final FsPermission permission, final boolean overwrite, final int bufferSize,
      final short replication, final long blockSize, final Progressable progress) throws IOException {
    LOG.debug("AzureBlobFileSystem.create path: {} permission: {} overwrite: {} bufferSize: {}",
        f,
        permission,
        overwrite,
        blockSize);

    statIncrement(CALL_CREATE);
    trailingPeriodCheck(f);
    TracingContext tracingContext = new TracingContext(clientCorrelationId,
            fileSystemId, FSOperationType.CREATE, overwrite, tracingHeaderFormat, listener);

    if (shouldRedirect(FSOperationType.CREATE, tracingContext)) {
      Path wasbPath = f;
      if (wasbPath.toString().contains(FileSystemUriSchemes.ABFS_SCHEME)
              || wasbPath.toString().contains(FileSystemUriSchemes.ABFS_SECURE_SCHEME)) {
        wasbPath = new Path(abfsUrlToWasbUrl(wasbPath.toString(),
                abfsStore.getAbfsConfiguration().isHttpsAlwaysUsed()));
      }
      try {
        return nativeFs.create(wasbPath, permission, overwrite, bufferSize,
                replication, blockSize, progress);
      } catch (IOException e) {
        LOG.debug("Create failed ", e);
        throw e;
      }
    }

    Path qualifiedPath = makeQualified(f);


    boolean fileOverwrite = overwrite;


    if (!fileOverwrite) {
      FileStatus fileStatus = tryGetFileStatus(qualifiedPath, tracingContext);
      if (fileStatus != null) {
        // path references a file and overwrite is disabled
        throw new FileAlreadyExistsException(f + " already exists");
      }
      fileOverwrite = true;
    }

    try {
      OutputStream outputStream = abfsStore.createFile(qualifiedPath, statistics, fileOverwrite,
          permission == null ? FsPermission.getFileDefault() : permission,
          FsPermission.getUMask(getConf()), tracingContext);
      statIncrement(FILES_CREATED);
      return new FSDataOutputStream(outputStream, statistics);
    } catch(AzureBlobFileSystemException ex) {
      checkException(f, ex);
      return null;
    }
  }

  @Override
  @SuppressWarnings("deprecation")
  public FSDataOutputStream createNonRecursive(final Path f, final FsPermission permission,
      final boolean overwrite, final int bufferSize, final short replication, final long blockSize,
      final Progressable progress) throws IOException {

    statIncrement(CALL_CREATE_NON_RECURSIVE);
    final Path parent = f.getParent();
    TracingContext tracingContext = new TracingContext(clientCorrelationId,
        fileSystemId, FSOperationType.CREATE_NON_RECURSIVE, tracingHeaderFormat,
        listener);
    final FileStatus parentFileStatus = tryGetFileStatus(parent, tracingContext);

    if (parentFileStatus == null) {
      throw new FileNotFoundException("Cannot create file "
          + f.getName() + " because parent folder does not exist.");
    }

    return create(f, permission, overwrite, bufferSize, replication, blockSize, progress);
  }

  @Override
  @SuppressWarnings("deprecation")
  public FSDataOutputStream createNonRecursive(final Path f, final FsPermission permission,
      final EnumSet<CreateFlag> flags, final int bufferSize, final short replication, final long blockSize,
      final Progressable progress) throws IOException {

    // Check if file should be appended or overwritten. Assume that the file
    // is overwritten on if the CREATE and OVERWRITE create flags are set.
    final EnumSet<CreateFlag> createflags =
        EnumSet.of(CreateFlag.CREATE, CreateFlag.OVERWRITE);
    final boolean overwrite = flags.containsAll(createflags);

    // Delegate the create non-recursive call.
    return this.createNonRecursive(f, permission, overwrite,
        bufferSize, replication, blockSize, progress);
  }

  @Override
  @SuppressWarnings("deprecation")
  public FSDataOutputStream createNonRecursive(final Path f,
      final boolean overwrite, final int bufferSize, final short replication, final long blockSize,
      final Progressable progress) throws IOException {
    return this.createNonRecursive(f, FsPermission.getFileDefault(),
        overwrite, bufferSize, replication, blockSize, progress);
  }

  @Override
  public FSDataOutputStream append(final Path f, final int bufferSize, final Progressable progress) throws IOException {
    LOG.debug(
        "AzureBlobFileSystem.append path: {} bufferSize: {}",
        f.toString(),
        bufferSize);
    statIncrement(CALL_APPEND);
    TracingContext tracingContext = new TracingContext(clientCorrelationId,
            fileSystemId, FSOperationType.APPEND, tracingHeaderFormat,
            listener);

    if (shouldRedirect(FSOperationType.APPEND, tracingContext)) {
      Path wasbPath = f;
      if (wasbPath.toString().contains(FileSystemUriSchemes.ABFS_SCHEME)
              || wasbPath.toString().contains(FileSystemUriSchemes.ABFS_SECURE_SCHEME)) {
        wasbPath = new Path(abfsUrlToWasbUrl(wasbPath.toString(),
                abfsStore.getAbfsConfiguration().isHttpsAlwaysUsed()));
      }
      try {
        return nativeFs.append(wasbPath, abfsStore.getAbfsConfiguration().getWriteBufferSize(), progress);
      } catch (IOException e) {
        LOG.debug("Append failed ", e);
        throw e;
      }
    }

    Path qualifiedPath = makeQualified(f);

    try {
      OutputStream outputStream = abfsStore
          .openFileForWrite(qualifiedPath, statistics, false, tracingContext);
      return new FSDataOutputStream(outputStream, statistics);
    } catch(AzureBlobFileSystemException ex) {
      checkException(f, ex);
      return null;
    }
  }

  public boolean rename(final Path src, final Path dst) throws IOException {
    LOG.debug("AzureBlobFileSystem.rename src: {} dst: {}", src, dst);
    statIncrement(CALL_RENAME);

    TracingContext tracingContext = new TracingContext(clientCorrelationId,
        fileSystemId, FSOperationType.RENAME, true, tracingHeaderFormat,
        listener);

    trailingPeriodCheck(dst);

    Path parentFolder = src.getParent();
    if (parentFolder == null) {
      return false;
    }
    Path qualifiedSrcPath = makeQualified(src);
    Path qualifiedDstPath = makeQualified(dst);

    // rename under same folder;
    if (makeQualified(parentFolder).equals(qualifiedDstPath)) {
      return tryGetFileStatus(qualifiedSrcPath, tracingContext) != null;
    }

    FileStatus dstFileStatus = null;
    if (qualifiedSrcPath.equals(qualifiedDstPath)) {
      // rename to itself
      // - if it doesn't exist, return false
      // - if it is file, return true
      // - if it is dir, return false.
      dstFileStatus = tryGetFileStatus(qualifiedDstPath, tracingContext);
      if (dstFileStatus == null) {
        return false;
      }
      return dstFileStatus.isDirectory() ? false : true;
    }

    // Non-HNS account need to check dst status on driver side.
    if (!abfsStore.getIsNamespaceEnabled(tracingContext)
        && dstFileStatus == null) {
      dstFileStatus = tryGetFileStatus(qualifiedDstPath, tracingContext);
    }

    try {
      String sourceFileName = src.getName();
      Path adjustedDst = dst;

      if (dstFileStatus != null) {
        if (!dstFileStatus.isDirectory()) {
          return qualifiedSrcPath.equals(qualifiedDstPath);
        }
        adjustedDst = new Path(dst, sourceFileName);
      }
<<<<<<< HEAD
=======

      // Non-HNS account need to check dst status on driver side.
      if (!abfsStore.getIsNamespaceEnabled(tracingContext) && dstFileStatus == null) {
        dstFileStatus = tryGetFileStatus(qualifiedDstPath, tracingContext);
      }

      try {
        String sourceFileName = src.getName();
        Path adjustedDst = dst;
>>>>>>> aad76a8a

      qualifiedDstPath = makeQualified(adjustedDst);

      abfsStore.rename(qualifiedSrcPath, qualifiedDstPath, tracingContext);
      return true;
    } catch (AzureBlobFileSystemException ex) {
      LOG.debug("Rename operation failed. ", ex);
      checkException(
          src,
          ex,
          AzureServiceErrorCode.PATH_ALREADY_EXISTS,
          AzureServiceErrorCode.INVALID_RENAME_SOURCE_PATH,
          AzureServiceErrorCode.SOURCE_PATH_NOT_FOUND,
          AzureServiceErrorCode.INVALID_SOURCE_OR_DESTINATION_RESOURCE_TYPE,
          AzureServiceErrorCode.RENAME_DESTINATION_PARENT_PATH_NOT_FOUND,
          AzureServiceErrorCode.INTERNAL_OPERATION_ABORT);
      return false;
    }
  }

  @Override
  public boolean delete(final Path f, final boolean recursive) throws IOException {
    LOG.debug(
        "AzureBlobFileSystem.delete path: {} recursive: {}", f.toString(), recursive);
    statIncrement(CALL_DELETE);
    Path qualifiedPath = makeQualified(f);

    TracingContext tracingContext = new TracingContext(clientCorrelationId,
        fileSystemId, FSOperationType.DELETE, tracingHeaderFormat,
        listener);
    if (shouldRedirect(FSOperationType.DELETE, tracingContext)) {
      Path wasbPath = f;
      if (wasbPath.toString().contains(FileSystemUriSchemes.ABFS_SCHEME)
          || wasbPath.toString().contains(FileSystemUriSchemes.ABFS_SECURE_SCHEME)) {
        wasbPath = new Path(abfsUrlToWasbUrl(wasbPath.toString(),
            abfsStore.getAbfsConfiguration().isHttpsAlwaysUsed()));
      }
      try {
        return nativeFs.delete(wasbPath, recursive);
      } catch (IOException e) {
        LOG.debug("Delete failed ", e);
        throw e;
      }
    }

    if (f.isRoot()) {
      if (!recursive) {
        return false;
      }

      return deleteRoot();
    }

    try {
      abfsStore.delete(qualifiedPath, recursive, tracingContext);
      return true;
    } catch (AzureBlobFileSystemException ex) {
      checkException(f, ex, AzureServiceErrorCode.PATH_NOT_FOUND);
      return false;
    }

  }

  @Override
  public FileStatus[] listStatus(final Path f) throws IOException {
    LOG.debug(
        "AzureBlobFileSystem.listStatus path: {}", f.toString());
    statIncrement(CALL_LIST_STATUS);
    Path qualifiedPath = makeQualified(f);

    try {
      TracingContext tracingContext = new TracingContext(clientCorrelationId,
          fileSystemId, FSOperationType.LISTSTATUS, true, tracingHeaderFormat,
          listener);
      FileStatus[] result = abfsStore.listStatus(qualifiedPath, tracingContext);
      return result;
    } catch (AzureBlobFileSystemException ex) {
      checkException(f, ex);
      return null;
    }
  }

  /**
   * Increment of an Abfs statistic.
   *
   * @param statistic AbfsStatistic that needs increment.
   */
  private void statIncrement(AbfsStatistic statistic) {
    incrementStatistic(statistic);
  }

  /**
   * Method for incrementing AbfsStatistic by a long value.
   *
   * @param statistic the Statistic to be incremented.
   */
  private void incrementStatistic(AbfsStatistic statistic) {
    if (abfsCounters != null) {
      abfsCounters.incrementCounter(statistic, 1);
    }
  }

  /**
   * Performs a check for (.) until root in the path to throw an exception.
   * The purpose is to differentiate between dir/dir1 and dir/dir1.
   * Without the exception the behavior seen is dir1. will appear
   * to be present without it's actual creation as dir/dir1 and dir/dir1. are
   * treated as identical.
   * @param path the path to be checked for trailing period (.)
   * @throws IllegalArgumentException if the path has a trailing period (.)
   */
  private void trailingPeriodCheck(Path path) throws IllegalArgumentException {
    while (!path.isRoot()){
      String pathToString = path.toString();
      if (pathToString.length() != 0) {
        if (pathToString.charAt(pathToString.length() - 1) == '.') {
          throw new IllegalArgumentException(
              "ABFS does not allow files or directories to end with a dot.");
        }
        path = path.getParent();
      }
      else {
        break;
      }
    }
  }

  @Override
  public boolean mkdirs(final Path f, final FsPermission permission) throws IOException {
    LOG.debug(
        "AzureBlobFileSystem.mkdirs path: {} permissions: {}", f, permission);
    statIncrement(CALL_MKDIRS);
    trailingPeriodCheck(f);

    final Path parentFolder = f.getParent();
    if (parentFolder == null) {
      // Cannot create root
      return true;
    }

    Path qualifiedPath = makeQualified(f);

    try {
      TracingContext tracingContext = new TracingContext(clientCorrelationId,
          fileSystemId, FSOperationType.MKDIR, false, tracingHeaderFormat,
          listener);
      abfsStore.createDirectory(qualifiedPath,
          permission == null ? FsPermission.getDirDefault() : permission,
          FsPermission.getUMask(getConf()), tracingContext);
      statIncrement(DIRECTORIES_CREATED);
      return true;
    } catch (AzureBlobFileSystemException ex) {
      checkException(f, ex);
      return true;
    }
  }

  @Override
  public synchronized void close() throws IOException {
    if (isClosed) {
      return;
    }
    // does all the delete-on-exit calls, and may be slow.
    super.close();
    LOG.debug("AzureBlobFileSystem.close");
    if (getConf() != null) {
      String iostatisticsLoggingLevel =
          getConf().getTrimmed(IOSTATISTICS_LOGGING_LEVEL,
              IOSTATISTICS_LOGGING_LEVEL_DEFAULT);
      logIOStatisticsAtLevel(LOG, iostatisticsLoggingLevel, getIOStatistics());
    }
    IOUtils.cleanupWithLogger(LOG, abfsStore, delegationTokenManager);
    this.isClosed = true;
    if (LOG.isDebugEnabled()) {
      LOG.debug("Closing Abfs: {}", toString());
    }
  }

  @Override
  public FileStatus getFileStatus(final Path f) throws IOException {
      TracingContext tracingContext = new TracingContext(clientCorrelationId,
          fileSystemId, FSOperationType.GET_FILESTATUS, tracingHeaderFormat,
          listener);
      return getFileStatus(f, tracingContext);
  }

  private FileStatus getFileStatus(final Path path,
      TracingContext tracingContext) throws IOException {
    LOG.debug("AzureBlobFileSystem.getFileStatus path: {}", path);
    statIncrement(CALL_GET_FILE_STATUS);
    Path qualifiedPath = makeQualified(path);

    try {
      return abfsStore.getFileStatus(qualifiedPath, tracingContext);
    } catch(AzureBlobFileSystemException ex) {
      checkException(path, ex);
      return null;
    }
  }

  /**
   * Break the current lease on an ABFS file if it exists. A lease that is broken cannot be
   * renewed. A new lease may be obtained on the file immediately.
   *
   * @param f file name
   * @throws IOException on any exception while breaking the lease
   */
  public void breakLease(final Path f) throws IOException {
    LOG.debug("AzureBlobFileSystem.breakLease path: {}", f);

    Path qualifiedPath = makeQualified(f);

    try (DurationInfo ignored = new DurationInfo(LOG, false, "Break lease for %s",
        qualifiedPath)) {
      TracingContext tracingContext = new TracingContext(clientCorrelationId,
          fileSystemId, FSOperationType.BREAK_LEASE, tracingHeaderFormat,
          listener);
      abfsStore.breakLease(qualifiedPath, tracingContext);
    } catch(AzureBlobFileSystemException ex) {
      checkException(f, ex);
    }
  }

  /**
   * Qualify a path to one which uses this FileSystem and, if relative,
   * made absolute.
   * @param path to qualify.
   * @return this path if it contains a scheme and authority and is absolute, or
   * a new path that includes a path and authority and is fully qualified
   * @see Path#makeQualified(URI, Path)
   * @throws IllegalArgumentException if the path has a schema/URI different
   * from this FileSystem.
   */
  @Override
  public Path makeQualified(Path path) {
    // To support format: abfs://{dfs.nameservices}/file/path,
    // path need to be first converted to URI, then get the raw path string,
    // during which {dfs.nameservices} will be omitted.
    if (path != null) {
      String uriPath = path.toUri().getPath();
      path = uriPath.isEmpty() ? path : new Path(uriPath);
    }
    return super.makeQualified(path);
  }


  @Override
  public Path getWorkingDirectory() {
    return this.workingDir;
  }

  @Override
  public void setWorkingDirectory(final Path newDir) {
    if (newDir.isAbsolute()) {
      this.workingDir = newDir;
    } else {
      this.workingDir = new Path(workingDir, newDir);
    }
  }

  @Override
  public String getScheme() {
    return FileSystemUriSchemes.ABFS_SCHEME;
  }

  @Override
  public Path getHomeDirectory() {
    return makeQualified(new Path(
            FileSystemConfigurations.USER_HOME_DIRECTORY_PREFIX
                + "/" + abfsStore.getUser()));
  }

  /**
   * Return an array containing hostnames, offset and size of
   * portions of the given file. For ABFS we'll just lie and give
   * fake hosts to make sure we get many splits in MR jobs.
   */
  @Override
  public BlockLocation[] getFileBlockLocations(FileStatus file,
      long start, long len) {
    if (file == null) {
      return null;
    }

    if ((start < 0) || (len < 0)) {
      throw new IllegalArgumentException("Invalid start or len parameter");
    }

    if (file.getLen() < start) {
      return new BlockLocation[0];
    }
    final String blobLocationHost = abfsStore.getAbfsConfiguration().getAzureBlockLocationHost();

    final String[] name = { blobLocationHost };
    final String[] host = { blobLocationHost };
    long blockSize = file.getBlockSize();
    if (blockSize <= 0) {
      throw new IllegalArgumentException(
          "The block size for the given file is not a positive number: "
              + blockSize);
    }
    int numberOfLocations = (int) (len / blockSize)
        + ((len % blockSize == 0) ? 0 : 1);
    BlockLocation[] locations = new BlockLocation[numberOfLocations];
    for (int i = 0; i < locations.length; i++) {
      long currentOffset = start + (i * blockSize);
      long currentLength = Math.min(blockSize, start + len - currentOffset);
      locations[i] = new BlockLocation(name, host, currentOffset, currentLength);
    }

    return locations;
  }

  @Override
  protected void finalize() throws Throwable {
    LOG.debug("finalize() called.");
    close();
    super.finalize();
  }

  /**
   * Get the username of the FS.
   * @return the short name of the user who instantiated the FS
   */
  public String getOwnerUser() {
    return abfsStore.getUser();
  }

  /**
   * Get the group name of the owner of the FS.
   * @return primary group name
   */
  public String getOwnerUserPrimaryGroup() {
    return abfsStore.getPrimaryGroup();
  }

  private boolean deleteRoot() throws IOException {
    LOG.debug("Deleting root content");

    final ExecutorService executorService = Executors.newFixedThreadPool(10);

    try {
      final FileStatus[] ls = listStatus(makeQualified(new Path(File.separator)));
      final ArrayList<Future> deleteTasks = new ArrayList<>();
      for (final FileStatus fs : ls) {
        final Future deleteTask = executorService.submit(new Callable<Void>() {
          @Override
          public Void call() throws Exception {
            delete(fs.getPath(), fs.isDirectory());
            if (fs.isDirectory()) {
              statIncrement(DIRECTORIES_DELETED);
            } else {
              statIncrement(FILES_DELETED);
            }
            return null;
          }
        });
        deleteTasks.add(deleteTask);
      }

      for (final Future deleteTask : deleteTasks) {
        execute("deleteRoot", new Callable<Void>() {
          @Override
          public Void call() throws Exception {
            deleteTask.get();
            return null;
          }
        });
      }
    }
    finally {
      executorService.shutdownNow();
    }

    return true;
  }

   /**
   * Set owner of a path (i.e. a file or a directory).
   * The parameters owner and group cannot both be null.
   *
   * @param path  The path
   * @param owner If it is null, the original username remains unchanged.
   * @param group If it is null, the original groupname remains unchanged.
   */
  @Override
  public void setOwner(final Path path, final String owner, final String group)
      throws IOException {
    LOG.debug(
        "AzureBlobFileSystem.setOwner path: {}", path);
    TracingContext tracingContext = new TracingContext(clientCorrelationId,
        fileSystemId, FSOperationType.SET_OWNER, true, tracingHeaderFormat,
        listener);

    if (!getIsNamespaceEnabled(tracingContext)) {
      super.setOwner(path, owner, group);
      return;
    }

    if ((owner == null || owner.isEmpty()) && (group == null || group.isEmpty())) {
      throw new IllegalArgumentException("A valid owner or group must be specified.");
    }

    Path qualifiedPath = makeQualified(path);

    try {
      abfsStore.setOwner(qualifiedPath,
              owner,
              group,
              tracingContext);
    } catch (AzureBlobFileSystemException ex) {
      checkException(path, ex);
    }
  }

  /**
   * Set the value of an attribute for a path.
   *
   * @param path The path on which to set the attribute
   * @param name The attribute to set
   * @param value The byte value of the attribute to set (encoded in latin-1)
   * @param flag The mode in which to set the attribute
   * @throws IOException If there was an issue setting the attribute on Azure
   * @throws IllegalArgumentException If name is null or empty or if value is null
   */
  @Override
  public void setXAttr(final Path path, final String name, final byte[] value, final EnumSet<XAttrSetFlag> flag)
      throws IOException {
    LOG.debug("AzureBlobFileSystem.setXAttr path: {}", path);

    if (name == null || name.isEmpty() || value == null) {
      throw new IllegalArgumentException("A valid name and value must be specified.");
    }

    Path qualifiedPath = makeQualified(path);
    TracingContext tracingContext = new TracingContext(clientCorrelationId,
        fileSystemId, FSOperationType.SET_ATTR, true, tracingHeaderFormat,
        listener);
    if (shouldRedirect(FSOperationType.SET_ATTR, tracingContext)) {
      Path wasbPath = path;
      if (wasbPath.toString().contains(FileSystemUriSchemes.ABFS_SCHEME)
          || wasbPath.toString().contains(FileSystemUriSchemes.ABFS_SECURE_SCHEME)) {
        wasbPath = new Path(abfsUrlToWasbUrl(wasbPath.toString(),
            abfsStore.getAbfsConfiguration().isHttpsAlwaysUsed()));
      }
      try {
        nativeFs.setXAttr(wasbPath, name, value, flag);
      } catch (IOException e) {
        LOG.debug("Set xAttribute failed ", e);
        throw e;
      }
      return;
    }


    try {
      Hashtable<String, String> properties = abfsStore
          .getPathStatus(qualifiedPath, tracingContext);
      String xAttrName = ensureValidAttributeName(name);
      boolean xAttrExists = properties.containsKey(xAttrName);
      XAttrSetFlag.validate(name, xAttrExists, flag);

      String xAttrValue = abfsStore.decodeAttribute(value);
      properties.put(xAttrName, xAttrValue);
      abfsStore.setPathProperties(qualifiedPath, properties, tracingContext);
    } catch (AzureBlobFileSystemException ex) {
      checkException(path, ex);
    }
  }

  /**
   * Get the value of an attribute for a path.
   *
   * @param path The path on which to get the attribute
   * @param name The attribute to get
   * @return The bytes of the attribute's value (encoded in latin-1)
   *         or null if the attribute does not exist
   * @throws IOException If there was an issue getting the attribute from Azure
   * @throws IllegalArgumentException If name is null or empty
   */
  @Override
  public byte[] getXAttr(final Path path, final String name)
      throws IOException {
    LOG.debug("AzureBlobFileSystem.getXAttr path: {}", path);

    if (name == null || name.isEmpty()) {
      throw new IllegalArgumentException("A valid name must be specified.");
    }

    Path qualifiedPath = makeQualified(path);
    TracingContext tracingContext = new TracingContext(clientCorrelationId,
        fileSystemId, FSOperationType.GET_ATTR, true, tracingHeaderFormat,
        listener);
    if (shouldRedirect(FSOperationType.GET_ATTR, tracingContext)) {
      Path wasbPath = path;
      if (wasbPath.toString().contains(FileSystemUriSchemes.ABFS_SCHEME)
          || wasbPath.toString().contains(FileSystemUriSchemes.ABFS_SECURE_SCHEME)) {
        wasbPath = new Path(abfsUrlToWasbUrl(wasbPath.toString(),
            abfsStore.getAbfsConfiguration().isHttpsAlwaysUsed()));
      }
      try {
        return nativeFs.getXAttr(wasbPath, name);
      } catch (IOException e) {
        LOG.debug("Get xAttribute failed ", e);
        throw e;
      }
    }

    byte[] value = null;
    try {
      Hashtable<String, String> properties = abfsStore
          .getPathStatus(qualifiedPath, tracingContext);
      String xAttrName = ensureValidAttributeName(name);
      if (properties.containsKey(xAttrName)) {
        String xAttrValue = properties.get(xAttrName);
        value = abfsStore.encodeAttribute(xAttrValue);
      }
    } catch (AzureBlobFileSystemException ex) {
      checkException(path, ex);
    }
    return value;
  }

  private static String ensureValidAttributeName(String attribute) {
    // to avoid HTTP 400 Bad Request, InvalidPropertyName
    return attribute.replace('.', '_');
  }

  /**
   * Set permission of a path.
   *
   * @param path       The path
   * @param permission Access permission
   */
  @Override
  public void setPermission(final Path path, final FsPermission permission)
      throws IOException {
    LOG.debug("AzureBlobFileSystem.setPermission path: {}", path);
    TracingContext tracingContext = new TracingContext(clientCorrelationId,
        fileSystemId, FSOperationType.SET_PERMISSION, true, tracingHeaderFormat, listener);

    if (!getIsNamespaceEnabled(tracingContext)) {
      super.setPermission(path, permission);
      return;
    }

    if (permission == null) {
      throw new IllegalArgumentException("The permission can't be null");
    }

    Path qualifiedPath = makeQualified(path);

    try {
      abfsStore.setPermission(qualifiedPath, permission, tracingContext);
    } catch (AzureBlobFileSystemException ex) {
      checkException(path, ex);
    }
  }

  /**
   * Modifies ACL entries of files and directories.  This method can add new ACL
   * entries or modify the permissions on existing ACL entries.  All existing
   * ACL entries that are not specified in this call are retained without
   * changes.  (Modifications are merged into the current ACL.)
   *
   * @param path    Path to modify
   * @param aclSpec List of AbfsAclEntry describing modifications
   * @throws IOException if an ACL could not be modified
   */
  @Override
  public void modifyAclEntries(final Path path, final List<AclEntry> aclSpec)
      throws IOException {
    LOG.debug("AzureBlobFileSystem.modifyAclEntries path: {}", path);
    TracingContext tracingContext = new TracingContext(clientCorrelationId,
        fileSystemId, FSOperationType.MODIFY_ACL, true, tracingHeaderFormat,
        listener);

    if (!getIsNamespaceEnabled(tracingContext)) {
      throw new UnsupportedOperationException(
          "modifyAclEntries is only supported by storage accounts with the "
          + "hierarchical namespace enabled.");
    }

    if (aclSpec == null || aclSpec.isEmpty()) {
      throw new IllegalArgumentException("The value of the aclSpec parameter is invalid.");
    }

    Path qualifiedPath = makeQualified(path);

    try {
      abfsStore.modifyAclEntries(qualifiedPath, aclSpec, tracingContext);
    } catch (AzureBlobFileSystemException ex) {
      checkException(path, ex);
    }
  }

  /**
   * Removes ACL entries from files and directories.  Other ACL entries are
   * retained.
   *
   * @param path    Path to modify
   * @param aclSpec List of AclEntry describing entries to remove
   * @throws IOException if an ACL could not be modified
   */
  @Override
  public void removeAclEntries(final Path path, final List<AclEntry> aclSpec)
      throws IOException {
    LOG.debug("AzureBlobFileSystem.removeAclEntries path: {}", path);
    TracingContext tracingContext = new TracingContext(clientCorrelationId,
        fileSystemId, FSOperationType.REMOVE_ACL_ENTRIES, true,
        tracingHeaderFormat, listener);

    if (!getIsNamespaceEnabled(tracingContext)) {
      throw new UnsupportedOperationException(
          "removeAclEntries is only supported by storage accounts with the "
          + "hierarchical namespace enabled.");
    }

    if (aclSpec == null || aclSpec.isEmpty()) {
      throw new IllegalArgumentException("The aclSpec argument is invalid.");
    }

    Path qualifiedPath = makeQualified(path);

    try {
      abfsStore.removeAclEntries(qualifiedPath, aclSpec, tracingContext);
    } catch (AzureBlobFileSystemException ex) {
      checkException(path, ex);
    }
  }

  /**
   * Removes all default ACL entries from files and directories.
   *
   * @param path Path to modify
   * @throws IOException if an ACL could not be modified
   */
  @Override
  public void removeDefaultAcl(final Path path) throws IOException {
    LOG.debug("AzureBlobFileSystem.removeDefaultAcl path: {}", path);
    TracingContext tracingContext = new TracingContext(clientCorrelationId,
        fileSystemId, FSOperationType.REMOVE_DEFAULT_ACL, true,
        tracingHeaderFormat, listener);

    if (!getIsNamespaceEnabled(tracingContext)) {
      throw new UnsupportedOperationException(
          "removeDefaultAcl is only supported by storage accounts with the "
          + "hierarchical namespace enabled.");
    }

    Path qualifiedPath = makeQualified(path);

    try {
      abfsStore.removeDefaultAcl(qualifiedPath, tracingContext);
    } catch (AzureBlobFileSystemException ex) {
      checkException(path, ex);
    }
  }

  /**
   * Removes all but the base ACL entries of files and directories.  The entries
   * for user, group, and others are retained for compatibility with permission
   * bits.
   *
   * @param path Path to modify
   * @throws IOException if an ACL could not be removed
   */
  @Override
  public void removeAcl(final Path path) throws IOException {
    LOG.debug("AzureBlobFileSystem.removeAcl path: {}", path);
    TracingContext tracingContext = new TracingContext(clientCorrelationId,
        fileSystemId, FSOperationType.REMOVE_ACL, true, tracingHeaderFormat,
        listener);

    if (!getIsNamespaceEnabled(tracingContext)) {
      throw new UnsupportedOperationException(
          "removeAcl is only supported by storage accounts with the "
          + "hierarchical namespace enabled.");
    }

    Path qualifiedPath = makeQualified(path);

    try {
      abfsStore.removeAcl(qualifiedPath, tracingContext);
    } catch (AzureBlobFileSystemException ex) {
      checkException(path, ex);
    }
  }

  /**
   * Fully replaces ACL of files and directories, discarding all existing
   * entries.
   *
   * @param path    Path to modify
   * @param aclSpec List of AclEntry describing modifications, must include
   *                entries for user, group, and others for compatibility with
   *                permission bits.
   * @throws IOException if an ACL could not be modified
   */
  @Override
  public void setAcl(final Path path, final List<AclEntry> aclSpec)
      throws IOException {
    LOG.debug("AzureBlobFileSystem.setAcl path: {}", path);
    TracingContext tracingContext = new TracingContext(clientCorrelationId,
        fileSystemId, FSOperationType.SET_ACL, true, tracingHeaderFormat,
        listener);

    if (!getIsNamespaceEnabled(tracingContext)) {
      throw new UnsupportedOperationException(
          "setAcl is only supported by storage accounts with the hierarchical "
          + "namespace enabled.");
    }

    if (aclSpec == null || aclSpec.size() == 0) {
      throw new IllegalArgumentException("The aclSpec argument is invalid.");
    }

    Path qualifiedPath = makeQualified(path);

    try {
      abfsStore.setAcl(qualifiedPath, aclSpec, tracingContext);
    } catch (AzureBlobFileSystemException ex) {
      checkException(path, ex);
    }
  }

  /**
   * Gets the ACL of a file or directory.
   *
   * @param path Path to get
   * @return AbfsAclStatus describing the ACL of the file or directory
   * @throws IOException if an ACL could not be read
   */
  @Override
  public AclStatus getAclStatus(final Path path) throws IOException {
    LOG.debug("AzureBlobFileSystem.getAclStatus path: {}", path);
    TracingContext tracingContext = new TracingContext(clientCorrelationId,
        fileSystemId, FSOperationType.GET_ACL_STATUS, true, tracingHeaderFormat, listener);

    if (!getIsNamespaceEnabled(tracingContext)) {
      throw new UnsupportedOperationException(
          "getAclStatus is only supported by storage account with the "
          + "hierarchical namespace enabled.");
    }

    Path qualifiedPath = makeQualified(path);

    try {
      return abfsStore.getAclStatus(qualifiedPath, tracingContext);
    } catch (AzureBlobFileSystemException ex) {
      checkException(path, ex);
      return null;
    }
  }

  /**
   * Checks if the user can access a path.  The mode specifies which access
   * checks to perform.  If the requested permissions are granted, then the
   * method returns normally.  If access is denied, then the method throws an
   * {@link AccessControlException}.
   *
   * @param path Path to check
   * @param mode type of access to check
   * @throws AccessControlException        if access is denied
   * @throws java.io.FileNotFoundException if the path does not exist
   * @throws IOException                   see specific implementation
   */
  @Override
  public void access(final Path path, final FsAction mode) throws IOException {
    LOG.debug("AzureBlobFileSystem.access path : {}, mode : {}", path, mode);
    Path qualifiedPath = makeQualified(path);
    try {
      TracingContext tracingContext = new TracingContext(clientCorrelationId,
          fileSystemId, FSOperationType.ACCESS, tracingHeaderFormat,
          listener);
      this.abfsStore.access(qualifiedPath, mode, tracingContext);
    } catch (AzureBlobFileSystemException ex) {
      checkCheckAccessException(path, ex);
    }
  }

  /**
   * Incrementing exists() calls from superclass for statistic collection.
   *
   * @param f source path.
   * @return true if the path exists.
   * @throws IOException
   */
  @Override
  public boolean exists(Path f) throws IOException {
    statIncrement(CALL_EXIST);
    return super.exists(f);
  }

  @Override
  public RemoteIterator<FileStatus> listStatusIterator(Path path)
      throws IOException {
    LOG.debug("AzureBlobFileSystem.listStatusIterator path : {}", path);
    if (abfsStore.getAbfsConfiguration().enableAbfsListIterator()) {
      TracingContext tracingContext = new TracingContext(clientCorrelationId,
          fileSystemId, FSOperationType.LISTSTATUS, true, tracingHeaderFormat, listener);
      AbfsListStatusRemoteIterator abfsLsItr =
          new AbfsListStatusRemoteIterator(getFileStatus(path, tracingContext), abfsStore,
              tracingContext);
      return RemoteIterators.typeCastingRemoteIterator(abfsLsItr);
    } else {
      return super.listStatusIterator(path);
    }
  }

  /**
   * Incremental listing of located status entries,
   * preserving etags.
   * @param path path to list
   * @param filter a path filter
   * @return iterator of results.
   * @throws FileNotFoundException source path not found.
   * @throws IOException other values.
   */
  @Override
  protected RemoteIterator<LocatedFileStatus> listLocatedStatus(
      final Path path,
      final PathFilter filter)
      throws FileNotFoundException, IOException {

    LOG.debug("AzureBlobFileSystem.listStatusIterator path : {}", path);
    // get a paged iterator over the source data, filtering out non-matching
    // entries.
    final RemoteIterator<FileStatus> sourceEntries = filteringRemoteIterator(
        listStatusIterator(path),
        (st) -> filter.accept(st.getPath()));
    // and then map that to a remote iterator of located file status
    // entries, propagating any etags.
    return mappingRemoteIterator(sourceEntries,
        st -> new AbfsLocatedFileStatus(st,
            st.isFile()
                ? getFileBlockLocations(st, 0, st.getLen())
                : null));
  }

  private FileStatus tryGetFileStatus(final Path f, TracingContext tracingContext) {
    try {
      return getFileStatus(f, tracingContext);
    } catch (IOException ex) {
      LOG.debug("File not found {}", f);
      statIncrement(ERROR_IGNORED);
      return null;
    }
  }

  private boolean fileSystemExists() throws IOException {
    LOG.debug(
            "AzureBlobFileSystem.fileSystemExists uri: {}", uri);
    try {
      TracingContext tracingContext = new TracingContext(clientCorrelationId,
          fileSystemId, FSOperationType.TEST_OP, tracingHeaderFormat, listener);
      abfsStore.getFilesystemProperties(tracingContext);
    } catch (AzureBlobFileSystemException ex) {
      try {
        checkException(null, ex);
        // Because HEAD request won't contain message body,
        // there is not way to get the storage error code
        // workaround here is to check its status code.
      } catch (FileNotFoundException e) {
        statIncrement(ERROR_IGNORED);
        return false;
      }
    }
    return true;
  }

  private void createFileSystem(TracingContext tracingContext) throws IOException {
    LOG.debug(
        "AzureBlobFileSystem.createFileSystem uri: {}", uri);
    try {
      abfsStore.createFilesystem(tracingContext);
    } catch (AzureBlobFileSystemException ex) {
      checkException(null, ex);
    }
  }

  private URI ensureAuthority(URI uri, final Configuration conf) {

    Preconditions.checkNotNull(uri, "uri");

    if (uri.getAuthority() == null) {
      final URI defaultUri = FileSystem.getDefaultUri(conf);

      if (defaultUri != null && isAbfsScheme(defaultUri.getScheme())) {
        try {
          // Reconstruct the URI with the authority from the default URI.
          uri = new URI(
              uri.getScheme(),
              defaultUri.getAuthority(),
              uri.getPath(),
              uri.getQuery(),
              uri.getFragment());
        } catch (URISyntaxException e) {
          // This should never happen.
          throw new IllegalArgumentException(new InvalidUriException(uri.toString()));
        }
      }
    }

    if (uri.getAuthority() == null) {
      throw new IllegalArgumentException(new InvalidUriAuthorityException(uri.toString()));
    }

    return uri;
  }

  private boolean isAbfsScheme(final String scheme) {
    if (scheme == null) {
      return false;
    }

    if (scheme.equals(FileSystemUriSchemes.ABFS_SCHEME)
        || scheme.equals(FileSystemUriSchemes.ABFS_SECURE_SCHEME)) {
      return true;
    }

    return false;
  }

  @VisibleForTesting
  <T> FileSystemOperation<T> execute(
      final String scopeDescription,
      final Callable<T> callableFileOperation) throws IOException {
    return execute(scopeDescription, callableFileOperation, null);
  }

  @VisibleForTesting
  <T> FileSystemOperation<T> execute(
      final String scopeDescription,
      final Callable<T> callableFileOperation,
      T defaultResultValue) throws IOException {

    try {
      final T executionResult = callableFileOperation.call();
      return new FileSystemOperation<>(executionResult, null);
    } catch (AbfsRestOperationException abfsRestOperationException) {
      return new FileSystemOperation<>(defaultResultValue, abfsRestOperationException);
    } catch (AzureBlobFileSystemException azureBlobFileSystemException) {
      throw new IOException(azureBlobFileSystemException);
    } catch (Exception exception) {
      if (exception instanceof ExecutionException) {
        exception = (Exception) getRootCause(exception);
      }
      final FileSystemOperationUnhandledException fileSystemOperationUnhandledException
          = new FileSystemOperationUnhandledException(exception);
      throw new IOException(fileSystemOperationUnhandledException);
    }
  }

  private void checkCheckAccessException(final Path path,
      final AzureBlobFileSystemException exception) throws IOException {
    if (exception instanceof AbfsRestOperationException) {
      AbfsRestOperationException ere = (AbfsRestOperationException) exception;
      if (ere.getStatusCode() == HttpURLConnection.HTTP_FORBIDDEN) {
        throw (IOException) new AccessControlException(ere.getMessage())
            .initCause(exception);
      }
    }
    checkException(path, exception);
  }

  /**
   * Given a path and exception, choose which IOException subclass
   * to create.
   * Will return if and only iff the error code is in the list of allowed
   * error codes.
   * @param path path of operation triggering exception; may be null
   * @param exception the exception caught
   * @param allowedErrorCodesList varargs list of error codes.
   * @throws IOException if the exception error code is not on the allowed list.
   */
  @VisibleForTesting
  static void checkException(final Path path,
                              final AzureBlobFileSystemException exception,
                              final AzureServiceErrorCode... allowedErrorCodesList) throws IOException {
    if (exception instanceof AbfsRestOperationException) {
      AbfsRestOperationException ere = (AbfsRestOperationException) exception;

      if (ArrayUtils.contains(allowedErrorCodesList, ere.getErrorCode())) {
        return;
      }
      //AbfsRestOperationException.getMessage() contains full error info including path/uri.
      String message = ere.getMessage();

      switch (ere.getStatusCode()) {
      case HttpURLConnection.HTTP_NOT_FOUND:
        throw (IOException) new FileNotFoundException(message)
            .initCause(exception);
      case HttpURLConnection.HTTP_CONFLICT:
        throw (IOException) new FileAlreadyExistsException(message)
            .initCause(exception);
      case HttpURLConnection.HTTP_FORBIDDEN:
      case HttpURLConnection.HTTP_UNAUTHORIZED:
        throw (IOException) new AccessDeniedException(message)
            .initCause(exception);
      default:
        throw ere;
      }
    } else if (exception instanceof SASTokenProviderException) {
      throw exception;
    } else {
      if (path == null) {
        throw exception;
      }
      // record info of path
      throw new PathIOException(path.toString(), exception);
    }
  }

  /**
   * Gets the root cause of a provided {@link Throwable}.  If there is no cause for the
   * {@link Throwable} provided into this function, the original {@link Throwable} is returned.
   *
   * @param throwable starting {@link Throwable}
   * @return root cause {@link Throwable}
   */
  private Throwable getRootCause(Throwable throwable) {
    if (throwable == null) {
      throw new IllegalArgumentException("throwable can not be null");
    }

    Throwable result = throwable;
    while (result.getCause() != null) {
      result = result.getCause();
    }

    return result;
  }

  /**
   * Get a delegation token from remote service endpoint if
   * 'fs.azure.enable.kerberos.support' is set to 'true', and
   * 'fs.azure.enable.delegation.token' is set to 'true'.
   * @param renewer the account name that is allowed to renew the token.
   * @return delegation token
   * @throws IOException thrown when getting the current user.
   */
  @Override
  public synchronized Token<?> getDelegationToken(final String renewer) throws IOException {
    statIncrement(CALL_GET_DELEGATION_TOKEN);
    return this.delegationTokenEnabled ? this.delegationTokenManager.getDelegationToken(renewer)
        : super.getDelegationToken(renewer);
  }

  /**
   * If Delegation tokens are enabled, the canonical service name of
   * this filesystem is the filesystem URI.
   * @return either the filesystem URI as a string, or null.
   */
  @Override
  public String getCanonicalServiceName() {
    String name = null;
    if (delegationTokenManager != null) {
      name = delegationTokenManager.getCanonicalServiceName();
    }
    return name != null ? name : super.getCanonicalServiceName();
  }

  @VisibleForTesting
  FileSystem.Statistics getFsStatistics() {
    return this.statistics;
  }

  @VisibleForTesting
  void setListenerOperation(FSOperationType operation) {
    listener.setOperation(operation);
  }

  @VisibleForTesting
  static class FileSystemOperation<T> {
    private final T result;
    private final AbfsRestOperationException exception;

    FileSystemOperation(final T result, final AbfsRestOperationException exception) {
      this.result = result;
      this.exception = exception;
    }

    public boolean failed() {
      return this.exception != null;
    }
  }

  @VisibleForTesting
  AzureBlobFileSystemStore getAbfsStore() {
    return abfsStore;
  }

  @VisibleForTesting
  AbfsClient getAbfsClient() {
    return abfsStore.getClient();
  }

  /**
   * Get any Delegation Token manager created by the filesystem.
   * @return the DT manager or null.
   */
  @VisibleForTesting
  AbfsDelegationTokenManager getDelegationTokenManager() {
    return delegationTokenManager;
  }

  @VisibleForTesting
  boolean getIsNamespaceEnabled(TracingContext tracingContext)
      throws AzureBlobFileSystemException {
    return abfsStore.getIsNamespaceEnabled(tracingContext);
  }

  /**
   * Returns the counter() map in IOStatistics containing all the counters
   * and their values.
   *
   * @return Map of IOStatistics counters.
   */
  @VisibleForTesting
  Map<String, Long> getInstrumentationMap() {
    return abfsCounters.toMap();
  }

  @VisibleForTesting
  String getFileSystemId() {
    return fileSystemId;
  }

  @VisibleForTesting
  String getClientCorrelationId() {
    return clientCorrelationId;
  }

  @Override
  public boolean hasPathCapability(final Path path, final String capability)
      throws IOException {
    // qualify the path to make sure that it refers to the current FS.
    final Path p = makeQualified(path);
    switch (validatePathCapabilityArgs(p, capability)) {
    case CommonPathCapabilities.FS_PERMISSIONS:
    case CommonPathCapabilities.FS_APPEND:
    case CommonPathCapabilities.ETAGS_AVAILABLE:
    case CommonPathCapabilities.ETAGS_PRESERVED_IN_RENAME:
      return true;
    case CommonPathCapabilities.FS_ACLS:
      return getIsNamespaceEnabled(
          new TracingContext(clientCorrelationId, fileSystemId,
              FSOperationType.HAS_PATH_CAPABILITY, tracingHeaderFormat,
              listener));
    default:
      return super.hasPathCapability(p, capability);
    }
  }

  /**
   * Getter for IOStatistic instance in AzureBlobFilesystem.
   *
   * @return the IOStatistic instance from abfsCounters.
   */
  @Override
  public IOStatistics getIOStatistics() {
    return abfsCounters != null ? abfsCounters.getIOStatistics() : null;
  }
}<|MERGE_RESOLUTION|>--- conflicted
+++ resolved
@@ -567,18 +567,6 @@
         }
         adjustedDst = new Path(dst, sourceFileName);
       }
-<<<<<<< HEAD
-=======
-
-      // Non-HNS account need to check dst status on driver side.
-      if (!abfsStore.getIsNamespaceEnabled(tracingContext) && dstFileStatus == null) {
-        dstFileStatus = tryGetFileStatus(qualifiedDstPath, tracingContext);
-      }
-
-      try {
-        String sourceFileName = src.getName();
-        Path adjustedDst = dst;
->>>>>>> aad76a8a
 
       qualifiedDstPath = makeQualified(adjustedDst);
 
