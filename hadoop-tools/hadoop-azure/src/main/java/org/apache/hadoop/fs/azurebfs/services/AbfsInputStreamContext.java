--- conflicted
+++ resolved
@@ -55,12 +55,10 @@
 
   private boolean bufferedPreadDisabled;
 
-<<<<<<< HEAD
-  private EncryptionAdapter encryptionAdapter = null;
-=======
   /** A BackReference to the FS instance that created this OutputStream. */
   private BackReference fsBackRef;
->>>>>>> f85ac5b6
+
+  private EncryptionAdapter encryptionAdapter = null;
 
   public AbfsInputStreamContext(final long sasTokenRenewPeriodForStreamsInSeconds) {
     super(sasTokenRenewPeriodForStreamsInSeconds);
@@ -133,17 +131,17 @@
     return this;
   }
 
-<<<<<<< HEAD
-  public AbfsInputStreamContext withEncryptionAdapter(
-      EncryptionAdapter encryptionAdapter) {
-    this.encryptionAdapter = encryptionAdapter;
-=======
   public AbfsInputStreamContext withAbfsBackRef(
       final BackReference fsBackRef) {
     this.fsBackRef = fsBackRef;
->>>>>>> f85ac5b6
-    return this;
-  }
+    return this;
+  }
+
+    public AbfsInputStreamContext withEncryptionAdapter(
+        EncryptionAdapter encryptionAdapter){
+      this.encryptionAdapter = encryptionAdapter;
+      return this;
+    }
 
   public AbfsInputStreamContext build() {
     if (readBufferSize > readAheadBlockSize) {
@@ -204,12 +202,11 @@
     return bufferedPreadDisabled;
   }
 
-<<<<<<< HEAD
-  public EncryptionAdapter getEncryptionAdapter() {
-    return encryptionAdapter;
-=======
   public BackReference getFsBackRef() {
     return fsBackRef;
->>>>>>> f85ac5b6
-  }
+  }
+
+    public EncryptionAdapter getEncryptionAdapter() {
+      return encryptionAdapter;
+    }
 }