/**
 * Licensed to the Apache Software Foundation (ASF) under one
 * or more contributor license agreements.  See the NOTICE file
 * distributed with this work for additional information
 * regarding copyright ownership.  The ASF licenses this file
 * to you under the Apache License, Version 2.0 (the
 * "License"); you may not use this file except in compliance
 * with the License.  You may obtain a copy of the License at
 *
 *     http://www.apache.org/licenses/LICENSE-2.0
 *
 * Unless required by applicable law or agreed to in writing, software
 * distributed under the License is distributed on an "AS IS" BASIS,
 * WITHOUT WARRANTIES OR CONDITIONS OF ANY KIND, either express or implied.
 * See the License for the specific language governing permissions and
 * limitations under the License.
 */

package org.apache.hadoop.fs.azurebfs.constants;

import org.apache.hadoop.classification.InterfaceAudience;
import org.apache.hadoop.classification.InterfaceStability;
import org.apache.hadoop.util.VersionInfo;

/**
 * Responsible to keep all constant keys used in abfs rest client here.
 */
@InterfaceAudience.Public
@InterfaceStability.Evolving
public final class AbfsHttpConstants {
  // Abfs Http client constants
  public static final String FILESYSTEM = "filesystem";
  public static final String FILE = "file";
  public static final String DIRECTORY = "directory";
  public static final String APPEND_ACTION = "append";
  public static final String FLUSH_ACTION = "flush";
  public static final String SET_PROPERTIES_ACTION = "setProperties";
  public static final String SET_ACCESS_CONTROL = "setAccessControl";
  public static final String GET_ACCESS_CONTROL = "getAccessControl";
  public static final String CHECK_ACCESS = "checkAccess";
  public static final String GET_STATUS = "getStatus";
  public static final String ACQUIRE_LEASE_ACTION = "acquire";
  public static final String BREAK_LEASE_ACTION = "break";
  public static final String RELEASE_LEASE_ACTION = "release";
  public static final String RENEW_LEASE_ACTION = "renew";
  public static final String DEFAULT_LEASE_BREAK_PERIOD = "0";
  public static final String DEFAULT_TIMEOUT = "90";
  public static final String APPEND_BLOB_TYPE = "appendblob";
  public static final String TOKEN_VERSION = "2";

  public static final String JAVA_VENDOR = "java.vendor";
  public static final String JAVA_VERSION = "java.version";
  public static final String OS_NAME = "os.name";
  public static final String OS_VERSION = "os.version";
  public static final String OS_ARCH = "os.arch";

  public static final String APN_VERSION = "APN/1.0";
  public static final String CLIENT_VERSION = "Azure Blob FS/" + VersionInfo.getVersion();

  // Abfs Http Verb
  public static final String HTTP_METHOD_DELETE = "DELETE";
  public static final String HTTP_METHOD_GET = "GET";
  public static final String HTTP_METHOD_HEAD = "HEAD";
  public static final String HTTP_METHOD_PATCH = "PATCH";
  public static final String HTTP_METHOD_POST = "POST";
  public static final String HTTP_METHOD_PUT = "PUT";
  /**
   * All status codes less than http 100 signify error
   * and should qualify for retry.
   */
  public static final int HTTP_CONTINUE = 100;

  // Abfs generic constants
  public static final String SINGLE_WHITE_SPACE = " ";
  public static final String EMPTY_STRING = "";
  public static final String FORWARD_SLASH = "/";
  public static final String DOT = ".";
  public static final String PLUS = "+";
  public static final String STAR = "*";
  public static final String COMMA = ",";
  public static final String COLON = ":";
  public static final String EQUAL = "=";
  public static final String QUESTION_MARK = "?";
  public static final String AND_MARK = "&";
  public static final String SEMICOLON = ";";
  public static final String AT = "@";
  public static final String HTTP_HEADER_PREFIX = "x-ms-";
  public static final String HASH = "#";
  public static final String TRUE = "true";

  public static final String PLUS_ENCODE = "%20";
  public static final String FORWARD_SLASH_ENCODE = "%2F";
  public static final String AZURE_DISTRIBUTED_FILE_SYSTEM_AUTHORITY_DELIMITER = "@";
  public static final String UTF_8 = "utf-8";
  public static final String GMT_TIMEZONE = "GMT";
  public static final String APPLICATION_JSON = "application/json";
  public static final String APPLICATION_OCTET_STREAM = "application/octet-stream";

  public static final String ROOT_PATH = "/";
  public static final String ACCESS_MASK = "mask:";
  public static final String ACCESS_USER = "user:";
  public static final String ACCESS_GROUP = "group:";
  public static final String ACCESS_OTHER = "other:";
  public static final String DEFAULT_MASK = "default:mask:";
  public static final String DEFAULT_USER = "default:user:";
  public static final String DEFAULT_GROUP = "default:group:";
  public static final String DEFAULT_OTHER = "default:other:";
  public static final String DEFAULT_SCOPE = "default:";
  public static final String PERMISSION_FORMAT = "%04d";
  public static final String SUPER_USER = "$superuser";
  // The HTTP 100 Continue informational status response code indicates that everything so far
  // is OK and that the client should continue with the request or ignore it if it is already finished.
  public static final String HUNDRED_CONTINUE = "100-continue";

  public static final char CHAR_FORWARD_SLASH = '/';
  public static final char CHAR_EXCLAMATION_POINT = '!';
  public static final char CHAR_UNDERSCORE = '_';
  public static final char CHAR_HYPHEN = '-';
  public static final char CHAR_EQUALS = '=';
  public static final char CHAR_STAR = '*';
  public static final char CHAR_PLUS = '+';
<<<<<<< HEAD
  public static final String DECEMBER_2019_API_VERSION = "2019-12-12";
  public static final String APRIL_2021_API_VERSION = "2021-04-10";
=======
  /**
   * Value that differentiates categories of the http_status.
   * <pre>
   * 100 - 199 : Informational responses
   * 200 - 299 : Successful responses
   * 300 - 399 : Redirection messages
   * 400 - 499 : Client error responses
   * 500 - 599 : Server error responses
   * </pre>
   */
  public static final Integer HTTP_STATUS_CATEGORY_QUOTIENT = 100;
>>>>>>> 016362a2

  private AbfsHttpConstants() {}
}<|MERGE_RESOLUTION|>--- conflicted
+++ resolved
@@ -119,10 +119,9 @@
   public static final char CHAR_EQUALS = '=';
   public static final char CHAR_STAR = '*';
   public static final char CHAR_PLUS = '+';
-<<<<<<< HEAD
   public static final String DECEMBER_2019_API_VERSION = "2019-12-12";
   public static final String APRIL_2021_API_VERSION = "2021-04-10";
-=======
+
   /**
    * Value that differentiates categories of the http_status.
    * <pre>
@@ -134,7 +133,6 @@
    * </pre>
    */
   public static final Integer HTTP_STATUS_CATEGORY_QUOTIENT = 100;
->>>>>>> 016362a2
 
   private AbfsHttpConstants() {}
 }