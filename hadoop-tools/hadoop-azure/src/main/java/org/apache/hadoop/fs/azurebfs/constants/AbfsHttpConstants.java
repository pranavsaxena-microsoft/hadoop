--- conflicted
+++ resolved
@@ -170,16 +170,6 @@
   public static final Integer HTTP_STATUS_CATEGORY_QUOTIENT = 100;
 
   /**
-<<<<<<< HEAD
-   * System property that define maximum number of cached-connection per fileSystem for
-   * ApacheHttpClient. JDK network library uses the same property to define maximum
-   * number of cached-connections at JVM level.
-   */
-  public static final String HTTP_MAX_CONN_SYS_PROP = "http.maxConnections";
-  public static final String JDK_IMPL = "JDK";
-  public static final String APACHE_IMPL = "Apache";
-  public static final String JDK_FALLBACK = "JDK_fallback";
-=======
    * List of configurations that are related to Customer-Provided-Keys.
    * <ol>
    *   <li>
@@ -208,7 +198,16 @@
           + "Customer Provided Keys. Following configs can not be given with "
           + "non-hierarchical-namespace account:"
           + CPK_CONFIG_LIST;
->>>>>>> 2e1deee8
+
+  /**
+   * System property that define maximum number of cached-connection per fileSystem for
+   * ApacheHttpClient. JDK network library uses the same property to define maximum
+   * number of cached-connections at JVM level.
+   */
+  public static final String HTTP_MAX_CONN_SYS_PROP = "http.maxConnections";
+  public static final String JDK_IMPL = "JDK";
+  public static final String APACHE_IMPL = "Apache";
+  public static final String JDK_FALLBACK = "JDK_fallback";
 
   private AbfsHttpConstants() {}
 }