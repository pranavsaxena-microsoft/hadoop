/**
 * Licensed to the Apache Software Foundation (ASF) under one
 * or more contributor license agreements.  See the NOTICE file
 * distributed with this work for additional information
 * regarding copyright ownership.  The ASF licenses this file
 * to you under the Apache License, Version 2.0 (the
 * "License"); you may not use this file except in compliance
 * with the License.  You may obtain a copy of the License at
 * <p>
 * http://www.apache.org/licenses/LICENSE-2.0
 * <p>
 * Unless required by applicable law or agreed to in writing, software
 * distributed under the License is distributed on an "AS IS" BASIS,
 * WITHOUT WARRANTIES OR CONDITIONS OF ANY KIND, either express or implied.
 * See the License for the specific language governing permissions and
 * limitations under the License.
 */

package org.apache.hadoop.fs.azurebfs.services;

import java.io.Closeable;
import java.io.IOException;
import java.io.UnsupportedEncodingException;
import java.net.HttpURLConnection;
import java.net.MalformedURLException;
import java.net.URL;
import java.net.URLEncoder;
import java.nio.charset.StandardCharsets;
import java.util.ArrayList;
import java.util.Base64;
import java.util.List;
import java.util.Locale;
import java.util.UUID;
import java.util.concurrent.Callable;
import java.util.concurrent.ThreadFactory;
import java.util.concurrent.TimeUnit;

import org.apache.hadoop.classification.VisibleForTesting;
<<<<<<< HEAD
import org.apache.hadoop.fs.store.LogExactlyOnce;
import org.apache.hadoop.util.Preconditions;
=======
>>>>>>> 2f2947cb
import org.apache.hadoop.fs.Path;
import org.apache.hadoop.fs.azurebfs.AzureBlobFileSystemStore.Permissions;
import org.apache.hadoop.fs.azurebfs.extensions.EncryptionContextProvider;
import org.apache.hadoop.fs.azurebfs.security.EncryptionAdapter;
import org.apache.hadoop.fs.azurebfs.utils.EncryptionType;
import org.apache.hadoop.thirdparty.com.google.common.base.Strings;
import org.apache.hadoop.thirdparty.com.google.common.util.concurrent.FutureCallback;
import org.apache.hadoop.thirdparty.com.google.common.util.concurrent.Futures;
import org.apache.hadoop.thirdparty.com.google.common.util.concurrent.ListenableFuture;
import org.apache.hadoop.thirdparty.com.google.common.util.concurrent.ListenableScheduledFuture;
import org.apache.hadoop.thirdparty.com.google.common.util.concurrent.ListeningScheduledExecutorService;
import org.apache.hadoop.thirdparty.com.google.common.util.concurrent.MoreExecutors;
import org.apache.hadoop.thirdparty.com.google.common.util.concurrent.ThreadFactoryBuilder;
import org.apache.hadoop.util.Preconditions;

import org.slf4j.Logger;
import org.slf4j.LoggerFactory;

import org.apache.hadoop.fs.azurebfs.constants.AbfsHttpConstants;
import org.apache.hadoop.fs.azurebfs.constants.HttpHeaderConfigurations;
import org.apache.hadoop.fs.azurebfs.constants.HttpQueryParams;
import org.apache.hadoop.fs.azurebfs.contracts.exceptions.AzureBlobFileSystemException;
import org.apache.hadoop.fs.azurebfs.contracts.exceptions.InvalidUriException;
import org.apache.hadoop.fs.azurebfs.contracts.exceptions.SASTokenProviderException;
import org.apache.hadoop.fs.azurebfs.extensions.ExtensionHelper;
import org.apache.hadoop.fs.azurebfs.extensions.SASTokenProvider;
import org.apache.hadoop.fs.azurebfs.AbfsConfiguration;
import org.apache.hadoop.fs.azurebfs.contracts.services.AppendRequestParameters;
import org.apache.hadoop.fs.azurebfs.oauth2.AccessTokenProvider;
import org.apache.hadoop.fs.azurebfs.utils.TracingContext;
import org.apache.hadoop.security.ssl.DelegatingSSLSocketFactory;
import org.apache.hadoop.util.concurrent.HadoopExecutors;

import javax.crypto.SecretKey;
import javax.security.auth.DestroyFailedException;

import static org.apache.commons.lang3.StringUtils.isNotEmpty;
import static org.apache.hadoop.fs.azurebfs.AbfsStatistic.RENAME_PATH_ATTEMPTS;
import static org.apache.hadoop.fs.azurebfs.AzureBlobFileSystemStore.extractEtagHeader;
import static org.apache.hadoop.fs.azurebfs.constants.AbfsHttpConstants.*;
import static org.apache.hadoop.fs.azurebfs.constants.FileSystemConfigurations.DEFAULT_DELETE_CONSIDERED_IDEMPOTENT;
import static org.apache.hadoop.fs.azurebfs.constants.FileSystemConfigurations.SERVER_SIDE_ENCRYPTION_ALGORITHM;
import static org.apache.hadoop.fs.azurebfs.constants.FileSystemUriSchemes.HTTPS_SCHEME;
import static org.apache.hadoop.fs.azurebfs.constants.HttpHeaderConfigurations.*;
import static org.apache.hadoop.fs.azurebfs.constants.HttpQueryParams.*;
import static org.apache.hadoop.fs.azurebfs.contracts.services.AzureServiceErrorCode.RENAME_DESTINATION_PARENT_PATH_NOT_FOUND;

/**
 * AbfsClient.
 */
public class AbfsClient implements Closeable {
  public static final Logger LOG = LoggerFactory.getLogger(AbfsClient.class);

  private final URL baseUrl;
  private final SharedKeyCredentials sharedKeyCredentials;
  private String xMsVersion = "2019-12-12";
  private final ExponentialRetryPolicy retryPolicy;
  private final String filesystem;
  private final AbfsConfiguration abfsConfiguration;
  private final String userAgent;
  private final AbfsPerfTracker abfsPerfTracker;
  private String clientProvidedEncryptionKey = null;
  private String clientProvidedEncryptionKeySHA = null;

  private final String accountName;
  private final AuthType authType;
  private AccessTokenProvider tokenProvider;
  private SASTokenProvider sasTokenProvider;
  private final AbfsCounters abfsCounters;
  private EncryptionContextProvider encryptionContextProvider = null;
  private EncryptionType encryptionType = EncryptionType.NONE;

  private final ListeningScheduledExecutorService executorService;

<<<<<<< HEAD
  /** logging the rename failure if metadata is in an incomplete state. */
  private static final LogExactlyOnce ABFS_METADATA_INCOMPLETE_RENAME_FAILURE =
      new LogExactlyOnce(LOG);


=======
>>>>>>> 2f2947cb
  private AbfsClient(final URL baseUrl,
      final SharedKeyCredentials sharedKeyCredentials,
      final AbfsConfiguration abfsConfiguration,
      final EncryptionContextProvider encryptionContextProvider,
      final AbfsClientContext abfsClientContext) throws IOException {
    this.baseUrl = baseUrl;
    this.sharedKeyCredentials = sharedKeyCredentials;
    String baseUrlString = baseUrl.toString();
    this.filesystem = baseUrlString.substring(baseUrlString.lastIndexOf(FORWARD_SLASH) + 1);
    this.abfsConfiguration = abfsConfiguration;
    this.retryPolicy = abfsClientContext.getExponentialRetryPolicy();
    this.accountName = abfsConfiguration.getAccountName().substring(0, abfsConfiguration.getAccountName().indexOf(AbfsHttpConstants.DOT));
    this.authType = abfsConfiguration.getAuthType(accountName);

    if (encryptionContextProvider != null) {
      this.encryptionContextProvider = encryptionContextProvider;
      xMsVersion = "2021-04-10"; // will be default once server change deployed
      encryptionType = EncryptionType.ENCRYPTION_CONTEXT;
    } else if (abfsConfiguration.getEncodedClientProvidedEncryptionKey() != null) {
      clientProvidedEncryptionKey =
          abfsConfiguration.getEncodedClientProvidedEncryptionKey();
      this.clientProvidedEncryptionKeySHA =
          abfsConfiguration.getEncodedClientProvidedEncryptionKeySHA();
      encryptionType = EncryptionType.GLOBAL_KEY;
    }

    String sslProviderName = null;

    if (this.baseUrl.toString().startsWith(HTTPS_SCHEME)) {
      try {
        LOG.trace("Initializing DelegatingSSLSocketFactory with {} SSL "
                + "Channel Mode", this.abfsConfiguration.getPreferredSSLFactoryOption());
        DelegatingSSLSocketFactory.initializeDefaultFactory(this.abfsConfiguration.getPreferredSSLFactoryOption());
        sslProviderName = DelegatingSSLSocketFactory.getDefaultFactory().getProviderName();
      } catch (IOException e) {
        // Suppress exception. Failure to init DelegatingSSLSocketFactory would have only performance impact.
        LOG.trace("NonCritFailure: DelegatingSSLSocketFactory Init failed : "
            + "{}", e.getMessage());
      }
    }

    this.userAgent = initializeUserAgent(abfsConfiguration, sslProviderName);
    this.abfsPerfTracker = abfsClientContext.getAbfsPerfTracker();
    this.abfsCounters = abfsClientContext.getAbfsCounters();

    ThreadFactory tf =
        new ThreadFactoryBuilder().setNameFormat("AbfsClient Lease Ops").setDaemon(true).build();
    this.executorService = MoreExecutors.listeningDecorator(
        HadoopExecutors.newScheduledThreadPool(this.abfsConfiguration.getNumLeaseThreads(), tf));
  }

  public AbfsClient(final URL baseUrl, final SharedKeyCredentials sharedKeyCredentials,
                    final AbfsConfiguration abfsConfiguration,
                    final AccessTokenProvider tokenProvider,
                    final EncryptionContextProvider encryptionContextProvider,
                    final AbfsClientContext abfsClientContext)
      throws IOException {
    this(baseUrl, sharedKeyCredentials, abfsConfiguration,
        encryptionContextProvider, abfsClientContext);
    this.tokenProvider = tokenProvider;
  }

  public AbfsClient(final URL baseUrl, final SharedKeyCredentials sharedKeyCredentials,
                    final AbfsConfiguration abfsConfiguration,
                    final SASTokenProvider sasTokenProvider,
      final EncryptionContextProvider encryptionContextProvider,
                    final AbfsClientContext abfsClientContext)
      throws IOException {
    this(baseUrl, sharedKeyCredentials, abfsConfiguration,
        encryptionContextProvider, abfsClientContext);
    this.sasTokenProvider = sasTokenProvider;
  }

  @Override
  public void close() throws IOException {
    if (tokenProvider instanceof Closeable) {
      org.apache.hadoop.io.IOUtils.cleanupWithLogger(LOG,
          (Closeable) tokenProvider);
    }
    HadoopExecutors.shutdown(executorService, LOG, 0, TimeUnit.SECONDS);
  }

  public String getFileSystem() {
    return filesystem;
  }

  protected AbfsPerfTracker getAbfsPerfTracker() {
    return abfsPerfTracker;
  }

  ExponentialRetryPolicy getRetryPolicy() {
    return retryPolicy;
  }

  SharedKeyCredentials getSharedKeyCredentials() {
    return sharedKeyCredentials;
  }

  public void setEncryptionType(EncryptionType encryptionType) {
    this.encryptionType = encryptionType;
  }
  public EncryptionType getEncryptionType() {
    return encryptionType;
  }

  List<AbfsHttpHeader> createDefaultHeaders() {
    final List<AbfsHttpHeader> requestHeaders = new ArrayList<AbfsHttpHeader>();
    requestHeaders.add(new AbfsHttpHeader(X_MS_VERSION, xMsVersion));
    requestHeaders.add(new AbfsHttpHeader(ACCEPT, APPLICATION_JSON
            + COMMA + SINGLE_WHITE_SPACE + APPLICATION_OCTET_STREAM));
    requestHeaders.add(new AbfsHttpHeader(ACCEPT_CHARSET,
            UTF_8));
    requestHeaders.add(new AbfsHttpHeader(CONTENT_TYPE, EMPTY_STRING));
    requestHeaders.add(new AbfsHttpHeader(USER_AGENT, userAgent));
    return requestHeaders;
  }

  private void addEncryptionKeyRequestHeaders(String path,
      List<AbfsHttpHeader> requestHeaders, boolean isCreateFileRequest,
      EncryptionAdapter encryptionAdapter, TracingContext tracingContext)
      throws IOException {
    String encodedKey, encodedKeySHA256;
    switch (encryptionType) {
    case GLOBAL_KEY:
      encodedKey = clientProvidedEncryptionKey;
      encodedKeySHA256 = clientProvidedEncryptionKeySHA;
      break;

    case ENCRYPTION_CONTEXT:
      if (isCreateFileRequest) {
        // get new context for create file request
        SecretKey encryptionContext =
            encryptionAdapter.createEncryptionContext();
        encryptionAdapter.computeKeys();
        requestHeaders.add(new AbfsHttpHeader(X_MS_ENCRYPTION_CONTEXT,
            Base64.getEncoder().encodeToString(encryptionContext.getEncoded())));
        try {
          encryptionContext.destroy();
        } catch (DestroyFailedException e) {
          throw new IOException(
              "Could not destroy encryptionContext: " + e.getMessage());
        }
      } else if (encryptionAdapter == null) {
        // get encryption context from GetPathStatus response header
        byte[] encryptionContext;
        try {
          encryptionContext = getPathStatus(path, false, tracingContext)
              .getResult().getResponseHeader(X_MS_ENCRYPTION_CONTEXT)
              .getBytes(StandardCharsets.UTF_8);
        } catch (NullPointerException e) {
          LOG.debug("EncryptionContext not present in GetPathStatus response.");
          throw new IOException(
              "EncryptionContext not present in GetPathStatus response", e);
        }
        try {
          encryptionAdapter = new EncryptionAdapter(encryptionContextProvider,
              new Path(path).toUri().getPath(), encryptionContext);
        } catch (IOException e) {
          LOG.debug("Could not initialize EncryptionAdapter");
          throw e;
        }
      }
      // else use cached encryption keys from input/output streams
      encodedKey = encryptionAdapter.getEncodedKey();
      encodedKeySHA256 = encryptionAdapter.getEncodedKeySHA();
      break;

    default: return; // no client-provided encryption keys
    }
    requestHeaders.add(new AbfsHttpHeader(X_MS_ENCRYPTION_KEY, encodedKey));
    requestHeaders.add(new AbfsHttpHeader(X_MS_ENCRYPTION_KEY_SHA256, encodedKeySHA256));
    requestHeaders.add(new AbfsHttpHeader(X_MS_ENCRYPTION_ALGORITHM,
        SERVER_SIDE_ENCRYPTION_ALGORITHM));
  }

  AbfsUriQueryBuilder createDefaultUriQueryBuilder() {
    final AbfsUriQueryBuilder abfsUriQueryBuilder = new AbfsUriQueryBuilder();
    abfsUriQueryBuilder.addQuery(QUERY_PARAM_TIMEOUT, DEFAULT_TIMEOUT);
    return abfsUriQueryBuilder;
  }

  public AbfsRestOperation createFilesystem(TracingContext tracingContext) throws AzureBlobFileSystemException {
    final List<AbfsHttpHeader> requestHeaders = createDefaultHeaders();

    final AbfsUriQueryBuilder abfsUriQueryBuilder = new AbfsUriQueryBuilder();
    abfsUriQueryBuilder.addQuery(QUERY_PARAM_RESOURCE, FILESYSTEM);

    final URL url = createRequestUrl(abfsUriQueryBuilder.toString());
    final AbfsRestOperation op = new AbfsRestOperation(
            AbfsRestOperationType.CreateFileSystem,
            this,
            HTTP_METHOD_PUT,
            url,
            requestHeaders);
    op.execute(tracingContext);
    return op;
  }

  public AbfsRestOperation setFilesystemProperties(final String properties, TracingContext tracingContext) throws AzureBlobFileSystemException {
    final List<AbfsHttpHeader> requestHeaders = createDefaultHeaders();
    // JDK7 does not support PATCH, so to workaround the issue we will use
    // PUT and specify the real method in the X-Http-Method-Override header.
    requestHeaders.add(new AbfsHttpHeader(X_HTTP_METHOD_OVERRIDE,
            HTTP_METHOD_PATCH));

    requestHeaders.add(new AbfsHttpHeader(X_MS_PROPERTIES,
            properties));

    final AbfsUriQueryBuilder abfsUriQueryBuilder = createDefaultUriQueryBuilder();
    abfsUriQueryBuilder.addQuery(QUERY_PARAM_RESOURCE, FILESYSTEM);

    final URL url = createRequestUrl(abfsUriQueryBuilder.toString());
    final AbfsRestOperation op = new AbfsRestOperation(
            AbfsRestOperationType.SetFileSystemProperties,
            this,
            HTTP_METHOD_PUT,
            url,
            requestHeaders);
    op.execute(tracingContext);
    return op;
  }

  public AbfsRestOperation listPath(final String relativePath, final boolean recursive, final int listMaxResults,
                                    final String continuation, TracingContext tracingContext)
      throws IOException {
    final List<AbfsHttpHeader> requestHeaders = createDefaultHeaders();

    final AbfsUriQueryBuilder abfsUriQueryBuilder = createDefaultUriQueryBuilder();
    abfsUriQueryBuilder.addQuery(QUERY_PARAM_RESOURCE, FILESYSTEM);
    abfsUriQueryBuilder.addQuery(QUERY_PARAM_DIRECTORY, getDirectoryQueryParameter(relativePath));
    abfsUriQueryBuilder.addQuery(QUERY_PARAM_RECURSIVE, String.valueOf(recursive));
    abfsUriQueryBuilder.addQuery(QUERY_PARAM_CONTINUATION, continuation);
    abfsUriQueryBuilder.addQuery(QUERY_PARAM_MAXRESULTS, String.valueOf(listMaxResults));
    abfsUriQueryBuilder.addQuery(HttpQueryParams.QUERY_PARAM_UPN, String.valueOf(abfsConfiguration.isUpnUsed()));
    appendSASTokenToQuery(relativePath, SASTokenProvider.LIST_OPERATION, abfsUriQueryBuilder);

    final URL url = createRequestUrl(abfsUriQueryBuilder.toString());
    final AbfsRestOperation op = new AbfsRestOperation(
            AbfsRestOperationType.ListPaths,
            this,
            HTTP_METHOD_GET,
            url,
            requestHeaders);
    op.execute(tracingContext);
    return op;
  }

  public AbfsRestOperation getFilesystemProperties(TracingContext tracingContext) throws AzureBlobFileSystemException {
    final List<AbfsHttpHeader> requestHeaders = createDefaultHeaders();

    final AbfsUriQueryBuilder abfsUriQueryBuilder = createDefaultUriQueryBuilder();
    abfsUriQueryBuilder.addQuery(QUERY_PARAM_RESOURCE, FILESYSTEM);

    final URL url = createRequestUrl(abfsUriQueryBuilder.toString());
    final AbfsRestOperation op = new AbfsRestOperation(
            AbfsRestOperationType.GetFileSystemProperties,
            this,
            HTTP_METHOD_HEAD,
            url,
            requestHeaders);
    op.execute(tracingContext);
    return op;
  }

  public AbfsRestOperation deleteFilesystem(TracingContext tracingContext) throws AzureBlobFileSystemException {
    final List<AbfsHttpHeader> requestHeaders = createDefaultHeaders();

    final AbfsUriQueryBuilder abfsUriQueryBuilder = createDefaultUriQueryBuilder();
    abfsUriQueryBuilder.addQuery(QUERY_PARAM_RESOURCE, FILESYSTEM);

    final URL url = createRequestUrl(abfsUriQueryBuilder.toString());
    final AbfsRestOperation op = new AbfsRestOperation(
            AbfsRestOperationType.DeleteFileSystem,
            this,
            HTTP_METHOD_DELETE,
            url,
            requestHeaders);
    op.execute(tracingContext);
    return op;
  }

  public AbfsRestOperation createPath(final String path, final boolean isFile,
      final boolean overwrite, final Permissions permissions,
      final boolean isAppendBlob, final String eTag,
      EncryptionAdapter encryptionAdapter, TracingContext tracingContext)
      throws IOException {
    final List<AbfsHttpHeader> requestHeaders = createDefaultHeaders();
    if (isFile) {
      addEncryptionKeyRequestHeaders(path, requestHeaders, true,
          encryptionAdapter, tracingContext);
    }
    if (!overwrite) {
      requestHeaders.add(new AbfsHttpHeader(IF_NONE_MATCH, AbfsHttpConstants.STAR));
    }

    if (permissions.getPermission() != null && !permissions.getPermission().isEmpty()) {
      requestHeaders.add(
          new AbfsHttpHeader(HttpHeaderConfigurations.X_MS_PERMISSIONS,
              permissions.getPermission()));
    }

    if (permissions.getUmask() != null && !permissions.getUmask().isEmpty()) {
      requestHeaders.add(new AbfsHttpHeader(HttpHeaderConfigurations.X_MS_UMASK,
          permissions.getUmask()));
    }

    if (eTag != null && !eTag.isEmpty()) {
      requestHeaders.add(new AbfsHttpHeader(HttpHeaderConfigurations.IF_MATCH, eTag));
    }

    final AbfsUriQueryBuilder abfsUriQueryBuilder = createDefaultUriQueryBuilder();
    abfsUriQueryBuilder.addQuery(QUERY_PARAM_RESOURCE, isFile ? FILE : DIRECTORY);
    if (isAppendBlob) {
      abfsUriQueryBuilder.addQuery(QUERY_PARAM_BLOBTYPE, APPEND_BLOB_TYPE);
    }

    String operation = isFile
        ? SASTokenProvider.CREATE_FILE_OPERATION
        : SASTokenProvider.CREATE_DIRECTORY_OPERATION;
    appendSASTokenToQuery(path, operation, abfsUriQueryBuilder);

    final URL url = createRequestUrl(path, abfsUriQueryBuilder.toString());
    final AbfsRestOperation op = new AbfsRestOperation(
            AbfsRestOperationType.CreatePath,
            this,
            HTTP_METHOD_PUT,
            url,
            requestHeaders);
    try {
      op.execute(tracingContext);
    } catch (AzureBlobFileSystemException ex) {
      // If we have no HTTP response, throw the original exception.
      if (!op.hasResult()) {
        throw ex;
      }
      if (!isFile && op.getResult().getStatusCode() == HttpURLConnection.HTTP_CONFLICT) {
        String existingResource =
            op.getResult().getResponseHeader(X_MS_EXISTING_RESOURCE_TYPE);
        if (existingResource != null && existingResource.equals(DIRECTORY)) {
          return op; //don't throw ex on mkdirs for existing directory
        }
      }
      throw ex;
    }
    return op;
  }

  public AbfsRestOperation acquireLease(final String path, int duration, TracingContext tracingContext) throws AzureBlobFileSystemException {
    final List<AbfsHttpHeader> requestHeaders = createDefaultHeaders();

    requestHeaders.add(new AbfsHttpHeader(X_MS_LEASE_ACTION, ACQUIRE_LEASE_ACTION));
    requestHeaders.add(new AbfsHttpHeader(X_MS_LEASE_DURATION, Integer.toString(duration)));
    requestHeaders.add(new AbfsHttpHeader(X_MS_PROPOSED_LEASE_ID, UUID.randomUUID().toString()));

    final AbfsUriQueryBuilder abfsUriQueryBuilder = createDefaultUriQueryBuilder();

    final URL url = createRequestUrl(path, abfsUriQueryBuilder.toString());
    final AbfsRestOperation op = new AbfsRestOperation(
        AbfsRestOperationType.LeasePath,
        this,
        HTTP_METHOD_POST,
        url,
        requestHeaders);
    op.execute(tracingContext);
    return op;
  }

  public AbfsRestOperation renewLease(final String path, final String leaseId,
      TracingContext tracingContext) throws AzureBlobFileSystemException {
    final List<AbfsHttpHeader> requestHeaders = createDefaultHeaders();

    requestHeaders.add(new AbfsHttpHeader(X_MS_LEASE_ACTION, RENEW_LEASE_ACTION));
    requestHeaders.add(new AbfsHttpHeader(X_MS_LEASE_ID, leaseId));

    final AbfsUriQueryBuilder abfsUriQueryBuilder = createDefaultUriQueryBuilder();

    final URL url = createRequestUrl(path, abfsUriQueryBuilder.toString());
    final AbfsRestOperation op = new AbfsRestOperation(
        AbfsRestOperationType.LeasePath,
        this,
        HTTP_METHOD_POST,
        url,
        requestHeaders);
    op.execute(tracingContext);
    return op;
  }

  public AbfsRestOperation releaseLease(final String path,
      final String leaseId, TracingContext tracingContext) throws AzureBlobFileSystemException {
    final List<AbfsHttpHeader> requestHeaders = createDefaultHeaders();

    requestHeaders.add(new AbfsHttpHeader(X_MS_LEASE_ACTION, RELEASE_LEASE_ACTION));
    requestHeaders.add(new AbfsHttpHeader(X_MS_LEASE_ID, leaseId));

    final AbfsUriQueryBuilder abfsUriQueryBuilder = createDefaultUriQueryBuilder();

    final URL url = createRequestUrl(path, abfsUriQueryBuilder.toString());
    final AbfsRestOperation op = new AbfsRestOperation(
        AbfsRestOperationType.LeasePath,
        this,
        HTTP_METHOD_POST,
        url,
        requestHeaders);
    op.execute(tracingContext);
    return op;
  }

  public AbfsRestOperation breakLease(final String path,
      TracingContext tracingContext) throws AzureBlobFileSystemException {
    final List<AbfsHttpHeader> requestHeaders = createDefaultHeaders();

    requestHeaders.add(new AbfsHttpHeader(X_MS_LEASE_ACTION, BREAK_LEASE_ACTION));
    requestHeaders.add(new AbfsHttpHeader(X_MS_LEASE_BREAK_PERIOD, DEFAULT_LEASE_BREAK_PERIOD));

    final AbfsUriQueryBuilder abfsUriQueryBuilder = createDefaultUriQueryBuilder();

    final URL url = createRequestUrl(path, abfsUriQueryBuilder.toString());
    final AbfsRestOperation op = new AbfsRestOperation(
        AbfsRestOperationType.LeasePath,
        this,
        HTTP_METHOD_POST,
        url,
        requestHeaders);
    op.execute(tracingContext);
    return op;
  }

  /**
   * Rename a file or directory.
   * If a source etag is passed in, the operation will attempt to recover
   * from a missing source file by probing the destination for
   * existence and comparing etags.
   * The second value in the result will be true to indicate that this
   * took place.
   * As rename recovery is only attempted if the source etag is non-empty,
   * in normal rename operations rename recovery will never happen.
   * @param source path to source file
   * @param destination destination of rename.
   * @param continuation continuation.
   * @param tracingContext trace context
   * @param sourceEtag etag of source file. may be null or empty
   * @param isMetadataIncompleteState was there a rename failure due to
   *                                  incomplete metadata state?
   * @return AbfsClientRenameResult result of rename operation indicating the
   * AbfsRest operation, rename recovery and incomplete metadata state failure.
   * @throws AzureBlobFileSystemException failure, excluding any recovery from overload failures.
   */
  public AbfsClientRenameResult renamePath(
      final String source,
      final String destination,
      final String continuation,
      final TracingContext tracingContext,
<<<<<<< HEAD
      final String sourceEtag,
      boolean isMetadataIncompleteState)
=======
      final String sourceEtag)
>>>>>>> 2f2947cb
      throws IOException {
    final List<AbfsHttpHeader> requestHeaders = createDefaultHeaders();

    String encodedRenameSource = urlEncode(FORWARD_SLASH + this.getFileSystem() + source);
    if (authType == AuthType.SAS) {
      final AbfsUriQueryBuilder srcQueryBuilder = new AbfsUriQueryBuilder();
      appendSASTokenToQuery(source, SASTokenProvider.RENAME_SOURCE_OPERATION, srcQueryBuilder);
      encodedRenameSource += srcQueryBuilder.toString();
    }

    LOG.trace("Rename source queryparam added {}", encodedRenameSource);
    requestHeaders.add(new AbfsHttpHeader(X_MS_RENAME_SOURCE, encodedRenameSource));
    requestHeaders.add(new AbfsHttpHeader(IF_NONE_MATCH, STAR));

    final AbfsUriQueryBuilder abfsUriQueryBuilder = createDefaultUriQueryBuilder();
    abfsUriQueryBuilder.addQuery(QUERY_PARAM_CONTINUATION, continuation);
    appendSASTokenToQuery(destination, SASTokenProvider.RENAME_DESTINATION_OPERATION, abfsUriQueryBuilder);

    final URL url = createRequestUrl(destination, abfsUriQueryBuilder.toString());
    final AbfsRestOperation op = new AbfsRestOperation(
            AbfsRestOperationType.RenamePath,
            this,
            HTTP_METHOD_PUT,
            url,
            requestHeaders);
    try {
      incrementAbfsRenamePath();
      op.execute(tracingContext);
      // AbfsClientResult contains the AbfsOperation, If recovery happened or
      // not, and the incompleteMetaDataState is true or false.
      // If we successfully rename a path and isMetadataIncompleteState was
      // true, then rename was recovered, else it didn't, this is why
      // isMetadataIncompleteState is used for renameRecovery(as the 2nd param).
      return new AbfsClientRenameResult(op, isMetadataIncompleteState, isMetadataIncompleteState);
    } catch (AzureBlobFileSystemException e) {
        // If we have no HTTP response, throw the original exception.
        if (!op.hasResult()) {
          throw e;
        }

        // ref: HADOOP-18242. Rename failure occurring due to a rare case of
        // tracking metadata being in incomplete state.
        if (op.getResult().getStorageErrorCode()
            .equals(RENAME_DESTINATION_PARENT_PATH_NOT_FOUND.getErrorCode())
            && !isMetadataIncompleteState) {
          //Logging
          ABFS_METADATA_INCOMPLETE_RENAME_FAILURE
              .info("Rename Failure attempting to resolve tracking metadata state and retrying.");

          // Doing a HEAD call resolves the incomplete metadata state and
          // then we can retry the rename operation.
          AbfsRestOperation sourceStatusOp = getPathStatus(source, false,
              tracingContext);
          isMetadataIncompleteState = true;
          // Extract the sourceEtag, using the status Op, and set it
          // for future rename recovery.
          AbfsHttpOperation sourceStatusResult = sourceStatusOp.getResult();
          String sourceEtagAfterFailure = extractEtagHeader(sourceStatusResult);
          renamePath(source, destination, continuation, tracingContext,
              sourceEtagAfterFailure, isMetadataIncompleteState);
        }
        // if we get out of the condition without a successful rename, then
        // it isn't metadata incomplete state issue.
        isMetadataIncompleteState = false;

        boolean etagCheckSucceeded = renameIdempotencyCheckOp(
            source,
            sourceEtag, op, destination, tracingContext);
        if (!etagCheckSucceeded) {
          // idempotency did not return different result
          // throw back the exception
          throw e;
        }
      return new AbfsClientRenameResult(op, true, isMetadataIncompleteState);
    }
  }

  private void incrementAbfsRenamePath() {
    abfsCounters.incrementCounter(RENAME_PATH_ATTEMPTS, 1);
  }

  /**
   * Check if the rename request failure is post a retry and if earlier rename
   * request might have succeeded at back-end.
   *
   * If a source etag was passed in, and the error was 404, get the
   * etag of any file at the destination.
   * If it matches the source etag, then the rename is considered
   * a success.
   * Exceptions raised in the probe of the destination are swallowed,
   * so that they do not interfere with the original rename failures.
   * @param source source path
   * @param op Rename request REST operation response with non-null HTTP response
   * @param destination rename destination path
   * @param sourceEtag etag of source file. may be null or empty
   * @param tracingContext Tracks identifiers for request header
   * @return true if the file was successfully copied
   */
  public boolean renameIdempotencyCheckOp(
      final String source,
      final String sourceEtag,
      final AbfsRestOperation op,
      final String destination,
      TracingContext tracingContext) {
    Preconditions.checkArgument(op.hasResult(), "Operations has null HTTP response");

    if ((op.isARetriedRequest())
        && (op.getResult().getStatusCode() == HttpURLConnection.HTTP_NOT_FOUND)
        && isNotEmpty(sourceEtag)) {

      // Server has returned HTTP 404, which means rename source no longer
      // exists. Check on destination status and if its etag matches
      // that of the source, consider it to be a success.
      LOG.debug("rename {} to {} failed, checking etag of destination",
          source, destination);

      try {
        final AbfsRestOperation destStatusOp = getPathStatus(destination,
            false, tracingContext);
        final AbfsHttpOperation result = destStatusOp.getResult();

        return result.getStatusCode() == HttpURLConnection.HTTP_OK
            && sourceEtag.equals(extractEtagHeader(result));
      } catch (AzureBlobFileSystemException ignored) {
        // GetFileStatus on the destination failed, the rename did not take place
      } catch (IOException ioe) {
        LOG.debug(ioe.getMessage());  // ex thrown by encryption framework
      }
    }
    return false;
  }

  public AbfsRestOperation append(final String path, final byte[] buffer,
      AppendRequestParameters reqParams, final String cachedSasToken,
      EncryptionAdapter encryptionAdapter, TracingContext tracingContext)
      throws IOException {
    final List<AbfsHttpHeader> requestHeaders = createDefaultHeaders();
    addEncryptionKeyRequestHeaders(path, requestHeaders, false,
        encryptionAdapter, tracingContext);
    // JDK7 does not support PATCH, so to workaround the issue we will use
    // PUT and specify the real method in the X-Http-Method-Override header.
    requestHeaders.add(new AbfsHttpHeader(X_HTTP_METHOD_OVERRIDE,
        HTTP_METHOD_PATCH));
    if (reqParams.getLeaseId() != null) {
      requestHeaders.add(new AbfsHttpHeader(X_MS_LEASE_ID, reqParams.getLeaseId()));
    }

    final AbfsUriQueryBuilder abfsUriQueryBuilder = createDefaultUriQueryBuilder();
    abfsUriQueryBuilder.addQuery(QUERY_PARAM_ACTION, APPEND_ACTION);
    abfsUriQueryBuilder.addQuery(QUERY_PARAM_POSITION, Long.toString(reqParams.getPosition()));

    if ((reqParams.getMode() == AppendRequestParameters.Mode.FLUSH_MODE) || (
        reqParams.getMode() == AppendRequestParameters.Mode.FLUSH_CLOSE_MODE)) {
      abfsUriQueryBuilder.addQuery(QUERY_PARAM_FLUSH, TRUE);
      if (reqParams.getMode() == AppendRequestParameters.Mode.FLUSH_CLOSE_MODE) {
        abfsUriQueryBuilder.addQuery(QUERY_PARAM_CLOSE, TRUE);
      }
    }

    // AbfsInputStream/AbfsOutputStream reuse SAS tokens for better performance
    String sasTokenForReuse = appendSASTokenToQuery(path, SASTokenProvider.WRITE_OPERATION,
        abfsUriQueryBuilder, cachedSasToken);

    final URL url = createRequestUrl(path, abfsUriQueryBuilder.toString());
    final AbfsRestOperation op = new AbfsRestOperation(
        AbfsRestOperationType.Append,
        this,
        HTTP_METHOD_PUT,
        url,
        requestHeaders,
        buffer,
        reqParams.getoffset(),
        reqParams.getLength(),
        sasTokenForReuse);
    try {
      op.execute(tracingContext);
    } catch (AzureBlobFileSystemException e) {
      // If we have no HTTP response, throw the original exception.
      if (!op.hasResult()) {
        throw e;
      }
      if (reqParams.isAppendBlob()
          && appendSuccessCheckOp(op, path,
          (reqParams.getPosition() + reqParams.getLength()), tracingContext)) {
        final AbfsRestOperation successOp = new AbfsRestOperation(
            AbfsRestOperationType.Append,
            this,
            HTTP_METHOD_PUT,
            url,
            requestHeaders,
            buffer,
            reqParams.getoffset(),
            reqParams.getLength(),
            sasTokenForReuse);
        successOp.hardSetResult(HttpURLConnection.HTTP_OK);
        return successOp;
      }
      throw e;
    }

    return op;
  }

  // For AppendBlob its possible that the append succeeded in the backend but the request failed.
  // However a retry would fail with an InvalidQueryParameterValue
  // (as the current offset would be unacceptable).
  // Hence, we pass/succeed the appendblob append call
  // in case we are doing a retry after checking the length of the file
  public boolean appendSuccessCheckOp(AbfsRestOperation op, final String path,
                                       final long length, TracingContext tracingContext)
      throws IOException {
    if ((op.isARetriedRequest())
        && (op.getResult().getStatusCode() == HttpURLConnection.HTTP_BAD_REQUEST)) {
      final AbfsRestOperation destStatusOp = getPathStatus(path, false, tracingContext);
      if (destStatusOp.getResult().getStatusCode() == HttpURLConnection.HTTP_OK) {
        String fileLength = destStatusOp.getResult().getResponseHeader(
            HttpHeaderConfigurations.CONTENT_LENGTH);
        if (length <= Long.parseLong(fileLength)) {
          LOG.debug("Returning success response from append blob idempotency code");
          return true;
        }
      }
    }
    return false;
  }

  public AbfsRestOperation flush(final String path, final long position,
      boolean retainUncommittedData, boolean isClose,
      final String cachedSasToken, final String leaseId,
      EncryptionAdapter encryptionAdapter, TracingContext tracingContext)
      throws IOException {
    final List<AbfsHttpHeader> requestHeaders = createDefaultHeaders();
    addEncryptionKeyRequestHeaders(path, requestHeaders, false,
        encryptionAdapter, tracingContext);
    // JDK7 does not support PATCH, so to workaround the issue we will use
    // PUT and specify the real method in the X-Http-Method-Override header.
    requestHeaders.add(new AbfsHttpHeader(X_HTTP_METHOD_OVERRIDE,
            HTTP_METHOD_PATCH));
    if (leaseId != null) {
      requestHeaders.add(new AbfsHttpHeader(X_MS_LEASE_ID, leaseId));
    }

    final AbfsUriQueryBuilder abfsUriQueryBuilder = createDefaultUriQueryBuilder();
    abfsUriQueryBuilder.addQuery(QUERY_PARAM_ACTION, FLUSH_ACTION);
    abfsUriQueryBuilder.addQuery(QUERY_PARAM_POSITION, Long.toString(position));
    abfsUriQueryBuilder.addQuery(QUERY_PARAM_RETAIN_UNCOMMITTED_DATA, String.valueOf(retainUncommittedData));
    abfsUriQueryBuilder.addQuery(QUERY_PARAM_CLOSE, String.valueOf(isClose));
    // AbfsInputStream/AbfsOutputStream reuse SAS tokens for better performance
    String sasTokenForReuse = appendSASTokenToQuery(path, SASTokenProvider.WRITE_OPERATION,
        abfsUriQueryBuilder, cachedSasToken);

    final URL url = createRequestUrl(path, abfsUriQueryBuilder.toString());
    final AbfsRestOperation op = new AbfsRestOperation(
            AbfsRestOperationType.Flush,
            this,
            HTTP_METHOD_PUT,
            url,
            requestHeaders, sasTokenForReuse);
    op.execute(tracingContext);
    return op;
  }

  public AbfsRestOperation setPathProperties(final String path, final String properties,
                                             TracingContext tracingContext)
      throws IOException {
    final List<AbfsHttpHeader> requestHeaders = createDefaultHeaders();
    addEncryptionKeyRequestHeaders(path, requestHeaders, false,
        null, tracingContext);
    // JDK7 does not support PATCH, so to workaround the issue we will use
    // PUT and specify the real method in the X-Http-Method-Override header.
    requestHeaders.add(new AbfsHttpHeader(X_HTTP_METHOD_OVERRIDE,
            HTTP_METHOD_PATCH));

    requestHeaders.add(new AbfsHttpHeader(X_MS_PROPERTIES, properties));

    final AbfsUriQueryBuilder abfsUriQueryBuilder = createDefaultUriQueryBuilder();
    abfsUriQueryBuilder.addQuery(QUERY_PARAM_ACTION, SET_PROPERTIES_ACTION);
    appendSASTokenToQuery(path, SASTokenProvider.SET_PROPERTIES_OPERATION, abfsUriQueryBuilder);

    final URL url = createRequestUrl(path, abfsUriQueryBuilder.toString());
    final AbfsRestOperation op = new AbfsRestOperation(
            AbfsRestOperationType.SetPathProperties,
            this,
            HTTP_METHOD_PUT,
            url,
            requestHeaders);
    op.execute(tracingContext);
    return op;
  }

  public AbfsRestOperation getPathStatus(final String path,
      final boolean includeProperties, TracingContext tracingContext)
      throws IOException {
    final List<AbfsHttpHeader> requestHeaders = createDefaultHeaders();

    final AbfsUriQueryBuilder abfsUriQueryBuilder = createDefaultUriQueryBuilder();
    String operation = SASTokenProvider.GET_PROPERTIES_OPERATION;
    if (!includeProperties) {
      // The default action (operation) is implicitly to get properties and this action requires read permission
      // because it reads user defined properties.  If the action is getStatus or getAclStatus, then
      // only traversal (execute) permission is required.
      abfsUriQueryBuilder.addQuery(HttpQueryParams.QUERY_PARAM_ACTION, AbfsHttpConstants.GET_STATUS);
      operation = SASTokenProvider.GET_STATUS_OPERATION;
    } else {
      addEncryptionKeyRequestHeaders(path, requestHeaders, false, null,
          tracingContext);
    }
    abfsUriQueryBuilder.addQuery(HttpQueryParams.QUERY_PARAM_UPN, String.valueOf(abfsConfiguration.isUpnUsed()));
    appendSASTokenToQuery(path, operation, abfsUriQueryBuilder);

    final URL url = createRequestUrl(path, abfsUriQueryBuilder.toString());
    final AbfsRestOperation op = new AbfsRestOperation(
            AbfsRestOperationType.GetPathStatus,
            this,
            HTTP_METHOD_HEAD,
            url,
            requestHeaders);
    op.execute(tracingContext);
    return op;
  }

  public AbfsRestOperation read(final String path, final long position, final byte[] buffer, final int bufferOffset,
                                final int bufferLength, final String eTag,
      String cachedSasToken, EncryptionAdapter encryptionAdapter,
      TracingContext tracingContext) throws IOException {
    final List<AbfsHttpHeader> requestHeaders = createDefaultHeaders();
    addEncryptionKeyRequestHeaders(path, requestHeaders, false,
     encryptionAdapter, tracingContext);
    requestHeaders.add(new AbfsHttpHeader(RANGE,
            String.format("bytes=%d-%d", position, position + bufferLength - 1)));
    requestHeaders.add(new AbfsHttpHeader(IF_MATCH, eTag));

    final AbfsUriQueryBuilder abfsUriQueryBuilder = createDefaultUriQueryBuilder();
    // AbfsInputStream/AbfsOutputStream reuse SAS tokens for better performance
    String sasTokenForReuse = appendSASTokenToQuery(path, SASTokenProvider.READ_OPERATION,
        abfsUriQueryBuilder, cachedSasToken);

    final URL url = createRequestUrl(path, abfsUriQueryBuilder.toString());
    final AbfsRestOperation op = new AbfsRestOperation(
            AbfsRestOperationType.ReadFile,
            this,
            HTTP_METHOD_GET,
            url,
            requestHeaders,
            buffer,
            bufferOffset,
            bufferLength, sasTokenForReuse);
    op.execute(tracingContext);

    return op;
  }

  public AbfsRestOperation deletePath(final String path, final boolean recursive, final String continuation,
                                      TracingContext tracingContext)
          throws AzureBlobFileSystemException {
    final List<AbfsHttpHeader> requestHeaders = createDefaultHeaders();

    final AbfsUriQueryBuilder abfsUriQueryBuilder = createDefaultUriQueryBuilder();
    abfsUriQueryBuilder.addQuery(QUERY_PARAM_RECURSIVE, String.valueOf(recursive));
    abfsUriQueryBuilder.addQuery(QUERY_PARAM_CONTINUATION, continuation);
    String operation = recursive ? SASTokenProvider.DELETE_RECURSIVE_OPERATION : SASTokenProvider.DELETE_OPERATION;
    appendSASTokenToQuery(path, operation, abfsUriQueryBuilder);

    final URL url = createRequestUrl(path, abfsUriQueryBuilder.toString());
    final AbfsRestOperation op = new AbfsRestOperation(
            AbfsRestOperationType.DeletePath,
            this,
            HTTP_METHOD_DELETE,
            url,
            requestHeaders);
    try {
    op.execute(tracingContext);
    } catch (AzureBlobFileSystemException e) {
      // If we have no HTTP response, throw the original exception.
      if (!op.hasResult()) {
        throw e;
      }
      final AbfsRestOperation idempotencyOp = deleteIdempotencyCheckOp(op);
      if (idempotencyOp.getResult().getStatusCode()
          == op.getResult().getStatusCode()) {
        // idempotency did not return different result
        // throw back the exception
        throw e;
      } else {
        return idempotencyOp;
      }
    }

    return op;
  }

  /**
   * Check if the delete request failure is post a retry and if delete failure
   * qualifies to be a success response assuming idempotency.
   *
   * There are below scenarios where delete could be incorrectly deducted as
   * success post request retry:
   * 1. Target was originally not existing and initial delete request had to be
   * re-tried.
   * 2. Parallel delete issued from any other store interface rather than
   * delete issued from this filesystem instance.
   * These are few corner cases and usually returning a success at this stage
   * should help the job to continue.
   * @param op Delete request REST operation response with non-null HTTP response
   * @return REST operation response post idempotency check
   */
  public AbfsRestOperation deleteIdempotencyCheckOp(final AbfsRestOperation op) {
    Preconditions.checkArgument(op.hasResult(), "Operations has null HTTP response");
    if ((op.isARetriedRequest())
        && (op.getResult().getStatusCode() == HttpURLConnection.HTTP_NOT_FOUND)
        && DEFAULT_DELETE_CONSIDERED_IDEMPOTENT) {
      // Server has returned HTTP 404, which means path no longer
      // exists. Assuming delete result to be idempotent, return success.
      final AbfsRestOperation successOp = new AbfsRestOperation(
          AbfsRestOperationType.DeletePath,
          this,
          HTTP_METHOD_DELETE,
          op.getUrl(),
          op.getRequestHeaders());
      successOp.hardSetResult(HttpURLConnection.HTTP_OK);
      LOG.debug("Returning success response from delete idempotency logic");
      return successOp;
    }

    return op;
  }

  public AbfsRestOperation setOwner(final String path, final String owner, final String group,
                                    TracingContext tracingContext)
      throws AzureBlobFileSystemException {
    final List<AbfsHttpHeader> requestHeaders = createDefaultHeaders();
    // JDK7 does not support PATCH, so to workaround the issue we will use
    // PUT and specify the real method in the X-Http-Method-Override header.
    requestHeaders.add(new AbfsHttpHeader(X_HTTP_METHOD_OVERRIDE,
            HTTP_METHOD_PATCH));

    if (owner != null && !owner.isEmpty()) {
      requestHeaders.add(new AbfsHttpHeader(HttpHeaderConfigurations.X_MS_OWNER, owner));
    }
    if (group != null && !group.isEmpty()) {
      requestHeaders.add(new AbfsHttpHeader(HttpHeaderConfigurations.X_MS_GROUP, group));
    }

    final AbfsUriQueryBuilder abfsUriQueryBuilder = createDefaultUriQueryBuilder();
    abfsUriQueryBuilder.addQuery(HttpQueryParams.QUERY_PARAM_ACTION, AbfsHttpConstants.SET_ACCESS_CONTROL);
    appendSASTokenToQuery(path, SASTokenProvider.SET_OWNER_OPERATION, abfsUriQueryBuilder);

    final URL url = createRequestUrl(path, abfsUriQueryBuilder.toString());
    final AbfsRestOperation op = new AbfsRestOperation(
        AbfsRestOperationType.SetOwner,
        this,
        AbfsHttpConstants.HTTP_METHOD_PUT,
        url,
        requestHeaders);
    op.execute(tracingContext);
    return op;
  }

  public AbfsRestOperation setPermission(final String path, final String permission,
                                         TracingContext tracingContext)
      throws AzureBlobFileSystemException {
    final List<AbfsHttpHeader> requestHeaders = createDefaultHeaders();
    // JDK7 does not support PATCH, so to workaround the issue we will use
    // PUT and specify the real method in the X-Http-Method-Override header.
    requestHeaders.add(new AbfsHttpHeader(X_HTTP_METHOD_OVERRIDE,
            HTTP_METHOD_PATCH));

    requestHeaders.add(new AbfsHttpHeader(HttpHeaderConfigurations.X_MS_PERMISSIONS, permission));

    final AbfsUriQueryBuilder abfsUriQueryBuilder = createDefaultUriQueryBuilder();
    abfsUriQueryBuilder.addQuery(HttpQueryParams.QUERY_PARAM_ACTION, AbfsHttpConstants.SET_ACCESS_CONTROL);
    appendSASTokenToQuery(path, SASTokenProvider.SET_PERMISSION_OPERATION, abfsUriQueryBuilder);

    final URL url = createRequestUrl(path, abfsUriQueryBuilder.toString());
    final AbfsRestOperation op = new AbfsRestOperation(
        AbfsRestOperationType.SetPermissions,
        this,
        AbfsHttpConstants.HTTP_METHOD_PUT,
        url,
        requestHeaders);
    op.execute(tracingContext);
    return op;
  }

  public AbfsRestOperation setAcl(final String path, final String aclSpecString,
                                  TracingContext tracingContext) throws AzureBlobFileSystemException {
    return setAcl(path, aclSpecString, AbfsHttpConstants.EMPTY_STRING, tracingContext);
  }

  public AbfsRestOperation setAcl(final String path, final String aclSpecString, final String eTag,
                                  TracingContext tracingContext)
      throws AzureBlobFileSystemException {
    final List<AbfsHttpHeader> requestHeaders = createDefaultHeaders();
    // JDK7 does not support PATCH, so to workaround the issue we will use
    // PUT and specify the real method in the X-Http-Method-Override header.
    requestHeaders.add(new AbfsHttpHeader(X_HTTP_METHOD_OVERRIDE,
            HTTP_METHOD_PATCH));

    requestHeaders.add(new AbfsHttpHeader(HttpHeaderConfigurations.X_MS_ACL, aclSpecString));

    if (eTag != null && !eTag.isEmpty()) {
      requestHeaders.add(new AbfsHttpHeader(HttpHeaderConfigurations.IF_MATCH, eTag));
    }

    final AbfsUriQueryBuilder abfsUriQueryBuilder = createDefaultUriQueryBuilder();
    abfsUriQueryBuilder.addQuery(HttpQueryParams.QUERY_PARAM_ACTION, AbfsHttpConstants.SET_ACCESS_CONTROL);
    appendSASTokenToQuery(path, SASTokenProvider.SET_ACL_OPERATION, abfsUriQueryBuilder);

    final URL url = createRequestUrl(path, abfsUriQueryBuilder.toString());
    final AbfsRestOperation op = new AbfsRestOperation(
        AbfsRestOperationType.SetAcl,
        this,
        AbfsHttpConstants.HTTP_METHOD_PUT,
        url,
        requestHeaders);
    op.execute(tracingContext);
    return op;
  }

  public AbfsRestOperation getAclStatus(final String path, TracingContext tracingContext)
          throws AzureBlobFileSystemException {
    return getAclStatus(path, abfsConfiguration.isUpnUsed(), tracingContext);
  }

  public AbfsRestOperation getAclStatus(final String path, final boolean useUPN,
                                        TracingContext tracingContext) throws AzureBlobFileSystemException {
    final List<AbfsHttpHeader> requestHeaders = createDefaultHeaders();

    final AbfsUriQueryBuilder abfsUriQueryBuilder = createDefaultUriQueryBuilder();
    abfsUriQueryBuilder.addQuery(HttpQueryParams.QUERY_PARAM_ACTION, AbfsHttpConstants.GET_ACCESS_CONTROL);
    abfsUriQueryBuilder.addQuery(HttpQueryParams.QUERY_PARAM_UPN, String.valueOf(useUPN));
    appendSASTokenToQuery(path, SASTokenProvider.GET_ACL_OPERATION, abfsUriQueryBuilder);

    final URL url = createRequestUrl(path, abfsUriQueryBuilder.toString());
    final AbfsRestOperation op = new AbfsRestOperation(
        AbfsRestOperationType.GetAcl,
        this,
        AbfsHttpConstants.HTTP_METHOD_HEAD,
        url,
        requestHeaders);
    op.execute(tracingContext);
    return op;
  }

  /**
   * Talks to the server to check whether the permission specified in
   * the rwx parameter is present for the path specified in the path parameter.
   *
   * @param path  Path for which access check needs to be performed
   * @param rwx   The permission to be checked on the path
   * @param tracingContext Tracks identifiers for request header
   * @return      The {@link AbfsRestOperation} object for the operation
   * @throws AzureBlobFileSystemException in case of bad requests
   */
  public AbfsRestOperation checkAccess(String path, String rwx, TracingContext tracingContext)
      throws AzureBlobFileSystemException {
    AbfsUriQueryBuilder abfsUriQueryBuilder = createDefaultUriQueryBuilder();
    abfsUriQueryBuilder.addQuery(QUERY_PARAM_ACTION, CHECK_ACCESS);
    abfsUriQueryBuilder.addQuery(QUERY_FS_ACTION, rwx);
    appendSASTokenToQuery(path, SASTokenProvider.CHECK_ACCESS_OPERATION, abfsUriQueryBuilder);
    URL url = createRequestUrl(path, abfsUriQueryBuilder.toString());
    AbfsRestOperation op = new AbfsRestOperation(
        AbfsRestOperationType.CheckAccess, this,
        AbfsHttpConstants.HTTP_METHOD_HEAD, url, createDefaultHeaders());
    op.execute(tracingContext);
    return op;
  }

  /**
   * Get the directory query parameter used by the List Paths REST API and used
   * as the path in the continuation token.  If the input path is null or the
   * root path "/", empty string is returned. If the input path begins with '/',
   * the return value is the substring beginning at offset 1.  Otherwise, the
   * input path is returned.
   * @param path the path to be listed.
   * @return the value of the directory query parameter
   */
  public static String getDirectoryQueryParameter(final String path) {
    String directory = path;
    if (Strings.isNullOrEmpty(directory)) {
      directory = AbfsHttpConstants.EMPTY_STRING;
    } else if (directory.charAt(0) == '/') {
      directory = directory.substring(1);
    }
    return directory;
  }

  /**
   * If configured for SAS AuthType, appends SAS token to queryBuilder
   * @param path
   * @param operation
   * @param queryBuilder
   * @return sasToken - returned for optional re-use.
   * @throws SASTokenProviderException
   */
  private String appendSASTokenToQuery(String path, String operation, AbfsUriQueryBuilder queryBuilder) throws SASTokenProviderException {
    return appendSASTokenToQuery(path, operation, queryBuilder, null);
  }

  /**
   * If configured for SAS AuthType, appends SAS token to queryBuilder
   * @param path
   * @param operation
   * @param queryBuilder
   * @param cachedSasToken - previously acquired SAS token to be reused.
   * @return sasToken - returned for optional re-use.
   * @throws SASTokenProviderException
   */
  private String appendSASTokenToQuery(String path,
                                       String operation,
                                       AbfsUriQueryBuilder queryBuilder,
                                       String cachedSasToken)
      throws SASTokenProviderException {
    String sasToken = null;
    if (this.authType == AuthType.SAS) {
      try {
        LOG.trace("Fetch SAS token for {} on {}", operation, path);
        if (cachedSasToken == null) {
          sasToken = sasTokenProvider.getSASToken(this.accountName,
              this.filesystem, path, operation);
          if ((sasToken == null) || sasToken.isEmpty()) {
            throw new UnsupportedOperationException("SASToken received is empty or null");
          }
        } else {
          sasToken = cachedSasToken;
          LOG.trace("Using cached SAS token.");
        }
        queryBuilder.setSASToken(sasToken);
        LOG.trace("SAS token fetch complete for {} on {}", operation, path);
      } catch (Exception ex) {
        throw new SASTokenProviderException(String.format("Failed to acquire a SAS token for %s on %s due to %s",
            operation,
            path,
            ex.toString()));
      }
    }
    return sasToken;
  }

  private URL createRequestUrl(final String query) throws AzureBlobFileSystemException {
    return createRequestUrl(EMPTY_STRING, query);
  }

  @VisibleForTesting
  protected URL createRequestUrl(final String path, final String query)
          throws AzureBlobFileSystemException {
    final String base = baseUrl.toString();
    String encodedPath = path;
    try {
      encodedPath = urlEncode(path);
    } catch (AzureBlobFileSystemException ex) {
      LOG.debug("Unexpected error.", ex);
      throw new InvalidUriException(path);
    }

    final StringBuilder sb = new StringBuilder();
    sb.append(base);
    sb.append(encodedPath);
    sb.append(query);

    final URL url;
    try {
      url = new URL(sb.toString());
    } catch (MalformedURLException ex) {
      throw new InvalidUriException(sb.toString());
    }
    return url;
  }

  public static String urlEncode(final String value) throws AzureBlobFileSystemException {
    String encodedString;
    try {
      encodedString =  URLEncoder.encode(value, UTF_8)
          .replace(PLUS, PLUS_ENCODE)
          .replace(FORWARD_SLASH_ENCODE, FORWARD_SLASH);
    } catch (UnsupportedEncodingException ex) {
        throw new InvalidUriException(value);
    }

    return encodedString;
  }

  public synchronized String getAccessToken() throws IOException {
    if (tokenProvider != null) {
      return "Bearer " + tokenProvider.getToken().getAccessToken();
    } else {
      return null;
    }
  }

  public AuthType getAuthType() {
    return authType;
  }

  public EncryptionContextProvider getEncryptionContextProvider() {
    return encryptionContextProvider;
  }

  @VisibleForTesting
  String initializeUserAgent(final AbfsConfiguration abfsConfiguration,
      final String sslProviderName) {

    StringBuilder sb = new StringBuilder();

    sb.append(APN_VERSION);
    sb.append(SINGLE_WHITE_SPACE);
    sb.append(CLIENT_VERSION);
    sb.append(SINGLE_WHITE_SPACE);

    sb.append("(");

    sb.append(System.getProperty(JAVA_VENDOR)
        .replaceAll(SINGLE_WHITE_SPACE, EMPTY_STRING));
    sb.append(SINGLE_WHITE_SPACE);
    sb.append("JavaJRE");
    sb.append(SINGLE_WHITE_SPACE);
    sb.append(System.getProperty(JAVA_VERSION));
    sb.append(SEMICOLON);
    sb.append(SINGLE_WHITE_SPACE);

    sb.append(System.getProperty(OS_NAME)
        .replaceAll(SINGLE_WHITE_SPACE, EMPTY_STRING));
    sb.append(SINGLE_WHITE_SPACE);
    sb.append(System.getProperty(OS_VERSION));
    sb.append(FORWARD_SLASH);
    sb.append(System.getProperty(OS_ARCH));
    sb.append(SEMICOLON);

    appendIfNotEmpty(sb, sslProviderName, true);
    appendIfNotEmpty(sb,
        ExtensionHelper.getUserAgentSuffix(tokenProvider, EMPTY_STRING), true);

    sb.append(SINGLE_WHITE_SPACE);
    sb.append(abfsConfiguration.getClusterName());
    sb.append(FORWARD_SLASH);
    sb.append(abfsConfiguration.getClusterType());

    sb.append(")");

    appendIfNotEmpty(sb, abfsConfiguration.getCustomUserAgentPrefix(), false);

    return String.format(Locale.ROOT, sb.toString());
  }

  private void appendIfNotEmpty(StringBuilder sb, String regEx,
      boolean shouldAppendSemiColon) {
    if (regEx == null || regEx.trim().isEmpty()) {
      return;
    }
    sb.append(SINGLE_WHITE_SPACE);
    sb.append(regEx);
    if (shouldAppendSemiColon) {
      sb.append(SEMICOLON);
    }
  }

  @VisibleForTesting
  URL getBaseUrl() {
    return baseUrl;
  }

  @VisibleForTesting
  public SASTokenProvider getSasTokenProvider() {
    return this.sasTokenProvider;
  }

  @VisibleForTesting
  public void setEncryptionContextProvider(EncryptionContextProvider provider) {
    encryptionContextProvider = provider;
  }

  /**
   * Getter for abfsCounters from AbfsClient.
   * @return AbfsCounters instance.
   */
  protected AbfsCounters getAbfsCounters() {
    return abfsCounters;
  }

  public String getxMsVersion() {
    return xMsVersion;
  }

  public int getNumLeaseThreads() {
    return abfsConfiguration.getNumLeaseThreads();
  }

  public <V> ListenableScheduledFuture<V> schedule(Callable<V> callable, long delay,
      TimeUnit timeUnit) {
    return executorService.schedule(callable, delay, timeUnit);
  }

  public ListenableFuture<?> submit(Runnable runnable) {
    return executorService.submit(runnable);
  }

  public <V> void addCallback(ListenableFuture<V> future, FutureCallback<V> callback) {
    Futures.addCallback(future, callback, executorService);
  }
}<|MERGE_RESOLUTION|>--- conflicted
+++ resolved
@@ -36,11 +36,8 @@
 import java.util.concurrent.TimeUnit;
 
 import org.apache.hadoop.classification.VisibleForTesting;
-<<<<<<< HEAD
 import org.apache.hadoop.fs.store.LogExactlyOnce;
 import org.apache.hadoop.util.Preconditions;
-=======
->>>>>>> 2f2947cb
 import org.apache.hadoop.fs.Path;
 import org.apache.hadoop.fs.azurebfs.AzureBlobFileSystemStore.Permissions;
 import org.apache.hadoop.fs.azurebfs.extensions.EncryptionContextProvider;
@@ -115,14 +112,12 @@
 
   private final ListeningScheduledExecutorService executorService;
 
-<<<<<<< HEAD
+
   /** logging the rename failure if metadata is in an incomplete state. */
   private static final LogExactlyOnce ABFS_METADATA_INCOMPLETE_RENAME_FAILURE =
       new LogExactlyOnce(LOG);
 
 
-=======
->>>>>>> 2f2947cb
   private AbfsClient(final URL baseUrl,
       final SharedKeyCredentials sharedKeyCredentials,
       final AbfsConfiguration abfsConfiguration,
@@ -575,12 +570,8 @@
       final String destination,
       final String continuation,
       final TracingContext tracingContext,
-<<<<<<< HEAD
       final String sourceEtag,
       boolean isMetadataIncompleteState)
-=======
-      final String sourceEtag)
->>>>>>> 2f2947cb
       throws IOException {
     final List<AbfsHttpHeader> requestHeaders = createDefaultHeaders();
 
