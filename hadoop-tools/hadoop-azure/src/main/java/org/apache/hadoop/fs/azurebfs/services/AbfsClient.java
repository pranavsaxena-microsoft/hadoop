/**
 * Licensed to the Apache Software Foundation (ASF) under one
 * or more contributor license agreements.  See the NOTICE file
 * distributed with this work for additional information
 * regarding copyright ownership.  The ASF licenses this file
 * to you under the Apache License, Version 2.0 (the
 * "License"); you may not use this file except in compliance
 * with the License.  You may obtain a copy of the License at
 * <p>
 * http://www.apache.org/licenses/LICENSE-2.0
 * <p>
 * Unless required by applicable law or agreed to in writing, software
 * distributed under the License is distributed on an "AS IS" BASIS,
 * WITHOUT WARRANTIES OR CONDITIONS OF ANY KIND, either express or implied.
 * See the License for the specific language governing permissions and
 * limitations under the License.
 */

package org.apache.hadoop.fs.azurebfs.services;

import java.io.Closeable;
import java.io.IOException;
import java.io.UnsupportedEncodingException;
import java.net.HttpURLConnection;
import java.net.MalformedURLException;
import java.net.URL;
import java.net.URLEncoder;
import java.nio.charset.StandardCharsets;
import java.security.MessageDigest;
import java.security.NoSuchAlgorithmException;
import java.time.Instant;
import java.util.ArrayList;
import java.util.Base64;
import java.util.List;
import java.util.Locale;
import java.util.UUID;
import java.util.concurrent.Callable;
import java.util.concurrent.ThreadFactory;
import java.util.concurrent.TimeUnit;

import org.apache.hadoop.fs.azurebfs.services.abfsInputStreamHelpers.exceptions.BlockHelperException;
import org.apache.hadoop.fs.azurebfs.services.abfsInputStreamHelpers.exceptions.RequestBlockException;
import org.apache.hadoop.thirdparty.com.google.common.annotations.VisibleForTesting;
import org.apache.hadoop.thirdparty.com.google.common.base.Strings;
import org.apache.hadoop.thirdparty.com.google.common.util.concurrent.FutureCallback;
import org.apache.hadoop.thirdparty.com.google.common.util.concurrent.Futures;
import org.apache.hadoop.thirdparty.com.google.common.util.concurrent.ListenableFuture;
import org.apache.hadoop.thirdparty.com.google.common.util.concurrent.ListenableScheduledFuture;
import org.apache.hadoop.thirdparty.com.google.common.util.concurrent.ListeningScheduledExecutorService;
import org.apache.hadoop.thirdparty.com.google.common.util.concurrent.MoreExecutors;
import org.apache.hadoop.thirdparty.com.google.common.util.concurrent.ThreadFactoryBuilder;

import org.slf4j.Logger;
import org.slf4j.LoggerFactory;

import com.azure.storage.fastpath.exceptions.FastpathRequestException;

import org.apache.hadoop.fs.azurebfs.constants.AbfsHttpConstants;
import org.apache.hadoop.fs.azurebfs.constants.HttpHeaderConfigurations;
import org.apache.hadoop.fs.azurebfs.constants.HttpQueryParams;
import org.apache.hadoop.fs.azurebfs.contracts.exceptions.AbfsFastpathException;
import org.apache.hadoop.fs.azurebfs.contracts.exceptions.AzureBlobFileSystemException;
import org.apache.hadoop.fs.azurebfs.contracts.exceptions.InvalidUriException;
import org.apache.hadoop.fs.azurebfs.contracts.exceptions.SASTokenProviderException;
import org.apache.hadoop.fs.azurebfs.extensions.ExtensionHelper;
import org.apache.hadoop.fs.azurebfs.extensions.SASTokenProvider;
import org.apache.hadoop.fs.azurebfs.AbfsConfiguration;
import org.apache.hadoop.fs.azurebfs.contracts.services.AppendRequestParameters;
import org.apache.hadoop.fs.azurebfs.contracts.services.ReadRequestParameters;
import org.apache.hadoop.fs.azurebfs.oauth2.AccessTokenProvider;
import org.apache.hadoop.fs.azurebfs.utils.DateTimeUtils;
import org.apache.hadoop.fs.azurebfs.utils.TracingContext;
import org.apache.hadoop.io.IOUtils;
import org.apache.hadoop.security.ssl.DelegatingSSLSocketFactory;
import org.apache.hadoop.util.concurrent.HadoopExecutors;

import static org.apache.hadoop.fs.azurebfs.constants.AbfsHttpConstants.*;
import static org.apache.hadoop.fs.azurebfs.constants.FileSystemConfigurations.DEFAULT_DELETE_CONSIDERED_IDEMPOTENT;
import static org.apache.hadoop.fs.azurebfs.constants.FileSystemConfigurations.SERVER_SIDE_ENCRYPTION_ALGORITHM;
import static org.apache.hadoop.fs.azurebfs.constants.FileSystemUriSchemes.HTTPS_SCHEME;
import static org.apache.hadoop.fs.azurebfs.constants.HttpHeaderConfigurations.*;
import static org.apache.hadoop.fs.azurebfs.constants.HttpQueryParams.*;

/**
 * AbfsClient.
 */
public class AbfsClient implements Closeable {
  public static final Logger LOG = LoggerFactory.getLogger(AbfsClient.class);

  private final URL baseUrl;
  private final SharedKeyCredentials sharedKeyCredentials;
  private final String xMsVersion = "2020-04-08";
  private final ExponentialRetryPolicy retryPolicy;
  private final String filesystem;
  private final AbfsConfiguration abfsConfiguration;
  private final String userAgent;
  private final AbfsPerfTracker abfsPerfTracker;
  private final String clientProvidedEncryptionKey;
  private final String clientProvidedEncryptionKeySHA;

  private final String accountName;
  private final AuthType authType;
  private AccessTokenProvider tokenProvider;
  private SASTokenProvider sasTokenProvider;
  private final AbfsCounters abfsCounters;

  private final ListeningScheduledExecutorService executorService;
  private final AbfsClientContext abfsClientContext;

  private final ThreadLocal<Callable> headerUpdownCallback = new ThreadLocal<>();

  private AbfsClient(final URL baseUrl, final SharedKeyCredentials sharedKeyCredentials,
                    final AbfsConfiguration abfsConfiguration,
                    final AbfsClientContext abfsClientContext)
      throws IOException {
    this.baseUrl = baseUrl;
    this.sharedKeyCredentials = sharedKeyCredentials;
    String baseUrlString = baseUrl.toString();
    this.filesystem = baseUrlString.substring(baseUrlString.lastIndexOf(FORWARD_SLASH) + 1);
    this.abfsClientContext = abfsClientContext;
    this.abfsConfiguration = abfsConfiguration;
    this.retryPolicy = abfsClientContext.getExponentialRetryPolicy();
    this.accountName = abfsConfiguration.getAccountName().substring(0, abfsConfiguration.getAccountName().indexOf(AbfsHttpConstants.DOT));
    this.authType = abfsConfiguration.getAuthType();

    String encryptionKey = this.abfsConfiguration
        .getClientProvidedEncryptionKey();
    if (encryptionKey != null) {
      this.clientProvidedEncryptionKey = getBase64EncodedString(encryptionKey);
      this.clientProvidedEncryptionKeySHA = getBase64EncodedString(
          getSHA256Hash(encryptionKey));
    } else {
      this.clientProvidedEncryptionKey = null;
      this.clientProvidedEncryptionKeySHA = null;
    }

    String sslProviderName = null;

    if (this.baseUrl.toString().startsWith(HTTPS_SCHEME)) {
      try {
        LOG.trace("Initializing DelegatingSSLSocketFactory with {} SSL "
                + "Channel Mode", this.abfsConfiguration.getPreferredSSLFactoryOption());
        DelegatingSSLSocketFactory.initializeDefaultFactory(this.abfsConfiguration.getPreferredSSLFactoryOption());
        sslProviderName = DelegatingSSLSocketFactory.getDefaultFactory().getProviderName();
      } catch (IOException e) {
        // Suppress exception. Failure to init DelegatingSSLSocketFactory would have only performance impact.
        LOG.trace("NonCritFailure: DelegatingSSLSocketFactory Init failed : "
            + "{}", e.getMessage());
      }
    }

    this.userAgent = initializeUserAgent(abfsConfiguration, sslProviderName);
    this.abfsPerfTracker = abfsClientContext.getAbfsPerfTracker();
    this.abfsCounters = abfsClientContext.getAbfsCounters();

    ThreadFactory tf =
        new ThreadFactoryBuilder().setNameFormat("AbfsClient Lease Ops").setDaemon(true).build();
    this.executorService = MoreExecutors.listeningDecorator(
        HadoopExecutors.newScheduledThreadPool(this.abfsConfiguration.getNumLeaseThreads(), tf));
  }

  public AbfsClient(final URL baseUrl, final SharedKeyCredentials sharedKeyCredentials,
                    final AbfsConfiguration abfsConfiguration,
                    final AccessTokenProvider tokenProvider,
                    final AbfsClientContext abfsClientContext)
      throws IOException {
    this(baseUrl, sharedKeyCredentials, abfsConfiguration, abfsClientContext);
    this.tokenProvider = tokenProvider;
  }

  public AbfsClient(final URL baseUrl, final SharedKeyCredentials sharedKeyCredentials,
                    final AbfsConfiguration abfsConfiguration,
                    final SASTokenProvider sasTokenProvider,
                    final AbfsClientContext abfsClientContext)
      throws IOException {
    this(baseUrl, sharedKeyCredentials, abfsConfiguration, abfsClientContext);
    this.sasTokenProvider = sasTokenProvider;
  }

  private byte[] getSHA256Hash(String key) throws IOException {
    try {
      final MessageDigest digester = MessageDigest.getInstance("SHA-256");
      return digester.digest(key.getBytes(StandardCharsets.UTF_8));
    } catch (NoSuchAlgorithmException e) {
      throw new IOException(e);
    }
  }

  private String getBase64EncodedString(String key) {
    return getBase64EncodedString(key.getBytes(StandardCharsets.UTF_8));
  }

  private String getBase64EncodedString(byte[] bytes) {
    return Base64.getEncoder().encodeToString(bytes);
  }

  @Override
  public void close() throws IOException {
    if (tokenProvider instanceof Closeable) {
      IOUtils.cleanupWithLogger(LOG, (Closeable) tokenProvider);
    }
    HadoopExecutors.shutdown(executorService, LOG, 0, TimeUnit.SECONDS);
  }

  public String getFileSystem() {
    return filesystem;
  }

  protected AbfsPerfTracker getAbfsPerfTracker() {
    return abfsPerfTracker;
  }

  ExponentialRetryPolicy getRetryPolicy() {
    return retryPolicy;
  }

  SharedKeyCredentials getSharedKeyCredentials() {
    return sharedKeyCredentials;
  }

  List<AbfsHttpHeader> createDefaultHeaders() {
    final List<AbfsHttpHeader> requestHeaders = new ArrayList<AbfsHttpHeader>();
    requestHeaders.add(new AbfsHttpHeader(X_MS_VERSION, xMsVersion));
    requestHeaders.add(new AbfsHttpHeader(ACCEPT, APPLICATION_JSON
            + COMMA + SINGLE_WHITE_SPACE + APPLICATION_OCTET_STREAM));
    requestHeaders.add(new AbfsHttpHeader(ACCEPT_CHARSET,
            UTF_8));
    requestHeaders.add(new AbfsHttpHeader(CONTENT_TYPE, EMPTY_STRING));
    requestHeaders.add(new AbfsHttpHeader(USER_AGENT, userAgent));
    return requestHeaders;
  }

  private void addCustomerProvidedKeyHeaders(
      final List<AbfsHttpHeader> requestHeaders) {
    if (clientProvidedEncryptionKey != null) {
      requestHeaders.add(
          new AbfsHttpHeader(X_MS_ENCRYPTION_KEY, clientProvidedEncryptionKey));
      requestHeaders.add(new AbfsHttpHeader(X_MS_ENCRYPTION_KEY_SHA256,
          clientProvidedEncryptionKeySHA));
      requestHeaders.add(new AbfsHttpHeader(X_MS_ENCRYPTION_ALGORITHM,
          SERVER_SIDE_ENCRYPTION_ALGORITHM));
    }
  }

  AbfsUriQueryBuilder createDefaultUriQueryBuilder() {
    final AbfsUriQueryBuilder abfsUriQueryBuilder = new AbfsUriQueryBuilder();
    abfsUriQueryBuilder.addQuery(QUERY_PARAM_TIMEOUT, DEFAULT_TIMEOUT);
    return abfsUriQueryBuilder;
  }

  public AbfsRestOperation createFilesystem(TracingContext tracingContext) throws AzureBlobFileSystemException {
    final List<AbfsHttpHeader> requestHeaders = createDefaultHeaders();

    final AbfsUriQueryBuilder abfsUriQueryBuilder = new AbfsUriQueryBuilder();
    abfsUriQueryBuilder.addQuery(QUERY_PARAM_RESOURCE, FILESYSTEM);

    final URL url = createRequestUrl(abfsUriQueryBuilder.toString());
    final AbfsRestOperation op = new AbfsRestOperation(
            AbfsRestOperationType.CreateFileSystem,
            this,
            HTTP_METHOD_PUT,
            url,
            requestHeaders);
    op.execute(tracingContext);
    return op;
  }

  public AbfsRestOperation setFilesystemProperties(final String properties, TracingContext tracingContext) throws AzureBlobFileSystemException {
    final List<AbfsHttpHeader> requestHeaders = createDefaultHeaders();
    // JDK7 does not support PATCH, so to workaround the issue we will use
    // PUT and specify the real method in the X-Http-Method-Override header.
    requestHeaders.add(new AbfsHttpHeader(X_HTTP_METHOD_OVERRIDE,
            HTTP_METHOD_PATCH));

    requestHeaders.add(new AbfsHttpHeader(X_MS_PROPERTIES,
            properties));

    final AbfsUriQueryBuilder abfsUriQueryBuilder = createDefaultUriQueryBuilder();
    abfsUriQueryBuilder.addQuery(QUERY_PARAM_RESOURCE, FILESYSTEM);

    final URL url = createRequestUrl(abfsUriQueryBuilder.toString());
    final AbfsRestOperation op = new AbfsRestOperation(
            AbfsRestOperationType.SetFileSystemProperties,
            this,
            HTTP_METHOD_PUT,
            url,
            requestHeaders);
    op.execute(tracingContext);
    return op;
  }

  public AbfsRestOperation listPath(final String relativePath, final boolean recursive, final int listMaxResults,
                                    final String continuation, TracingContext tracingContext)
          throws AzureBlobFileSystemException {
    final List<AbfsHttpHeader> requestHeaders = createDefaultHeaders();

    final AbfsUriQueryBuilder abfsUriQueryBuilder = createDefaultUriQueryBuilder();
    abfsUriQueryBuilder.addQuery(QUERY_PARAM_RESOURCE, FILESYSTEM);
    abfsUriQueryBuilder.addQuery(QUERY_PARAM_DIRECTORY, getDirectoryQueryParameter(relativePath));
    abfsUriQueryBuilder.addQuery(QUERY_PARAM_RECURSIVE, String.valueOf(recursive));
    abfsUriQueryBuilder.addQuery(QUERY_PARAM_CONTINUATION, continuation);
    abfsUriQueryBuilder.addQuery(QUERY_PARAM_MAXRESULTS, String.valueOf(listMaxResults));
    abfsUriQueryBuilder.addQuery(HttpQueryParams.QUERY_PARAM_UPN, String.valueOf(abfsConfiguration.isUpnUsed()));
    appendSASTokenToQuery(relativePath, SASTokenProvider.LIST_OPERATION, abfsUriQueryBuilder);

    final URL url = createRequestUrl(abfsUriQueryBuilder.toString());
    final AbfsRestOperation op = new AbfsRestOperation(
            AbfsRestOperationType.ListPaths,
            this,
            HTTP_METHOD_GET,
            url,
            requestHeaders);
    op.execute(tracingContext);
    return op;
  }

  public AbfsRestOperation getFilesystemProperties(TracingContext tracingContext) throws AzureBlobFileSystemException {
    final List<AbfsHttpHeader> requestHeaders = createDefaultHeaders();

    final AbfsUriQueryBuilder abfsUriQueryBuilder = createDefaultUriQueryBuilder();
    abfsUriQueryBuilder.addQuery(QUERY_PARAM_RESOURCE, FILESYSTEM);

    final URL url = createRequestUrl(abfsUriQueryBuilder.toString());
    final AbfsRestOperation op = new AbfsRestOperation(
            AbfsRestOperationType.GetFileSystemProperties,
            this,
            HTTP_METHOD_HEAD,
            url,
            requestHeaders);
    op.execute(tracingContext);
    return op;
  }

  public AbfsRestOperation deleteFilesystem(TracingContext tracingContext) throws AzureBlobFileSystemException {
    final List<AbfsHttpHeader> requestHeaders = createDefaultHeaders();

    final AbfsUriQueryBuilder abfsUriQueryBuilder = createDefaultUriQueryBuilder();
    abfsUriQueryBuilder.addQuery(QUERY_PARAM_RESOURCE, FILESYSTEM);

    final URL url = createRequestUrl(abfsUriQueryBuilder.toString());
    final AbfsRestOperation op = new AbfsRestOperation(
            AbfsRestOperationType.DeleteFileSystem,
            this,
            HTTP_METHOD_DELETE,
            url,
            requestHeaders);
    op.execute(tracingContext);
    return op;
  }

  public AbfsRestOperation createPath(final String path, final boolean isFile, final boolean overwrite,
                                      final String permission, final String umask,
                                      final boolean isAppendBlob, final String eTag,
                                      TracingContext tracingContext) throws AzureBlobFileSystemException {
    final List<AbfsHttpHeader> requestHeaders = createDefaultHeaders();
    if (isFile) {
      addCustomerProvidedKeyHeaders(requestHeaders);
    }
    if (!overwrite) {
      requestHeaders.add(new AbfsHttpHeader(IF_NONE_MATCH, AbfsHttpConstants.STAR));
    }

    if (permission != null && !permission.isEmpty()) {
      requestHeaders.add(new AbfsHttpHeader(HttpHeaderConfigurations.X_MS_PERMISSIONS, permission));
    }

    if (umask != null && !umask.isEmpty()) {
      requestHeaders.add(new AbfsHttpHeader(HttpHeaderConfigurations.X_MS_UMASK, umask));
    }

    if (eTag != null && !eTag.isEmpty()) {
      requestHeaders.add(new AbfsHttpHeader(HttpHeaderConfigurations.IF_MATCH, eTag));
    }

    final AbfsUriQueryBuilder abfsUriQueryBuilder = createDefaultUriQueryBuilder();
    abfsUriQueryBuilder.addQuery(QUERY_PARAM_RESOURCE, isFile ? FILE : DIRECTORY);
    if (isAppendBlob) {
      abfsUriQueryBuilder.addQuery(QUERY_PARAM_BLOBTYPE, APPEND_BLOB_TYPE);
    }

    String operation = isFile
        ? SASTokenProvider.CREATE_FILE_OPERATION
        : SASTokenProvider.CREATE_DIRECTORY_OPERATION;
    appendSASTokenToQuery(path, operation, abfsUriQueryBuilder);

    final URL url = createRequestUrl(path, abfsUriQueryBuilder.toString());
    final AbfsRestOperation op = new AbfsRestOperation(
            AbfsRestOperationType.CreatePath,
            this,
            HTTP_METHOD_PUT,
            url,
            requestHeaders);
    try {
      op.execute(tracingContext);
    } catch (AzureBlobFileSystemException ex) {
      if (!isFile && op.getResult().getStatusCode() == HttpURLConnection.HTTP_CONFLICT) {
        String existingResource =
            op.getResult().getResponseHeader(X_MS_EXISTING_RESOURCE_TYPE);
        if (existingResource != null && existingResource.equals(DIRECTORY)) {
          return op; //don't throw ex on mkdirs for existing directory
        }
      }
      throw ex;
    }
    return op;
  }

  public AbfsRestOperation acquireLease(final String path, int duration, TracingContext tracingContext) throws AzureBlobFileSystemException {
    final List<AbfsHttpHeader> requestHeaders = createDefaultHeaders();

    requestHeaders.add(new AbfsHttpHeader(X_MS_LEASE_ACTION, ACQUIRE_LEASE_ACTION));
    requestHeaders.add(new AbfsHttpHeader(X_MS_LEASE_DURATION, Integer.toString(duration)));
    requestHeaders.add(new AbfsHttpHeader(X_MS_PROPOSED_LEASE_ID, UUID.randomUUID().toString()));

    final AbfsUriQueryBuilder abfsUriQueryBuilder = createDefaultUriQueryBuilder();

    final URL url = createRequestUrl(path, abfsUriQueryBuilder.toString());
    final AbfsRestOperation op = new AbfsRestOperation(
        AbfsRestOperationType.LeasePath,
        this,
        HTTP_METHOD_POST,
        url,
        requestHeaders);
    op.execute(tracingContext);
    return op;
  }

  public AbfsRestOperation renewLease(final String path, final String leaseId,
      TracingContext tracingContext) throws AzureBlobFileSystemException {
    final List<AbfsHttpHeader> requestHeaders = createDefaultHeaders();

    requestHeaders.add(new AbfsHttpHeader(X_MS_LEASE_ACTION, RENEW_LEASE_ACTION));
    requestHeaders.add(new AbfsHttpHeader(X_MS_LEASE_ID, leaseId));

    final AbfsUriQueryBuilder abfsUriQueryBuilder = createDefaultUriQueryBuilder();

    final URL url = createRequestUrl(path, abfsUriQueryBuilder.toString());
    final AbfsRestOperation op = new AbfsRestOperation(
        AbfsRestOperationType.LeasePath,
        this,
        HTTP_METHOD_POST,
        url,
        requestHeaders);
    op.execute(tracingContext);
    return op;
  }

  public AbfsRestOperation releaseLease(final String path,
      final String leaseId, TracingContext tracingContext) throws AzureBlobFileSystemException {
    final List<AbfsHttpHeader> requestHeaders = createDefaultHeaders();

    requestHeaders.add(new AbfsHttpHeader(X_MS_LEASE_ACTION, RELEASE_LEASE_ACTION));
    requestHeaders.add(new AbfsHttpHeader(X_MS_LEASE_ID, leaseId));

    final AbfsUriQueryBuilder abfsUriQueryBuilder = createDefaultUriQueryBuilder();

    final URL url = createRequestUrl(path, abfsUriQueryBuilder.toString());
    final AbfsRestOperation op = new AbfsRestOperation(
        AbfsRestOperationType.LeasePath,
        this,
        HTTP_METHOD_POST,
        url,
        requestHeaders);
    op.execute(tracingContext);
    return op;
  }

  public AbfsRestOperation breakLease(final String path,
      TracingContext tracingContext) throws AzureBlobFileSystemException {
    final List<AbfsHttpHeader> requestHeaders = createDefaultHeaders();

    requestHeaders.add(new AbfsHttpHeader(X_MS_LEASE_ACTION, BREAK_LEASE_ACTION));
    requestHeaders.add(new AbfsHttpHeader(X_MS_LEASE_BREAK_PERIOD, DEFAULT_LEASE_BREAK_PERIOD));

    final AbfsUriQueryBuilder abfsUriQueryBuilder = createDefaultUriQueryBuilder();

    final URL url = createRequestUrl(path, abfsUriQueryBuilder.toString());
    final AbfsRestOperation op = new AbfsRestOperation(
        AbfsRestOperationType.LeasePath,
        this,
        HTTP_METHOD_POST,
        url,
        requestHeaders);
    op.execute(tracingContext);
    return op;
  }

  public AbfsRestOperation renamePath(String source, final String destination,
      final String continuation, TracingContext tracingContext)
      throws AzureBlobFileSystemException {
    final List<AbfsHttpHeader> requestHeaders = createDefaultHeaders();

    String encodedRenameSource = urlEncode(FORWARD_SLASH + this.getFileSystem() + source);
    if (authType == AuthType.SAS) {
      final AbfsUriQueryBuilder srcQueryBuilder = new AbfsUriQueryBuilder();
      appendSASTokenToQuery(source, SASTokenProvider.RENAME_SOURCE_OPERATION, srcQueryBuilder);
      encodedRenameSource += srcQueryBuilder.toString();
    }

    LOG.trace("Rename source queryparam added {}", encodedRenameSource);
    requestHeaders.add(new AbfsHttpHeader(X_MS_RENAME_SOURCE, encodedRenameSource));
    requestHeaders.add(new AbfsHttpHeader(IF_NONE_MATCH, STAR));

    final AbfsUriQueryBuilder abfsUriQueryBuilder = createDefaultUriQueryBuilder();
    abfsUriQueryBuilder.addQuery(QUERY_PARAM_CONTINUATION, continuation);
    appendSASTokenToQuery(destination, SASTokenProvider.RENAME_DESTINATION_OPERATION, abfsUriQueryBuilder);

    final URL url = createRequestUrl(destination, abfsUriQueryBuilder.toString());
    final AbfsRestOperation op = new AbfsRestOperation(
            AbfsRestOperationType.RenamePath,
            this,
            HTTP_METHOD_PUT,
            url,
            requestHeaders);
    Instant renameRequestStartTime = Instant.now();
    try {
      op.execute(tracingContext);
    } catch (AzureBlobFileSystemException e) {
        final AbfsRestOperation idempotencyOp = renameIdempotencyCheckOp(
            renameRequestStartTime, op, destination, tracingContext);
        if (idempotencyOp.getResult().getStatusCode()
            == op.getResult().getStatusCode()) {
          // idempotency did not return different result
          // throw back the exception
          throw e;
        } else {
          return idempotencyOp;
        }
    }

    return op;
  }

  /**
   * Check if the rename request failure is post a retry and if earlier rename
   * request might have succeeded at back-end.
   *
   * If there is a parallel rename activity happening from any other store
   * interface, the logic here will detect the rename to have happened due to
   * the one initiated from this ABFS filesytem instance as it was retried. This
   * should be a corner case hence going ahead with LMT check.
   * @param renameRequestStartTime startTime for the rename request
   * @param op Rename request REST operation response
   * @param destination rename destination path
   * @param tracingContext Tracks identifiers for request header
   * @return REST operation response post idempotency check
   * @throws AzureBlobFileSystemException if GetFileStatus hits any exception
   */
  public AbfsRestOperation renameIdempotencyCheckOp(
      final Instant renameRequestStartTime,
      final AbfsRestOperation op,
      final String destination,
      TracingContext tracingContext) throws AzureBlobFileSystemException {
    if ((op.isARetriedRequest())
        && (op.getResult().getStatusCode() == HttpURLConnection.HTTP_NOT_FOUND)) {
      // Server has returned HTTP 404, which means rename source no longer
      // exists. Check on destination status and if it has a recent LMT timestamp.
      // If yes, return success, else fall back to original rename request failure response.

      try {
        final AbfsRestOperation destStatusOp = getPathStatus(destination,
            false, tracingContext);
        if (destStatusOp.getResult().getStatusCode()
            == HttpURLConnection.HTTP_OK) {
          String lmt = destStatusOp.getResult().getResponseHeader(
              HttpHeaderConfigurations.LAST_MODIFIED);

          if (DateTimeUtils.isRecentlyModified(lmt, renameRequestStartTime)) {
            LOG.debug("Returning success response from rename idempotency logic");
            return destStatusOp;
          }
        }
      } catch (AzureBlobFileSystemException e) {
        // GetFileStatus on the destination failed, return original op
        return op;
      }
    }

    return op;
  }

  public AbfsRestOperation append(final String path, final byte[] buffer,
      AppendRequestParameters reqParams, final String cachedSasToken, TracingContext tracingContext)
      throws AzureBlobFileSystemException {
    final List<AbfsHttpHeader> requestHeaders = createDefaultHeaders();
    addCustomerProvidedKeyHeaders(requestHeaders);
    // JDK7 does not support PATCH, so to workaround the issue we will use
    // PUT and specify the real method in the X-Http-Method-Override header.
    requestHeaders.add(new AbfsHttpHeader(X_HTTP_METHOD_OVERRIDE,
        HTTP_METHOD_PATCH));

    if (reqParams.getLeaseId() != null) {
      requestHeaders.add(new AbfsHttpHeader(X_MS_LEASE_ID, reqParams.getLeaseId()));
    }

    AbfsRestOperationType opType = AbfsRestOperationType.Append;
    final AbfsUriQueryBuilder abfsUriQueryBuilder = createDefaultUriQueryBuilder();
    abfsUriQueryBuilder.addQuery(QUERY_PARAM_ACTION, APPEND_ACTION);
    abfsUriQueryBuilder.addQuery(QUERY_PARAM_POSITION, Long.toString(reqParams.getPosition()));

    if ((reqParams.getMode() == AppendRequestParameters.Mode.FLUSH_MODE) || (
        reqParams.getMode() == AppendRequestParameters.Mode.FLUSH_CLOSE_MODE)) {
      abfsUriQueryBuilder.addQuery(QUERY_PARAM_FLUSH, TRUE);
      if (reqParams.getMode() == AppendRequestParameters.Mode.FLUSH_CLOSE_MODE) {
        abfsUriQueryBuilder.addQuery(QUERY_PARAM_CLOSE, TRUE);
      }
    } else if (reqParams.isOptimizedRestConnection()) {
      opType = AbfsRestOperationType.OptimizedAppend;
      requestHeaders.add(new AbfsHttpHeader(X_MS_FASTPATH_SESSION_DATA,
          reqParams.getAbfsSessionData().getSessionToken()));
    }

    // AbfsInputStream/AbfsOutputStream reuse SAS tokens for better performance
    String sasTokenForReuse = appendSASTokenToQuery(path, SASTokenProvider.WRITE_OPERATION,
        abfsUriQueryBuilder, cachedSasToken);

    final URL url = createRequestUrl(path, abfsUriQueryBuilder.toString());
    final AbfsRestOperation op = new AbfsRestOperation(
        opType,
        this,
        HTTP_METHOD_PUT,
        url,
        requestHeaders,
        buffer,
        reqParams.getoffset(),
        reqParams.getLength(),
        sasTokenForReuse);
    try {
      op.execute(tracingContext);
    } catch (AzureBlobFileSystemException e) {
      if (reqParams.isAppendBlob()
          && appendSuccessCheckOp(op, path,
          (reqParams.getPosition() + reqParams.getLength()), tracingContext)) {
        final AbfsRestOperation successOp = new AbfsRestOperation(
            AbfsRestOperationType.Append,
            this,
            HTTP_METHOD_PUT,
            url,
            requestHeaders,
            buffer,
            reqParams.getoffset(),
            reqParams.getLength(),
            sasTokenForReuse);
        successOp.hardSetResult(HttpURLConnection.HTTP_OK);
        return successOp;
      }
      throw e;
    }

    return op;
  }

  // For AppendBlob its possible that the append succeeded in the backend but the request failed.
  // However a retry would fail with an InvalidQueryParameterValue
  // (as the current offset would be unacceptable).
  // Hence, we pass/succeed the appendblob append call
  // in case we are doing a retry after checking the length of the file
  public boolean appendSuccessCheckOp(AbfsRestOperation op, final String path,
                                       final long length, TracingContext tracingContext) throws AzureBlobFileSystemException {
    if ((op.isARetriedRequest())
        && (op.getResult().getStatusCode() == HttpURLConnection.HTTP_BAD_REQUEST)) {
      final AbfsRestOperation destStatusOp = getPathStatus(path, false, tracingContext);
      if (destStatusOp.getResult().getStatusCode() == HttpURLConnection.HTTP_OK) {
        String fileLength = destStatusOp.getResult().getResponseHeader(
            HttpHeaderConfigurations.CONTENT_LENGTH);
        if (length <= Long.parseLong(fileLength)) {
          LOG.debug("Returning success response from append blob idempotency code");
          return true;
        }
      }
    }
    return false;
  }

  public AbfsRestOperation flush(final String path, final long position,
      boolean retainUncommittedData, boolean isClose,
      final String cachedSasToken, final String leaseId,
      TracingContext tracingContext) throws AzureBlobFileSystemException {
    final List<AbfsHttpHeader> requestHeaders = createDefaultHeaders();
    addCustomerProvidedKeyHeaders(requestHeaders);
    // JDK7 does not support PATCH, so to workaround the issue we will use
    // PUT and specify the real method in the X-Http-Method-Override header.
    requestHeaders.add(new AbfsHttpHeader(X_HTTP_METHOD_OVERRIDE,
            HTTP_METHOD_PATCH));
    if (leaseId != null) {
      requestHeaders.add(new AbfsHttpHeader(X_MS_LEASE_ID, leaseId));
    }

    final AbfsUriQueryBuilder abfsUriQueryBuilder = createDefaultUriQueryBuilder();
    abfsUriQueryBuilder.addQuery(QUERY_PARAM_ACTION, FLUSH_ACTION);
    abfsUriQueryBuilder.addQuery(QUERY_PARAM_POSITION, Long.toString(position));
    abfsUriQueryBuilder.addQuery(QUERY_PARAM_RETAIN_UNCOMMITTED_DATA, String.valueOf(retainUncommittedData));
    abfsUriQueryBuilder.addQuery(QUERY_PARAM_CLOSE, String.valueOf(isClose));
    // AbfsInputStream/AbfsOutputStream reuse SAS tokens for better performance
    String sasTokenForReuse = appendSASTokenToQuery(path, SASTokenProvider.WRITE_OPERATION,
        abfsUriQueryBuilder, cachedSasToken);

    final URL url = createRequestUrl(path, abfsUriQueryBuilder.toString());
    final AbfsRestOperation op = new AbfsRestOperation(
            AbfsRestOperationType.Flush,
            this,
            HTTP_METHOD_PUT,
            url,
            requestHeaders, sasTokenForReuse);
    op.execute(tracingContext);
    return op;
  }

  public AbfsRestOperation setPathProperties(final String path, final String properties,
                                             TracingContext tracingContext)
      throws AzureBlobFileSystemException {
    final List<AbfsHttpHeader> requestHeaders = createDefaultHeaders();
    addCustomerProvidedKeyHeaders(requestHeaders);
    // JDK7 does not support PATCH, so to workaround the issue we will use
    // PUT and specify the real method in the X-Http-Method-Override header.
    requestHeaders.add(new AbfsHttpHeader(X_HTTP_METHOD_OVERRIDE,
            HTTP_METHOD_PATCH));

    requestHeaders.add(new AbfsHttpHeader(X_MS_PROPERTIES, properties));

    final AbfsUriQueryBuilder abfsUriQueryBuilder = createDefaultUriQueryBuilder();
    abfsUriQueryBuilder.addQuery(QUERY_PARAM_ACTION, SET_PROPERTIES_ACTION);
    appendSASTokenToQuery(path, SASTokenProvider.SET_PROPERTIES_OPERATION, abfsUriQueryBuilder);

    final URL url = createRequestUrl(path, abfsUriQueryBuilder.toString());
    final AbfsRestOperation op = new AbfsRestOperation(
            AbfsRestOperationType.SetPathProperties,
            this,
            HTTP_METHOD_PUT,
            url,
            requestHeaders);
    op.execute(tracingContext);
    return op;
  }

  public AbfsRestOperation getPathStatus(final String path, final boolean includeProperties,
                                         TracingContext tracingContext) throws AzureBlobFileSystemException {
    final List<AbfsHttpHeader> requestHeaders = createDefaultHeaders();

    final AbfsUriQueryBuilder abfsUriQueryBuilder = createDefaultUriQueryBuilder();
    String operation = SASTokenProvider.GET_PROPERTIES_OPERATION;
    if (!includeProperties) {
      // The default action (operation) is implicitly to get properties and this action requires read permission
      // because it reads user defined properties.  If the action is getStatus or getAclStatus, then
      // only traversal (execute) permission is required.
      abfsUriQueryBuilder.addQuery(HttpQueryParams.QUERY_PARAM_ACTION, AbfsHttpConstants.GET_STATUS);
      operation = SASTokenProvider.GET_STATUS_OPERATION;
    } else {
      addCustomerProvidedKeyHeaders(requestHeaders);
    }
    abfsUriQueryBuilder.addQuery(HttpQueryParams.QUERY_PARAM_UPN, String.valueOf(abfsConfiguration.isUpnUsed()));
    appendSASTokenToQuery(path, operation, abfsUriQueryBuilder);

    final URL url = createRequestUrl(path, abfsUriQueryBuilder.toString());
    final AbfsRestOperation op = new AbfsRestOperation(
            AbfsRestOperationType.GetPathStatus,
            this,
            HTTP_METHOD_HEAD,
            url,
            requestHeaders);
    op.execute(tracingContext);
    return op;
  }

  public AbfsRestOperation getWriteSessionToken(final String path,
      final TracingContext tracingContext) throws AzureBlobFileSystemException {
    final List<AbfsHttpHeader> requestHeaders = createDefaultHeaders();

    final AbfsUriQueryBuilder abfsUriQueryBuilder = createDefaultUriQueryBuilder();
    String sasTokenForReuse = appendSASTokenToQuery(path,
        SASTokenProvider.WRITE_OPERATION,
        abfsUriQueryBuilder, null);
    abfsUriQueryBuilder.addQuery(QUERY_PARAM_COMP, CREATE_FASTPATH_WRITE_SESSION);

    final URL url = createBlobRequestUrl(path, abfsUriQueryBuilder.toString());
    final AbfsRestOperation op = new AbfsRestOperation(
        AbfsRestOperationType.GetWriteFastpathSessionToken,
        this,
        HTTP_METHOD_POST,
        url,
        requestHeaders,
        sasTokenForReuse);
    op.execute(tracingContext);
    return op;
  }

  public AbfsRestOperation getReadSessionToken(final String path, final String eTag,
      final TracingContext tracingContext) throws AzureBlobFileSystemException {
    final List<AbfsHttpHeader> requestHeaders = createDefaultHeaders();
    requestHeaders.add(new AbfsHttpHeader(IF_MATCH, eTag));

    final AbfsUriQueryBuilder abfsUriQueryBuilder = createDefaultUriQueryBuilder();
    String sasTokenForReuse = appendSASTokenToQuery(path,
        SASTokenProvider.READ_OPERATION,
        abfsUriQueryBuilder, null);
    abfsUriQueryBuilder.addQuery(QUERY_PARAM_COMP, CREATE_FASTPATH_READ_SESSION);

    final URL url = createBlobRequestUrl(path, abfsUriQueryBuilder.toString());
    final AbfsRestOperation op = new AbfsRestOperation(
        AbfsRestOperationType.GetReadFastpathSessionToken,
        this,
        HTTP_METHOD_POST,
        url,
        requestHeaders,
        sasTokenForReuse);
    op.execute(tracingContext);
    return op;
  }

  public AbfsRestOperation fastPathOpen(final String path, final String eTag,
      AbfsFastpathSessionData fastpathSessionData,
      final TracingContext tracingContext) throws AzureBlobFileSystemException {
    final List<AbfsHttpHeader> requestHeaders = createDefaultHeaders();
    requestHeaders.add(new AbfsHttpHeader(IF_MATCH, eTag));

    final AbfsUriQueryBuilder abfsUriQueryBuilder = createDefaultUriQueryBuilder();

    final URL url = createRequestUrl(path, abfsUriQueryBuilder.toString());

    return executeFastpathOpen(url, requestHeaders, fastpathSessionData,
        tracingContext);
  }

  public AbfsRestOperation fastPathClose(final String path,
      final String eTag,
      final AbfsFastpathSessionData fastpathSessionData,
      final TracingContext tracingContext)
      throws AzureBlobFileSystemException {
    final List<AbfsHttpHeader> requestHeaders = createDefaultHeaders();
    requestHeaders.add(new AbfsHttpHeader(IF_MATCH, eTag));
    final AbfsUriQueryBuilder abfsUriQueryBuilder = createDefaultUriQueryBuilder();

    final URL url = createRequestUrl(path, abfsUriQueryBuilder.toString());

    return executeFastpathClose(url, requestHeaders,
        fastpathSessionData, tracingContext);

  }

  public AbfsRestOperation read(String path,
      byte[] buffer,
      String cachedSasToken,
      ReadRequestParameters reqParams,
      TracingContext tracingContext) throws AzureBlobFileSystemException {
    return this.read(path, buffer, cachedSasToken, reqParams, tracingContext, null);
  }

  public AbfsRestOperation read(String path,
      byte[] buffer,
      String cachedSasToken,
      ReadRequestParameters reqParams,
      TracingContext tracingContext, Callable headerUpDownCallable) throws AzureBlobFileSystemException {
    final List<AbfsHttpHeader> requestHeaders = createDefaultHeaders();
    long position = reqParams.getStoreFilePosition();
    requestHeaders.add(new AbfsHttpHeader(RANGE,
            String.format("bytes=%d-%d",
                position,
                position + reqParams.getReadLength() - 1)));
    requestHeaders.add(new AbfsHttpHeader(IF_MATCH, reqParams.getETag()));

    final AbfsUriQueryBuilder abfsUriQueryBuilder = createDefaultUriQueryBuilder();
    // AbfsInputStream/AbfsOutputStream reuse SAS tokens for better performance
    String sasTokenForReuse = appendSASTokenToQuery(path,
        SASTokenProvider.READ_OPERATION,
        abfsUriQueryBuilder, cachedSasToken);

    final URL url = createRequestUrl(path, abfsUriQueryBuilder.toString());

    AbfsRestOperation op = null;

    if (reqParams.isFastpathConnection()) {
      op = executeFastpathRead(path, reqParams, url, requestHeaders, buffer,
          sasTokenForReuse, tracingContext);
    } else {
      AbfsRestOperationType opType = AbfsRestOperationType.ReadFile;
      if (reqParams.isOptimizedRestConnection()) {
        opType = AbfsRestOperationType.OptimizedRead;
        requestHeaders.add(new AbfsHttpHeader(X_MS_FASTPATH_SESSION_DATA,
            reqParams.getAbfsSessionData().getSessionToken()));
      }

<<<<<<< HEAD
      op = new AbfsRestOperation(
          opType,
          this,
          HTTP_METHOD_GET,
          url,
          requestHeaders,
          buffer,
          reqParams.getBufferOffset(),
          reqParams.getReadLength(), sasTokenForReuse, headerUpDownCallable);
=======
      op = getAbfsRestOperation(buffer, reqParams, requestHeaders, sasTokenForReuse, url,
          opType);
>>>>>>> 22dbb040

      try {
      op.execute(tracingContext); }
      catch (AzureBlobFileSystemException ex) {
        if (reqParams.isOptimizedRestConnection()) {
          LOG.debug("Fallback: From OptimizedREST to Vanilla REST");
          tracingContext.setConnectionMode(
              AbfsConnectionMode.REST_CONN);
          reqParams.getAbfsSessionData()
              .setConnectionMode(
                  AbfsConnectionMode.REST_CONN);
          return read(path, buffer, cachedSasToken, reqParams, tracingContext, headerUpDownCallable);
        }

        throw ex;
      }
    }

    return op;
  }

  protected AbfsRestOperation getAbfsRestOperation(final byte[] buffer,
      final ReadRequestParameters reqParams,
      final List<AbfsHttpHeader> requestHeaders,
      final String sasTokenForReuse,
      final URL url,
      final AbfsRestOperationType opType) {
    return new AbfsRestOperation(
        opType,
        this,
        HTTP_METHOD_GET,
        url,
        requestHeaders,
        buffer,
        reqParams.getBufferOffset(),
        reqParams.getReadLength(), sasTokenForReuse);
  }

  public AbfsRestOperation deletePath(final String path, final boolean recursive, final String continuation,
                                      TracingContext tracingContext)
          throws AzureBlobFileSystemException {
    final List<AbfsHttpHeader> requestHeaders = createDefaultHeaders();

    final AbfsUriQueryBuilder abfsUriQueryBuilder = createDefaultUriQueryBuilder();
    abfsUriQueryBuilder.addQuery(QUERY_PARAM_RECURSIVE, String.valueOf(recursive));
    abfsUriQueryBuilder.addQuery(QUERY_PARAM_CONTINUATION, continuation);
    String operation = recursive ? SASTokenProvider.DELETE_RECURSIVE_OPERATION : SASTokenProvider.DELETE_OPERATION;
    appendSASTokenToQuery(path, operation, abfsUriQueryBuilder);

    final URL url = createRequestUrl(path, abfsUriQueryBuilder.toString());
    final AbfsRestOperation op = new AbfsRestOperation(
            AbfsRestOperationType.DeletePath,
            this,
            HTTP_METHOD_DELETE,
            url,
            requestHeaders);
    try {
    op.execute(tracingContext);
    } catch (AzureBlobFileSystemException e) {
      final AbfsRestOperation idempotencyOp = deleteIdempotencyCheckOp(op);
      if (idempotencyOp.getResult().getStatusCode()
          == op.getResult().getStatusCode()) {
        // idempotency did not return different result
        // throw back the exception
        throw e;
      } else {
        return idempotencyOp;
      }
    }

    return op;
  }

  /**
   * Check if the delete request failure is post a retry and if delete failure
   * qualifies to be a success response assuming idempotency.
   *
   * There are below scenarios where delete could be incorrectly deducted as
   * success post request retry:
   * 1. Target was originally not existing and initial delete request had to be
   * re-tried.
   * 2. Parallel delete issued from any other store interface rather than
   * delete issued from this filesystem instance.
   * These are few corner cases and usually returning a success at this stage
   * should help the job to continue.
   * @param op Delete request REST operation response
   * @return REST operation response post idempotency check
   */
  public AbfsRestOperation deleteIdempotencyCheckOp(final AbfsRestOperation op) {
    if ((op.isARetriedRequest())
        && (op.getResult().getStatusCode() == HttpURLConnection.HTTP_NOT_FOUND)
        && DEFAULT_DELETE_CONSIDERED_IDEMPOTENT) {
      // Server has returned HTTP 404, which means path no longer
      // exists. Assuming delete result to be idempotent, return success.
      final AbfsRestOperation successOp = new AbfsRestOperation(
          AbfsRestOperationType.DeletePath,
          this,
          HTTP_METHOD_DELETE,
          op.getUrl(),
          op.getRequestHeaders());
      successOp.hardSetResult(HttpURLConnection.HTTP_OK);
      LOG.debug("Returning success response from delete idempotency logic");
      return successOp;
    }

    return op;
  }

  public AbfsRestOperation setOwner(final String path, final String owner, final String group,
                                    TracingContext tracingContext)
      throws AzureBlobFileSystemException {
    final List<AbfsHttpHeader> requestHeaders = createDefaultHeaders();
    // JDK7 does not support PATCH, so to workaround the issue we will use
    // PUT and specify the real method in the X-Http-Method-Override header.
    requestHeaders.add(new AbfsHttpHeader(X_HTTP_METHOD_OVERRIDE,
            HTTP_METHOD_PATCH));

    if (owner != null && !owner.isEmpty()) {
      requestHeaders.add(new AbfsHttpHeader(HttpHeaderConfigurations.X_MS_OWNER, owner));
    }
    if (group != null && !group.isEmpty()) {
      requestHeaders.add(new AbfsHttpHeader(HttpHeaderConfigurations.X_MS_GROUP, group));
    }

    final AbfsUriQueryBuilder abfsUriQueryBuilder = createDefaultUriQueryBuilder();
    abfsUriQueryBuilder.addQuery(HttpQueryParams.QUERY_PARAM_ACTION, AbfsHttpConstants.SET_ACCESS_CONTROL);
    appendSASTokenToQuery(path, SASTokenProvider.SET_OWNER_OPERATION, abfsUriQueryBuilder);

    final URL url = createRequestUrl(path, abfsUriQueryBuilder.toString());
    final AbfsRestOperation op = new AbfsRestOperation(
        AbfsRestOperationType.SetOwner,
        this,
        AbfsHttpConstants.HTTP_METHOD_PUT,
        url,
        requestHeaders);
    op.execute(tracingContext);
    return op;
  }

  public AbfsRestOperation setPermission(final String path, final String permission,
                                         TracingContext tracingContext)
      throws AzureBlobFileSystemException {
    final List<AbfsHttpHeader> requestHeaders = createDefaultHeaders();
    // JDK7 does not support PATCH, so to workaround the issue we will use
    // PUT and specify the real method in the X-Http-Method-Override header.
    requestHeaders.add(new AbfsHttpHeader(X_HTTP_METHOD_OVERRIDE,
            HTTP_METHOD_PATCH));

    requestHeaders.add(new AbfsHttpHeader(HttpHeaderConfigurations.X_MS_PERMISSIONS, permission));

    final AbfsUriQueryBuilder abfsUriQueryBuilder = createDefaultUriQueryBuilder();
    abfsUriQueryBuilder.addQuery(HttpQueryParams.QUERY_PARAM_ACTION, AbfsHttpConstants.SET_ACCESS_CONTROL);
    appendSASTokenToQuery(path, SASTokenProvider.SET_PERMISSION_OPERATION, abfsUriQueryBuilder);

    final URL url = createRequestUrl(path, abfsUriQueryBuilder.toString());
    final AbfsRestOperation op = new AbfsRestOperation(
        AbfsRestOperationType.SetPermissions,
        this,
        AbfsHttpConstants.HTTP_METHOD_PUT,
        url,
        requestHeaders);
    op.execute(tracingContext);
    return op;
  }

  public AbfsRestOperation setAcl(final String path, final String aclSpecString,
                                  TracingContext tracingContext) throws AzureBlobFileSystemException {
    return setAcl(path, aclSpecString, AbfsHttpConstants.EMPTY_STRING, tracingContext);
  }

  public AbfsRestOperation setAcl(final String path, final String aclSpecString, final String eTag,
                                  TracingContext tracingContext)
      throws AzureBlobFileSystemException {
    final List<AbfsHttpHeader> requestHeaders = createDefaultHeaders();
    // JDK7 does not support PATCH, so to workaround the issue we will use
    // PUT and specify the real method in the X-Http-Method-Override header.
    requestHeaders.add(new AbfsHttpHeader(X_HTTP_METHOD_OVERRIDE,
            HTTP_METHOD_PATCH));

    requestHeaders.add(new AbfsHttpHeader(HttpHeaderConfigurations.X_MS_ACL, aclSpecString));

    if (eTag != null && !eTag.isEmpty()) {
      requestHeaders.add(new AbfsHttpHeader(HttpHeaderConfigurations.IF_MATCH, eTag));
    }

    final AbfsUriQueryBuilder abfsUriQueryBuilder = createDefaultUriQueryBuilder();
    abfsUriQueryBuilder.addQuery(HttpQueryParams.QUERY_PARAM_ACTION, AbfsHttpConstants.SET_ACCESS_CONTROL);
    appendSASTokenToQuery(path, SASTokenProvider.SET_ACL_OPERATION, abfsUriQueryBuilder);

    final URL url = createRequestUrl(path, abfsUriQueryBuilder.toString());
    final AbfsRestOperation op = new AbfsRestOperation(
        AbfsRestOperationType.SetAcl,
        this,
        AbfsHttpConstants.HTTP_METHOD_PUT,
        url,
        requestHeaders);
    op.execute(tracingContext);
    return op;
  }

  public AbfsRestOperation getAclStatus(final String path, TracingContext tracingContext)
          throws AzureBlobFileSystemException {
    return getAclStatus(path, abfsConfiguration.isUpnUsed(), tracingContext);
  }

  public AbfsRestOperation getAclStatus(final String path, final boolean useUPN,
                                        TracingContext tracingContext) throws AzureBlobFileSystemException {
    final List<AbfsHttpHeader> requestHeaders = createDefaultHeaders();

    final AbfsUriQueryBuilder abfsUriQueryBuilder = createDefaultUriQueryBuilder();
    abfsUriQueryBuilder.addQuery(HttpQueryParams.QUERY_PARAM_ACTION, AbfsHttpConstants.GET_ACCESS_CONTROL);
    abfsUriQueryBuilder.addQuery(HttpQueryParams.QUERY_PARAM_UPN, String.valueOf(useUPN));
    appendSASTokenToQuery(path, SASTokenProvider.GET_ACL_OPERATION, abfsUriQueryBuilder);

    final URL url = createRequestUrl(path, abfsUriQueryBuilder.toString());
    final AbfsRestOperation op = new AbfsRestOperation(
        AbfsRestOperationType.GetAcl,
        this,
        AbfsHttpConstants.HTTP_METHOD_HEAD,
        url,
        requestHeaders);
    op.execute(tracingContext);
    return op;
  }

  /**
   * Talks to the server to check whether the permission specified in
   * the rwx parameter is present for the path specified in the path parameter.
   *
   * @param path  Path for which access check needs to be performed
   * @param rwx   The permission to be checked on the path
   * @param tracingContext Tracks identifiers for request header
   * @return      The {@link AbfsRestOperation} object for the operation
   * @throws AzureBlobFileSystemException in case of bad requests
   */
  public AbfsRestOperation checkAccess(String path, String rwx, TracingContext tracingContext)
      throws AzureBlobFileSystemException {
    AbfsUriQueryBuilder abfsUriQueryBuilder = createDefaultUriQueryBuilder();
    abfsUriQueryBuilder.addQuery(QUERY_PARAM_ACTION, CHECK_ACCESS);
    abfsUriQueryBuilder.addQuery(QUERY_FS_ACTION, rwx);
    appendSASTokenToQuery(path, SASTokenProvider.CHECK_ACCESS_OPERATION, abfsUriQueryBuilder);
    URL url = createRequestUrl(path, abfsUriQueryBuilder.toString());
    AbfsRestOperation op = new AbfsRestOperation(
        AbfsRestOperationType.CheckAccess, this,
        AbfsHttpConstants.HTTP_METHOD_HEAD, url, createDefaultHeaders());
    op.execute(tracingContext);
    return op;
  }

  /**
   * Get the directory query parameter used by the List Paths REST API and used
   * as the path in the continuation token.  If the input path is null or the
   * root path "/", empty string is returned. If the input path begins with '/',
   * the return value is the substring beginning at offset 1.  Otherwise, the
   * input path is returned.
   * @param path the path to be listed.
   * @return the value of the directory query parameter
   */
  public static String getDirectoryQueryParameter(final String path) {
    String directory = path;
    if (Strings.isNullOrEmpty(directory)) {
      directory = AbfsHttpConstants.EMPTY_STRING;
    } else if (directory.charAt(0) == '/') {
      directory = directory.substring(1);
    }
    return directory;
  }

  /**
   * If configured for SAS AuthType, appends SAS token to queryBuilder
   * @param path
   * @param operation
   * @param queryBuilder
   * @return sasToken - returned for optional re-use.
   * @throws SASTokenProviderException
   */
  private String appendSASTokenToQuery(String path, String operation, AbfsUriQueryBuilder queryBuilder) throws SASTokenProviderException {
    return appendSASTokenToQuery(path, operation, queryBuilder, null);
  }

  /**
   * If configured for SAS AuthType, appends SAS token to queryBuilder
   * @param path
   * @param operation
   * @param queryBuilder
   * @param cachedSasToken - previously acquired SAS token to be reused.
   * @return sasToken - returned for optional re-use.
   * @throws SASTokenProviderException
   */
  private String appendSASTokenToQuery(String path,
                                       String operation,
                                       AbfsUriQueryBuilder queryBuilder,
                                       String cachedSasToken)
      throws SASTokenProviderException {
    String sasToken = null;
    if (this.authType == AuthType.SAS) {
      try {
        LOG.trace("Fetch SAS token for {} on {}", operation, path);
        if (cachedSasToken == null) {
          sasToken = sasTokenProvider.getSASToken(this.accountName,
              this.filesystem, path, operation);
          if ((sasToken == null) || sasToken.isEmpty()) {
            throw new UnsupportedOperationException("SASToken received is empty or null");
          }
        } else {
          sasToken = cachedSasToken;
          LOG.trace("Using cached SAS token.");
        }
        queryBuilder.setSASToken(sasToken);
        LOG.trace("SAS token fetch complete for {} on {}", operation, path);
      } catch (Exception ex) {
        throw new SASTokenProviderException(String.format("Failed to acquire a SAS token for %s on %s due to %s",
            operation,
            path,
            ex.toString()));
      }
    }
    return sasToken;
  }

  private URL createRequestUrl(final String query) throws AzureBlobFileSystemException {
    return createRequestUrl(EMPTY_STRING, query);
  }

  protected URL createBlobRequestUrl(final String path, final String query)
      throws AzureBlobFileSystemException {
    String base = baseUrl.toString();
    base = base.replaceFirst(".dfs.", ".blob.");
    return createRequestUrl(base, path, query);
  }

  @VisibleForTesting
  protected URL createRequestUrl(final String path, final String query)
      throws AzureBlobFileSystemException {
    return createRequestUrl(baseUrl.toString(), path, query);
  }

  protected URL createRequestUrl(final String base, final String path,
      final String query) throws AzureBlobFileSystemException {
    String encodedPath = path;
    try {
      encodedPath = urlEncode(path);
    } catch (AzureBlobFileSystemException ex) {
      LOG.debug("Unexpected error.", ex);
      throw new InvalidUriException(path);
    }

    final StringBuilder sb = new StringBuilder();
    sb.append(base);
    sb.append(encodedPath);
    sb.append(query);

    final URL url;
    try {
      url = new URL(sb.toString());
    } catch (MalformedURLException ex) {
      throw new InvalidUriException(sb.toString());
    }
    return url;
  }

  public static String urlEncode(final String value) throws AzureBlobFileSystemException {
    String encodedString;
    try {
      encodedString =  URLEncoder.encode(value, UTF_8)
          .replace(PLUS, PLUS_ENCODE)
          .replace(FORWARD_SLASH_ENCODE, FORWARD_SLASH);
    } catch (UnsupportedEncodingException ex) {
        throw new InvalidUriException(value);
    }

    return encodedString;
  }

  public synchronized String getAccessToken() throws IOException {
    if (tokenProvider != null) {
      return "Bearer " + tokenProvider.getToken().getAccessToken();
    } else {
      return null;
    }
  }

  public AuthType getAuthType() {
    return authType;
  }

  @VisibleForTesting
  String initializeUserAgent(final AbfsConfiguration abfsConfiguration,
      final String sslProviderName) {

    StringBuilder sb = new StringBuilder();

    sb.append(APN_VERSION);
    sb.append(SINGLE_WHITE_SPACE);
    sb.append(CLIENT_VERSION);
    sb.append(SINGLE_WHITE_SPACE);

    sb.append("(");

    sb.append(System.getProperty(JAVA_VENDOR)
        .replaceAll(SINGLE_WHITE_SPACE, EMPTY_STRING));
    sb.append(SINGLE_WHITE_SPACE);
    sb.append("JavaJRE");
    sb.append(SINGLE_WHITE_SPACE);
    sb.append(System.getProperty(JAVA_VERSION));
    sb.append(SEMICOLON);
    sb.append(SINGLE_WHITE_SPACE);

    sb.append(System.getProperty(OS_NAME)
        .replaceAll(SINGLE_WHITE_SPACE, EMPTY_STRING));
    sb.append(SINGLE_WHITE_SPACE);
    sb.append(System.getProperty(OS_VERSION));
    sb.append(FORWARD_SLASH);
    sb.append(System.getProperty(OS_ARCH));
    sb.append(SEMICOLON);

    appendIfNotEmpty(sb, sslProviderName, true);
    appendIfNotEmpty(sb,
        ExtensionHelper.getUserAgentSuffix(tokenProvider, EMPTY_STRING), true);

    sb.append(SINGLE_WHITE_SPACE);
    sb.append(abfsConfiguration.getClusterName());
    sb.append(FORWARD_SLASH);
    sb.append(abfsConfiguration.getClusterType());

    sb.append(")");

    appendIfNotEmpty(sb, abfsConfiguration.getCustomUserAgentPrefix(), false);

    return String.format(Locale.ROOT, sb.toString());
  }

  private void appendIfNotEmpty(StringBuilder sb, String regEx,
      boolean shouldAppendSemiColon) {
    if (regEx == null || regEx.trim().isEmpty()) {
      return;
    }
    sb.append(SINGLE_WHITE_SPACE);
    sb.append(regEx);
    if (shouldAppendSemiColon) {
      sb.append(SEMICOLON);
    }
  }

  @VisibleForTesting
  URL getBaseUrl() {
    return baseUrl;
  }

  @VisibleForTesting
  public SASTokenProvider getSasTokenProvider() {
    return this.sasTokenProvider;
  }

  /**
   * Getter for abfsCounters from AbfsClient.
   * @return AbfsCounters instance.
   */
  protected AbfsCounters getAbfsCounters() {
    return abfsCounters;
  }

  public int getNumLeaseThreads() {
    return abfsConfiguration.getNumLeaseThreads();
  }

  public <V> ListenableScheduledFuture<V> schedule(Callable<V> callable, long delay,
      TimeUnit timeUnit) {
    return executorService.schedule(callable, delay, timeUnit);
  }

  public ListenableFuture<?> submit(Runnable runnable) {
    return executorService.submit(runnable);
  }

  public <V> void addCallback(ListenableFuture<V> future, FutureCallback<V> callback) {
    Futures.addCallback(future, callback, executorService);
  }

  @VisibleForTesting
  protected AbfsRestOperation executeFastpathRead(String path,
      ReadRequestParameters reqParams,
      URL url,
      List<AbfsHttpHeader> requestHeaders,
      byte[] buffer,
      String sasTokenForReuse,
      TracingContext tracingContext) throws AzureBlobFileSystemException {
    final AbfsRestOperation op = new AbfsRestOperation(
        AbfsRestOperationType.FastpathRead,
        this,
        HTTP_METHOD_GET,
        url,
        requestHeaders,
        buffer,
        reqParams.getBufferOffset(),
        reqParams.getReadLength(),
        (AbfsFastpathSessionData) reqParams.getAbfsSessionData());

    try {
      op.execute(tracingContext);
      return op;
    } catch (AbfsFastpathException ex) {
      // Fastpath threw irrecoverable exception
      // when FastpathRequestException is received, the request needs to
      // be retried on REST
      if (ex.getCause() instanceof FastpathRequestException) {
        LOG.debug("Fallback:to OptimizedREST due to Fastpath request exception");
        tracingContext.setConnectionMode(
            AbfsConnectionMode.OPTIMIZED_REST_ON_FASTPATH_REQ_FAILURE);
        reqParams.getAbfsSessionData()
            .setConnectionMode(
                AbfsConnectionMode.OPTIMIZED_REST_ON_FASTPATH_REQ_FAILURE);
        throw new RequestBlockException(ex);
      } else {
        // when FastpathConnectionException is received, the request needs to
        // be retried on REST as well as switch AbfsInputStream to REST for
        // all future reads in its lifetime
        LOG.debug("Fallback:to OptimizedREST due to Fastpath connection exception");
        tracingContext.setConnectionMode(
            AbfsConnectionMode.OPTIMIZED_REST_ON_FASTPATH_CONN_FAILURE);
        reqParams.getAbfsSessionData()
            .setConnectionMode(
                AbfsConnectionMode.OPTIMIZED_REST_ON_FASTPATH_CONN_FAILURE);
        throw new BlockHelperException(ex);
      }
    }
  }

  @VisibleForTesting
  protected AbfsRestOperation executeFastpathOpen(URL url,
      List<AbfsHttpHeader> requestHeaders,
      AbfsFastpathSessionData fastpathSessionData,
      TracingContext tracingContext) throws AzureBlobFileSystemException {
    final AbfsRestOperation op = new AbfsRestOperation(
        AbfsRestOperationType.FastpathOpen,
        this,
        HTTP_METHOD_GET,
        url,
        requestHeaders,
        fastpathSessionData);
    op.execute(tracingContext);
    return op;
  }

  @VisibleForTesting
  protected AbfsRestOperation executeFastpathClose(URL url,
      List<AbfsHttpHeader> requestHeaders,
      AbfsFastpathSessionData fastpathSessionData,
      TracingContext tracingContext) throws AzureBlobFileSystemException {
    final AbfsRestOperation op = new AbfsRestOperation(
        AbfsRestOperationType.FastpathClose,
        this,
        HTTP_METHOD_GET,
        url,
        requestHeaders,
        fastpathSessionData);
    op.execute(tracingContext);
    return op;
  }

   @VisibleForTesting
   protected AbfsConfiguration getAbfsConfiguration() {
    return abfsConfiguration;
   }

  @VisibleForTesting
  protected AbfsClientContext getAbfsClientContext() {
    return abfsClientContext;
  }

  @VisibleForTesting
  protected AccessTokenProvider getTokenProvider() {
    return tokenProvider;
  }

  @VisibleForTesting
  protected String getContainerName() {
    return filesystem;
  }
}<|MERGE_RESOLUTION|>--- conflicted
+++ resolved
@@ -878,21 +878,8 @@
         requestHeaders.add(new AbfsHttpHeader(X_MS_FASTPATH_SESSION_DATA,
             reqParams.getAbfsSessionData().getSessionToken()));
       }
-
-<<<<<<< HEAD
-      op = new AbfsRestOperation(
-          opType,
-          this,
-          HTTP_METHOD_GET,
-          url,
-          requestHeaders,
-          buffer,
-          reqParams.getBufferOffset(),
-          reqParams.getReadLength(), sasTokenForReuse, headerUpDownCallable);
-=======
-      op = getAbfsRestOperation(buffer, reqParams, requestHeaders, sasTokenForReuse, url,
-          opType);
->>>>>>> 22dbb040
+      op = getAbfsGetRestOperation(buffer, reqParams, requestHeaders, sasTokenForReuse, url,
+          opType, headerUpDownCallable);
 
       try {
       op.execute(tracingContext); }
@@ -914,12 +901,12 @@
     return op;
   }
 
-  protected AbfsRestOperation getAbfsRestOperation(final byte[] buffer,
+  protected AbfsRestOperation getAbfsGetRestOperation(final byte[] buffer,
       final ReadRequestParameters reqParams,
       final List<AbfsHttpHeader> requestHeaders,
       final String sasTokenForReuse,
       final URL url,
-      final AbfsRestOperationType opType) {
+      final AbfsRestOperationType opType, final Callable headerUpDownCallable) {
     return new AbfsRestOperation(
         opType,
         this,
@@ -928,7 +915,7 @@
         requestHeaders,
         buffer,
         reqParams.getBufferOffset(),
-        reqParams.getReadLength(), sasTokenForReuse);
+        reqParams.getReadLength(), sasTokenForReuse, headerUpDownCallable);
   }
 
   public AbfsRestOperation deletePath(final String path, final boolean recursive, final String continuation,
