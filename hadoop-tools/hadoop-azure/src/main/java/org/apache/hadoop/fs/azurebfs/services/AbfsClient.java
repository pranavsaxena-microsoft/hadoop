/**
 * Licensed to the Apache Software Foundation (ASF) under one
 * or more contributor license agreements.  See the NOTICE file
 * distributed with this work for additional information
 * regarding copyright ownership.  The ASF licenses this file
 * to you under the Apache License, Version 2.0 (the
 * "License"); you may not use this file except in compliance
 * with the License.  You may obtain a copy of the License at
 * <p>
 * http://www.apache.org/licenses/LICENSE-2.0
 * <p>
 * Unless required by applicable law or agreed to in writing, software
 * distributed under the License is distributed on an "AS IS" BASIS,
 * WITHOUT WARRANTIES OR CONDITIONS OF ANY KIND, either express or implied.
 * See the License for the specific language governing permissions and
 * limitations under the License.
 */

package org.apache.hadoop.fs.azurebfs.services;

import java.io.Closeable;
import java.io.IOException;
import java.io.UnsupportedEncodingException;
import java.net.HttpURLConnection;
import java.net.MalformedURLException;
import java.net.URL;
import java.net.URLEncoder;
import java.nio.charset.StandardCharsets;
import java.security.MessageDigest;
import java.security.NoSuchAlgorithmException;
import java.util.ArrayList;
import java.util.Base64;
import java.util.List;
import java.util.Locale;
import java.util.UUID;
import java.util.concurrent.Callable;
import java.util.concurrent.ThreadFactory;
import java.util.concurrent.TimeUnit;

import org.apache.hadoop.fs.Path;
<<<<<<< HEAD
import org.apache.hadoop.fs.azurebfs.contracts.exceptions.AbfsRestOperationException;
=======
import org.apache.hadoop.fs.azurebfs.constants.FileSystemUriSchemes;
>>>>>>> 6ba3ee38
import org.apache.hadoop.fs.azurebfs.utils.InsertionOrderConcurrentHashMap;
import org.apache.hadoop.thirdparty.com.google.common.annotations.VisibleForTesting;
import org.apache.hadoop.thirdparty.com.google.common.base.Preconditions;
import org.apache.hadoop.thirdparty.com.google.common.base.Strings;
import org.apache.hadoop.thirdparty.com.google.common.util.concurrent.FutureCallback;
import org.apache.hadoop.thirdparty.com.google.common.util.concurrent.Futures;
import org.apache.hadoop.thirdparty.com.google.common.util.concurrent.ListenableFuture;
import org.apache.hadoop.thirdparty.com.google.common.util.concurrent.ListenableScheduledFuture;
import org.apache.hadoop.thirdparty.com.google.common.util.concurrent.ListeningScheduledExecutorService;
import org.apache.hadoop.thirdparty.com.google.common.util.concurrent.MoreExecutors;
import org.apache.hadoop.thirdparty.com.google.common.util.concurrent.ThreadFactoryBuilder;

import org.slf4j.Logger;
import org.slf4j.LoggerFactory;

import org.apache.hadoop.fs.azurebfs.constants.AbfsHttpConstants;
import org.apache.hadoop.fs.azurebfs.constants.HttpHeaderConfigurations;
import org.apache.hadoop.fs.azurebfs.constants.HttpQueryParams;
import org.apache.hadoop.fs.azurebfs.contracts.exceptions.AzureBlobFileSystemException;
import org.apache.hadoop.fs.azurebfs.contracts.exceptions.InvalidUriException;
import org.apache.hadoop.fs.azurebfs.contracts.exceptions.SASTokenProviderException;
import org.apache.hadoop.fs.azurebfs.extensions.ExtensionHelper;
import org.apache.hadoop.fs.azurebfs.extensions.SASTokenProvider;
import org.apache.hadoop.fs.azurebfs.AbfsConfiguration;
import org.apache.hadoop.fs.azurebfs.contracts.services.AppendRequestParameters;
import org.apache.hadoop.fs.azurebfs.oauth2.AccessTokenProvider;
import org.apache.hadoop.fs.azurebfs.utils.TracingContext;
import org.apache.hadoop.io.IOUtils;
import org.apache.hadoop.security.ssl.DelegatingSSLSocketFactory;
import org.apache.hadoop.util.concurrent.HadoopExecutors;

import static org.apache.hadoop.fs.azurebfs.constants.AbfsHttpConstants.*;
import static org.apache.hadoop.fs.azurebfs.constants.FileSystemConfigurations.DEFAULT_DELETE_CONSIDERED_IDEMPOTENT;
import static org.apache.hadoop.fs.azurebfs.constants.FileSystemConfigurations.SERVER_SIDE_ENCRYPTION_ALGORITHM;
import static org.apache.hadoop.fs.azurebfs.constants.FileSystemUriSchemes.HTTPS_SCHEME;
import static org.apache.hadoop.fs.azurebfs.constants.HttpHeaderConfigurations.*;
import static org.apache.hadoop.fs.azurebfs.constants.HttpQueryParams.*;

/**
 * AbfsClient.
 */
public class AbfsClient implements Closeable {
  public static final Logger LOG = LoggerFactory.getLogger(AbfsClient.class);

  private URL baseUrl;
  private final SharedKeyCredentials sharedKeyCredentials;
  private final String xMsVersion = "2019-12-12";
  private final ExponentialRetryPolicy retryPolicy;
  private final String filesystem;
  private final AbfsConfiguration abfsConfiguration;
  private final String userAgent;
  private final AbfsPerfTracker abfsPerfTracker;
  private final String clientProvidedEncryptionKey;
  private final String clientProvidedEncryptionKeySHA;

  private final String accountName;
  private final AuthType authType;
  private AccessTokenProvider tokenProvider;
  private SASTokenProvider sasTokenProvider;
  private final AbfsCounters abfsCounters;

  private final ListeningScheduledExecutorService executorService;

  private AbfsClient(final URL baseUrl, final SharedKeyCredentials sharedKeyCredentials,
                    final AbfsConfiguration abfsConfiguration,
                    final AbfsClientContext abfsClientContext)
      throws IOException {
    this.baseUrl = baseUrl;
    this.sharedKeyCredentials = sharedKeyCredentials;
    String baseUrlString = baseUrl.toString();
    this.filesystem = baseUrlString.substring(baseUrlString.lastIndexOf(FORWARD_SLASH) + 1);
    this.abfsConfiguration = abfsConfiguration;
    this.retryPolicy = abfsClientContext.getExponentialRetryPolicy();
    this.accountName = abfsConfiguration.getAccountName().substring(0, abfsConfiguration.getAccountName().indexOf(AbfsHttpConstants.DOT));
    this.authType = abfsConfiguration.getAuthType(accountName);

    String encryptionKey = this.abfsConfiguration
        .getClientProvidedEncryptionKey();
    if (encryptionKey != null) {
      this.clientProvidedEncryptionKey = getBase64EncodedString(encryptionKey);
      this.clientProvidedEncryptionKeySHA = getBase64EncodedString(
          getSHA256Hash(encryptionKey));
    } else {
      this.clientProvidedEncryptionKey = null;
      this.clientProvidedEncryptionKeySHA = null;
    }

    String sslProviderName = null;

    if (this.baseUrl.toString().startsWith(HTTPS_SCHEME)) {
      try {
        LOG.trace("Initializing DelegatingSSLSocketFactory with {} SSL "
                + "Channel Mode", this.abfsConfiguration.getPreferredSSLFactoryOption());
        DelegatingSSLSocketFactory.initializeDefaultFactory(this.abfsConfiguration.getPreferredSSLFactoryOption());
        sslProviderName = DelegatingSSLSocketFactory.getDefaultFactory().getProviderName();
      } catch (IOException e) {
        // Suppress exception. Failure to init DelegatingSSLSocketFactory would have only performance impact.
        LOG.trace("NonCritFailure: DelegatingSSLSocketFactory Init failed : "
            + "{}", e.getMessage());
      }
    }

    this.userAgent = initializeUserAgent(abfsConfiguration, sslProviderName);
    this.abfsPerfTracker = abfsClientContext.getAbfsPerfTracker();
    this.abfsCounters = abfsClientContext.getAbfsCounters();

    ThreadFactory tf =
        new ThreadFactoryBuilder().setNameFormat("AbfsClient Lease Ops").setDaemon(true).build();
    this.executorService = MoreExecutors.listeningDecorator(
        HadoopExecutors.newScheduledThreadPool(this.abfsConfiguration.getNumLeaseThreads(), tf));
  }

  public AbfsClient(final URL baseUrl, final SharedKeyCredentials sharedKeyCredentials,
                    final AbfsConfiguration abfsConfiguration,
                    final AccessTokenProvider tokenProvider,
                    final AbfsClientContext abfsClientContext)
      throws IOException {
    this(baseUrl, sharedKeyCredentials, abfsConfiguration, abfsClientContext);
    this.tokenProvider = tokenProvider;
  }

  public AbfsClient(final URL baseUrl, final SharedKeyCredentials sharedKeyCredentials,
                    final AbfsConfiguration abfsConfiguration,
                    final SASTokenProvider sasTokenProvider,
                    final AbfsClientContext abfsClientContext)
      throws IOException {
    this(baseUrl, sharedKeyCredentials, abfsConfiguration, abfsClientContext);
    this.sasTokenProvider = sasTokenProvider;
  }

  private byte[] getSHA256Hash(String key) throws IOException {
    try {
      final MessageDigest digester = MessageDigest.getInstance("SHA-256");
      return digester.digest(key.getBytes(StandardCharsets.UTF_8));
    } catch (NoSuchAlgorithmException e) {
      throw new IOException(e);
    }
  }

  private String getBase64EncodedString(String key) {
    return getBase64EncodedString(key.getBytes(StandardCharsets.UTF_8));
  }

  private String getBase64EncodedString(byte[] bytes) {
    return Base64.getEncoder().encodeToString(bytes);
  }

  @Override
  public void close() throws IOException {
    if (tokenProvider instanceof Closeable) {
      IOUtils.cleanupWithLogger(LOG, (Closeable) tokenProvider);
    }
    HadoopExecutors.shutdown(executorService, LOG, 0, TimeUnit.SECONDS);
  }

  public String getFileSystem() {
    return filesystem;
  }

  protected AbfsPerfTracker getAbfsPerfTracker() {
    return abfsPerfTracker;
  }

  ExponentialRetryPolicy getRetryPolicy() {
    return retryPolicy;
  }

  SharedKeyCredentials getSharedKeyCredentials() {
    return sharedKeyCredentials;
  }

  List<AbfsHttpHeader> createDefaultHeaders() {
    final List<AbfsHttpHeader> requestHeaders = new ArrayList<AbfsHttpHeader>();
    requestHeaders.add(new AbfsHttpHeader(X_MS_VERSION, xMsVersion));
    requestHeaders.add(new AbfsHttpHeader(ACCEPT, APPLICATION_JSON
            + COMMA + SINGLE_WHITE_SPACE + APPLICATION_OCTET_STREAM + COMMA + SINGLE_WHITE_SPACE + APPLICATION_XML));
    requestHeaders.add(new AbfsHttpHeader(ACCEPT_CHARSET,
            UTF_8));
    requestHeaders.add(new AbfsHttpHeader(CONTENT_TYPE, EMPTY_STRING));
    requestHeaders.add(new AbfsHttpHeader(USER_AGENT, userAgent));
    return requestHeaders;
  }

  private void addCustomerProvidedKeyHeaders(
      final List<AbfsHttpHeader> requestHeaders) {
    if (clientProvidedEncryptionKey != null) {
      requestHeaders.add(
          new AbfsHttpHeader(X_MS_ENCRYPTION_KEY, clientProvidedEncryptionKey));
      requestHeaders.add(new AbfsHttpHeader(X_MS_ENCRYPTION_KEY_SHA256,
          clientProvidedEncryptionKeySHA));
      requestHeaders.add(new AbfsHttpHeader(X_MS_ENCRYPTION_ALGORITHM,
          SERVER_SIDE_ENCRYPTION_ALGORITHM));
    }
  }

  AbfsUriQueryBuilder createDefaultUriQueryBuilder() {
    final AbfsUriQueryBuilder abfsUriQueryBuilder = new AbfsUriQueryBuilder();
    abfsUriQueryBuilder.addQuery(QUERY_PARAM_TIMEOUT, DEFAULT_TIMEOUT);
    return abfsUriQueryBuilder;
  }

  public AbfsRestOperation createFilesystem(TracingContext tracingContext) throws AzureBlobFileSystemException {
    final List<AbfsHttpHeader> requestHeaders = createDefaultHeaders();

    final AbfsUriQueryBuilder abfsUriQueryBuilder = new AbfsUriQueryBuilder();
    abfsUriQueryBuilder.addQuery(QUERY_PARAM_RESOURCE, FILESYSTEM);
    final URL url = createRequestUrl(abfsUriQueryBuilder.toString());
    AbfsRestOperation op = null;
    if (abfsConfiguration.getMode() == PrefixMode.BLOB){
      op = createFilesystemBlob(tracingContext);
    } else if (abfsConfiguration.getMode() == PrefixMode.DFS) {
       op = new AbfsRestOperation(
          AbfsRestOperationType.CreateFileSystem,
          this,
          HTTP_METHOD_PUT,
          url,
          requestHeaders);
      op.execute(tracingContext);
    }
    return op;
  }

  public AbfsRestOperation createFilesystemBlob(TracingContext tracingContext)
      throws AzureBlobFileSystemException {
    final List<AbfsHttpHeader> requestHeaders = createDefaultHeaders();

    final AbfsUriQueryBuilder abfsUriQueryBuilder = new AbfsUriQueryBuilder();
    abfsUriQueryBuilder.addQuery(QUERY_PARAM_RESTYPE, CONTAINER);
    final URL url = createRequestUrl(abfsUriQueryBuilder.toString());
    final AbfsRestOperation op = new AbfsRestOperation(
        AbfsRestOperationType.CreateContainer,
        this,
        HTTP_METHOD_PUT,
        url,
        requestHeaders);
    op.execute(tracingContext);
    return op;
  }

  public AbfsRestOperation setFilesystemProperties(final String properties, TracingContext tracingContext) throws AzureBlobFileSystemException {
    final List<AbfsHttpHeader> requestHeaders = createDefaultHeaders();
    // JDK7 does not support PATCH, so to workaround the issue we will use
    // PUT and specify the real method in the X-Http-Method-Override header.
    requestHeaders.add(new AbfsHttpHeader(X_HTTP_METHOD_OVERRIDE,
            HTTP_METHOD_PATCH));

    requestHeaders.add(new AbfsHttpHeader(X_MS_PROPERTIES,
            properties));

    final AbfsUriQueryBuilder abfsUriQueryBuilder = createDefaultUriQueryBuilder();
    abfsUriQueryBuilder.addQuery(QUERY_PARAM_RESOURCE, FILESYSTEM);

    final URL url = createRequestUrl(abfsUriQueryBuilder.toString());
    final AbfsRestOperation op = new AbfsRestOperation(
            AbfsRestOperationType.SetFileSystemProperties,
            this,
            HTTP_METHOD_PUT,
            url,
            requestHeaders);
    op.execute(tracingContext);
    return op;
  }

  public AbfsRestOperation listPath(final String relativePath, final boolean recursive, final int listMaxResults,
                                    final String continuation, TracingContext tracingContext)
          throws AzureBlobFileSystemException {
    final List<AbfsHttpHeader> requestHeaders = createDefaultHeaders();

    final AbfsUriQueryBuilder abfsUriQueryBuilder = createDefaultUriQueryBuilder();
    abfsUriQueryBuilder.addQuery(QUERY_PARAM_RESOURCE, FILESYSTEM);
    abfsUriQueryBuilder.addQuery(QUERY_PARAM_DIRECTORY, getDirectoryQueryParameter(relativePath));
    abfsUriQueryBuilder.addQuery(QUERY_PARAM_RECURSIVE, String.valueOf(recursive));
    abfsUriQueryBuilder.addQuery(QUERY_PARAM_CONTINUATION, continuation);
    abfsUriQueryBuilder.addQuery(QUERY_PARAM_MAXRESULTS, String.valueOf(listMaxResults));
    abfsUriQueryBuilder.addQuery(HttpQueryParams.QUERY_PARAM_UPN, String.valueOf(abfsConfiguration.isUpnUsed()));
    appendSASTokenToQuery(relativePath, SASTokenProvider.LIST_OPERATION, abfsUriQueryBuilder);

    final URL url = createRequestUrl(abfsUriQueryBuilder.toString());
    final AbfsRestOperation op = new AbfsRestOperation(
            AbfsRestOperationType.ListPaths,
            this,
            HTTP_METHOD_GET,
            url,
            requestHeaders);
    op.execute(tracingContext);
    return op;
  }

  public AbfsRestOperation getFilesystemProperties(TracingContext tracingContext) throws AzureBlobFileSystemException {
    final List<AbfsHttpHeader> requestHeaders = createDefaultHeaders();

    final AbfsUriQueryBuilder abfsUriQueryBuilder = createDefaultUriQueryBuilder();
    abfsUriQueryBuilder.addQuery(QUERY_PARAM_RESOURCE, FILESYSTEM);

    final URL url = createRequestUrl(abfsUriQueryBuilder.toString());
    final AbfsRestOperation op = new AbfsRestOperation(
            AbfsRestOperationType.GetFileSystemProperties,
            this,
            HTTP_METHOD_HEAD,
            url,
            requestHeaders);
    op.execute(tracingContext);
    return op;
  }

  public AbfsRestOperation deleteFilesystem(TracingContext tracingContext) throws AzureBlobFileSystemException {
    final List<AbfsHttpHeader> requestHeaders = createDefaultHeaders();

    final AbfsUriQueryBuilder abfsUriQueryBuilder = createDefaultUriQueryBuilder();
    abfsUriQueryBuilder.addQuery(QUERY_PARAM_RESOURCE, FILESYSTEM);

    final URL url = createRequestUrl(abfsUriQueryBuilder.toString());
    AbfsRestOperation op = null;
    if (abfsConfiguration.getMode() == PrefixMode.BLOB){
      op = deleteFilesystemBlob(tracingContext);
    } else if (abfsConfiguration.getMode() == PrefixMode.DFS) {
      op = new AbfsRestOperation(
          AbfsRestOperationType.DeleteFileSystem,
          this,
          HTTP_METHOD_DELETE,
          url,
          requestHeaders);
      op.execute(tracingContext);
    }
    return op;
  }

  public AbfsRestOperation deleteFilesystemBlob(TracingContext tracingContext)
      throws AzureBlobFileSystemException {
    final List<AbfsHttpHeader> requestHeaders = createDefaultHeaders();

    final AbfsUriQueryBuilder abfsUriQueryBuilder = new AbfsUriQueryBuilder();
    abfsUriQueryBuilder.addQuery(QUERY_PARAM_RESTYPE, CONTAINER);
    final URL url = createRequestUrl(abfsUriQueryBuilder.toString());
    final AbfsRestOperation op = new AbfsRestOperation(
        AbfsRestOperationType.DeleteContainer,
        this,
        HTTP_METHOD_DELETE,
        url,
        requestHeaders);
    op.execute(tracingContext);
    return op;
  }

  public AbfsRestOperation createPath(final String path, final boolean isFile, final boolean overwrite,
                                      final String permission, final String umask,
                                      final boolean isAppendBlob, final String eTag,
                                      TracingContext tracingContext)
      throws AzureBlobFileSystemException {
    final List<AbfsHttpHeader> requestHeaders = createDefaultHeaders();
    if (isFile) {
      addCustomerProvidedKeyHeaders(requestHeaders);
    }
    if (!overwrite) {
      requestHeaders.add(new AbfsHttpHeader(IF_NONE_MATCH, AbfsHttpConstants.STAR));
    }

    if (permission != null && !permission.isEmpty()) {
      requestHeaders.add(new AbfsHttpHeader(HttpHeaderConfigurations.X_MS_PERMISSIONS, permission));
    }

    if (umask != null && !umask.isEmpty()) {
      requestHeaders.add(new AbfsHttpHeader(HttpHeaderConfigurations.X_MS_UMASK, umask));
    }

    if (eTag != null && !eTag.isEmpty()) {
      requestHeaders.add(new AbfsHttpHeader(HttpHeaderConfigurations.IF_MATCH, eTag));
    }

    final AbfsUriQueryBuilder abfsUriQueryBuilder = createDefaultUriQueryBuilder();
    abfsUriQueryBuilder.addQuery(QUERY_PARAM_RESOURCE, isFile ? FILE : DIRECTORY);
    if (isAppendBlob) {
      abfsUriQueryBuilder.addQuery(QUERY_PARAM_BLOBTYPE, APPEND_BLOB_TYPE);
    }

    String operation = isFile
        ? SASTokenProvider.CREATE_FILE_OPERATION
        : SASTokenProvider.CREATE_DIRECTORY_OPERATION;
    appendSASTokenToQuery(path, operation, abfsUriQueryBuilder);

    final URL url = createRequestUrl(path, abfsUriQueryBuilder.toString());
    AbfsRestOperation op = null;
    if (abfsConfiguration.getMode() == PrefixMode.BLOB){
      requestHeaders.add(new AbfsHttpHeader(CONTENT_LENGTH, "0"));
      requestHeaders.add(new AbfsHttpHeader(X_MS_BLOB_TYPE, BLOCK_BLOB_TYPE));
      op = new AbfsRestOperation(
          AbfsRestOperationType.PutBlob,
          this,
          HTTP_METHOD_PUT,
          url,
          requestHeaders);
    } else if (abfsConfiguration.getMode() == PrefixMode.DFS) {
      op = new AbfsRestOperation(
          AbfsRestOperationType.CreatePath,
          this,
          HTTP_METHOD_PUT,
          url,
          requestHeaders);
    }
    try {
      op.execute(tracingContext);
    } catch (AzureBlobFileSystemException ex) {
      // If we have no HTTP response, throw the original exception.
      if (!op.hasResult()) {
        throw ex;
      }
      if (!isFile && op.getResult().getStatusCode() == HttpURLConnection.HTTP_CONFLICT) {
        String existingResource =
            op.getResult().getResponseHeader(X_MS_EXISTING_RESOURCE_TYPE);
        if (existingResource != null && existingResource.equals(DIRECTORY)) {
          return op; //don't throw ex on mkdirs for existing directory
        }
      }
      throw ex;
    }
    return op;
  }



  public AbfsRestOperation acquireLease(final String path, int duration, TracingContext tracingContext) throws AzureBlobFileSystemException {
    final List<AbfsHttpHeader> requestHeaders = createDefaultHeaders();

    requestHeaders.add(new AbfsHttpHeader(X_MS_LEASE_ACTION, ACQUIRE_LEASE_ACTION));
    requestHeaders.add(new AbfsHttpHeader(X_MS_LEASE_DURATION, Integer.toString(duration)));
    requestHeaders.add(new AbfsHttpHeader(X_MS_PROPOSED_LEASE_ID, UUID.randomUUID().toString()));

    final AbfsUriQueryBuilder abfsUriQueryBuilder = createDefaultUriQueryBuilder();

    final URL url = createRequestUrl(path, abfsUriQueryBuilder.toString());
    final AbfsRestOperation op = new AbfsRestOperation(
        AbfsRestOperationType.LeasePath,
        this,
        HTTP_METHOD_POST,
        url,
        requestHeaders);
    op.execute(tracingContext);
    return op;
  }

  public AbfsRestOperation renewLease(final String path, final String leaseId,
      TracingContext tracingContext) throws AzureBlobFileSystemException {
    final List<AbfsHttpHeader> requestHeaders = createDefaultHeaders();

    requestHeaders.add(new AbfsHttpHeader(X_MS_LEASE_ACTION, RENEW_LEASE_ACTION));
    requestHeaders.add(new AbfsHttpHeader(X_MS_LEASE_ID, leaseId));

    final AbfsUriQueryBuilder abfsUriQueryBuilder = createDefaultUriQueryBuilder();

    final URL url = createRequestUrl(path, abfsUriQueryBuilder.toString());
    final AbfsRestOperation op = new AbfsRestOperation(
        AbfsRestOperationType.LeasePath,
        this,
        HTTP_METHOD_POST,
        url,
        requestHeaders);
    op.execute(tracingContext);
    return op;
  }

  public AbfsRestOperation releaseLease(final String path,
      final String leaseId, TracingContext tracingContext) throws AzureBlobFileSystemException {
    final List<AbfsHttpHeader> requestHeaders = createDefaultHeaders();

    requestHeaders.add(new AbfsHttpHeader(X_MS_LEASE_ACTION, RELEASE_LEASE_ACTION));
    requestHeaders.add(new AbfsHttpHeader(X_MS_LEASE_ID, leaseId));

    final AbfsUriQueryBuilder abfsUriQueryBuilder = createDefaultUriQueryBuilder();

    final URL url = createRequestUrl(path, abfsUriQueryBuilder.toString());
    final AbfsRestOperation op = new AbfsRestOperation(
        AbfsRestOperationType.LeasePath,
        this,
        HTTP_METHOD_POST,
        url,
        requestHeaders);
    op.execute(tracingContext);
    return op;
  }

  public AbfsRestOperation breakLease(final String path,
      TracingContext tracingContext) throws AzureBlobFileSystemException {
    final List<AbfsHttpHeader> requestHeaders = createDefaultHeaders();

    requestHeaders.add(new AbfsHttpHeader(X_MS_LEASE_ACTION, BREAK_LEASE_ACTION));
    requestHeaders.add(new AbfsHttpHeader(X_MS_LEASE_BREAK_PERIOD, DEFAULT_LEASE_BREAK_PERIOD));

    final AbfsUriQueryBuilder abfsUriQueryBuilder = createDefaultUriQueryBuilder();

    final URL url = createRequestUrl(path, abfsUriQueryBuilder.toString());
    final AbfsRestOperation op = new AbfsRestOperation(
        AbfsRestOperationType.LeasePath,
        this,
        HTTP_METHOD_POST,
        url,
        requestHeaders);
    op.execute(tracingContext);
    return op;
  }

  public AbfsRestOperation renamePath(String source, final String destination,
      final String continuation, TracingContext tracingContext)
      throws AzureBlobFileSystemException {
    final List<AbfsHttpHeader> requestHeaders = createDefaultHeaders();

    String encodedRenameSource = urlEncode(FORWARD_SLASH + this.getFileSystem() + source);
    if (authType == AuthType.SAS) {
      final AbfsUriQueryBuilder srcQueryBuilder = new AbfsUriQueryBuilder();
      appendSASTokenToQuery(source, SASTokenProvider.RENAME_SOURCE_OPERATION, srcQueryBuilder);
      encodedRenameSource += srcQueryBuilder.toString();
    }

    LOG.trace("Rename source queryparam added {}", encodedRenameSource);
    requestHeaders.add(new AbfsHttpHeader(X_MS_RENAME_SOURCE, encodedRenameSource));
    requestHeaders.add(new AbfsHttpHeader(IF_NONE_MATCH, STAR));

    final AbfsUriQueryBuilder abfsUriQueryBuilder = createDefaultUriQueryBuilder();
    abfsUriQueryBuilder.addQuery(QUERY_PARAM_CONTINUATION, continuation);
    appendSASTokenToQuery(destination, SASTokenProvider.RENAME_DESTINATION_OPERATION, abfsUriQueryBuilder);

    final URL url = createRequestUrl(destination, abfsUriQueryBuilder.toString());
    final AbfsRestOperation op = new AbfsRestOperation(
            AbfsRestOperationType.RenamePath,
            this,
            HTTP_METHOD_PUT,
            url,
            requestHeaders);
    // no attempt at recovery using timestamps as it was not reliable.
    op.execute(tracingContext);
    return op;
  }

  public AbfsRestOperation append(final String path, final byte[] buffer,
      AppendRequestParameters reqParams, final String cachedSasToken, TracingContext tracingContext)
      throws AzureBlobFileSystemException {
    final List<AbfsHttpHeader> requestHeaders = createDefaultHeaders();
    addCustomerProvidedKeyHeaders(requestHeaders);
    // JDK7 does not support PATCH, so to workaround the issue we will use
    // PUT and specify the real method in the X-Http-Method-Override header.
    requestHeaders.add(new AbfsHttpHeader(X_HTTP_METHOD_OVERRIDE,
        HTTP_METHOD_PATCH));
    if (reqParams.getLeaseId() != null) {
      requestHeaders.add(new AbfsHttpHeader(X_MS_LEASE_ID, reqParams.getLeaseId()));
    }

    final AbfsUriQueryBuilder abfsUriQueryBuilder = createDefaultUriQueryBuilder();
    abfsUriQueryBuilder.addQuery(QUERY_PARAM_ACTION, APPEND_ACTION);
    abfsUriQueryBuilder.addQuery(QUERY_PARAM_POSITION, Long.toString(reqParams.getPosition()));

    if ((reqParams.getMode() == AppendRequestParameters.Mode.FLUSH_MODE) || (
        reqParams.getMode() == AppendRequestParameters.Mode.FLUSH_CLOSE_MODE)) {
      abfsUriQueryBuilder.addQuery(QUERY_PARAM_FLUSH, TRUE);
      if (reqParams.getMode() == AppendRequestParameters.Mode.FLUSH_CLOSE_MODE) {
        abfsUriQueryBuilder.addQuery(QUERY_PARAM_CLOSE, TRUE);
      }
    }

    // AbfsInputStream/AbfsOutputStream reuse SAS tokens for better performance
    String sasTokenForReuse = appendSASTokenToQuery(path, SASTokenProvider.WRITE_OPERATION,
        abfsUriQueryBuilder, cachedSasToken);

    final URL url = createRequestUrl(path, abfsUriQueryBuilder.toString());
    final AbfsRestOperation op = new AbfsRestOperation(
        AbfsRestOperationType.Append,
        this,
        HTTP_METHOD_PUT,
        url,
        requestHeaders,
        buffer,
        reqParams.getoffset(),
        reqParams.getLength(),
        sasTokenForReuse);
    try {
      op.execute(tracingContext);
    } catch (AzureBlobFileSystemException e) {
      // If we have no HTTP response, throw the original exception.
      if (!op.hasResult()) {
        throw e;
      }
      if (reqParams.isAppendBlob()
          && appendSuccessCheckOp(op, path,
          (reqParams.getPosition() + reqParams.getLength()), tracingContext)) {
        final AbfsRestOperation successOp = new AbfsRestOperation(
            AbfsRestOperationType.Append,
            this,
            HTTP_METHOD_PUT,
            url,
            requestHeaders,
            buffer,
            reqParams.getoffset(),
            reqParams.getLength(),
            sasTokenForReuse);
        successOp.hardSetResult(HttpURLConnection.HTTP_OK);
        return successOp;
      }
      throw e;
    }

    return op;
  }

  public AbfsRestOperation append(final String blockId, final String path, final byte[] buffer,
      AppendRequestParameters reqParams, final String cachedSasToken, TracingContext tracingContext,
      InsertionOrderConcurrentHashMap map)
      throws AzureBlobFileSystemException {
    final List<AbfsHttpHeader> requestHeaders = createDefaultHeaders();
    addCustomerProvidedKeyHeaders(requestHeaders);
    // JDK7 does not support PATCH, so to workaround the issue we will use
    // PUT and specify the real method in the X-Http-Method-Override header.
    requestHeaders.add(new AbfsHttpHeader(X_HTTP_METHOD_OVERRIDE,
        HTTP_METHOD_PATCH));
    if (reqParams.getLeaseId() != null) {
      requestHeaders.add(new AbfsHttpHeader(X_MS_LEASE_ID, reqParams.getLeaseId()));
    }

    final AbfsUriQueryBuilder abfsUriQueryBuilder = createDefaultUriQueryBuilder();
    abfsUriQueryBuilder.addQuery(QUERY_PARAM_COMP, BLOCK);
    abfsUriQueryBuilder.addQuery(QUERY_PARAM_BLOCKID, blockId);

    if ((reqParams.getMode() == AppendRequestParameters.Mode.FLUSH_MODE) || (
        reqParams.getMode() == AppendRequestParameters.Mode.FLUSH_CLOSE_MODE)) {
      abfsUriQueryBuilder.addQuery(QUERY_PARAM_FLUSH, TRUE);
      if (reqParams.getMode() == AppendRequestParameters.Mode.FLUSH_CLOSE_MODE) {
        abfsUriQueryBuilder.addQuery(QUERY_PARAM_CLOSE, TRUE);
      }
    }

    // AbfsInputStream/AbfsOutputStream reuse SAS tokens for better performance
    String sasTokenForReuse = appendSASTokenToQuery(path, SASTokenProvider.WRITE_OPERATION,
        abfsUriQueryBuilder, cachedSasToken);
    requestHeaders.add(new AbfsHttpHeader(CONTENT_LENGTH, String.valueOf(buffer.length)));

    final URL url = createRequestUrl(path, abfsUriQueryBuilder.toString());
    final AbfsRestOperation op = new AbfsRestOperation(
        AbfsRestOperationType.PutBlock,
        this,
        HTTP_METHOD_PUT,
        url,
        requestHeaders,
        buffer,
        reqParams.getoffset(),
        reqParams.getLength(),
        sasTokenForReuse);
    try {
      op.execute(tracingContext);
      BlockWithId block = new BlockWithId(blockId, reqParams.getPosition());
      if (map.containsKey(block)) {
        map.put(block, BlockStatus.SUCCESS);
      }
    } catch (AzureBlobFileSystemException e) {
      if (map.get(blockId) != null) {
        map.put(blockId, BlockStatus.FAILED);
      }
      // If we have no HTTP response, throw the original exception.
      if (!op.hasResult()) {
        throw e;
      }
      throw e;
    }

    return op;
  }

  // For AppendBlob its possible that the append succeeded in the backend but the request failed.
  // However a retry would fail with an InvalidQueryParameterValue
  // (as the current offset would be unacceptable).
  // Hence, we pass/succeed the appendblob append call
  // in case we are doing a retry after checking the length of the file
  public boolean appendSuccessCheckOp(AbfsRestOperation op, final String path,
                                       final long length, TracingContext tracingContext) throws AzureBlobFileSystemException {
    if ((op.isARetriedRequest())
        && (op.getResult().getStatusCode() == HttpURLConnection.HTTP_BAD_REQUEST)) {
      final AbfsRestOperation destStatusOp = getPathStatus(path, false, tracingContext);
      if (destStatusOp.getResult().getStatusCode() == HttpURLConnection.HTTP_OK) {
        String fileLength = destStatusOp.getResult().getResponseHeader(
            HttpHeaderConfigurations.CONTENT_LENGTH);
        if (length <= Long.parseLong(fileLength)) {
          LOG.debug("Returning success response from append blob idempotency code");
          return true;
        }
      }
    }
    return false;
  }

  public AbfsRestOperation flush(byte[] buffer, final String path, final long position,
      boolean retainUncommittedData, boolean isClose,
      final String cachedSasToken, final String leaseId,
      TracingContext tracingContext) throws AzureBlobFileSystemException {
    final List<AbfsHttpHeader> requestHeaders = createDefaultHeaders();
    addCustomerProvidedKeyHeaders(requestHeaders);
    // JDK7 does not support PATCH, so to workaround the issue we will use
    // PUT and specify the real method in the X-Http-Method-Override header.
    requestHeaders.add(new AbfsHttpHeader(X_HTTP_METHOD_OVERRIDE,
        HTTP_METHOD_PATCH));
    if (leaseId != null) {
      requestHeaders.add(new AbfsHttpHeader(X_MS_LEASE_ID, leaseId));
    }

    final AbfsUriQueryBuilder abfsUriQueryBuilder = createDefaultUriQueryBuilder();
    abfsUriQueryBuilder.addQuery(QUERY_PARAM_COMP, BLOCKLIST);
    requestHeaders.add(new AbfsHttpHeader(CONTENT_LENGTH, String.valueOf(buffer.length)));
    requestHeaders.add(new AbfsHttpHeader(CONTENT_TYPE, "application/xml"));
    // AbfsInputStream/AbfsOutputStream reuse SAS tokens for better performance
    String sasTokenForReuse = appendSASTokenToQuery(path, SASTokenProvider.WRITE_OPERATION,
        abfsUriQueryBuilder, cachedSasToken);

    final URL url = createRequestUrl(path, abfsUriQueryBuilder.toString());
    final AbfsRestOperation op = new AbfsRestOperation(
        AbfsRestOperationType.PutBlockList,
        this,
        HTTP_METHOD_PUT,
        url,
        requestHeaders, buffer, 0, buffer.length, sasTokenForReuse);
    op.execute(tracingContext);
    return op;
  }

  public AbfsRestOperation flush(final String path, final long position,
      boolean retainUncommittedData, boolean isClose,
      final String cachedSasToken, final String leaseId,
      TracingContext tracingContext) throws AzureBlobFileSystemException {
    final List<AbfsHttpHeader> requestHeaders = createDefaultHeaders();
    addCustomerProvidedKeyHeaders(requestHeaders);
    // JDK7 does not support PATCH, so to workaround the issue we will use
    // PUT and specify the real method in the X-Http-Method-Override header.
    requestHeaders.add(new AbfsHttpHeader(X_HTTP_METHOD_OVERRIDE,
            HTTP_METHOD_PATCH));
    if (leaseId != null) {
      requestHeaders.add(new AbfsHttpHeader(X_MS_LEASE_ID, leaseId));
    }

    final AbfsUriQueryBuilder abfsUriQueryBuilder = createDefaultUriQueryBuilder();
    abfsUriQueryBuilder.addQuery(QUERY_PARAM_ACTION, FLUSH_ACTION);
    abfsUriQueryBuilder.addQuery(QUERY_PARAM_POSITION, Long.toString(position));
    abfsUriQueryBuilder.addQuery(QUERY_PARAM_RETAIN_UNCOMMITTED_DATA, String.valueOf(retainUncommittedData));
    abfsUriQueryBuilder.addQuery(QUERY_PARAM_CLOSE, String.valueOf(isClose));
    // AbfsInputStream/AbfsOutputStream reuse SAS tokens for better performance
    String sasTokenForReuse = appendSASTokenToQuery(path, SASTokenProvider.WRITE_OPERATION,
        abfsUriQueryBuilder, cachedSasToken);

    final URL url = createRequestUrl(path, abfsUriQueryBuilder.toString());
    final AbfsRestOperation op = new AbfsRestOperation(
            AbfsRestOperationType.Flush,
            this,
            HTTP_METHOD_PUT,
            url,
            requestHeaders, sasTokenForReuse);
    op.execute(tracingContext);
    return op;
  }

  public AbfsRestOperation setPathProperties(final String path, final String properties,
                                             TracingContext tracingContext)
      throws AzureBlobFileSystemException {
    final List<AbfsHttpHeader> requestHeaders = createDefaultHeaders();
    addCustomerProvidedKeyHeaders(requestHeaders);
    // JDK7 does not support PATCH, so to workaround the issue we will use
    // PUT and specify the real method in the X-Http-Method-Override header.
    requestHeaders.add(new AbfsHttpHeader(X_HTTP_METHOD_OVERRIDE,
            HTTP_METHOD_PATCH));

    requestHeaders.add(new AbfsHttpHeader(X_MS_PROPERTIES, properties));

    final AbfsUriQueryBuilder abfsUriQueryBuilder = createDefaultUriQueryBuilder();
    abfsUriQueryBuilder.addQuery(QUERY_PARAM_ACTION, SET_PROPERTIES_ACTION);
    appendSASTokenToQuery(path, SASTokenProvider.SET_PROPERTIES_OPERATION, abfsUriQueryBuilder);

    final URL url = createRequestUrl(path, abfsUriQueryBuilder.toString());
    final AbfsRestOperation op = new AbfsRestOperation(
            AbfsRestOperationType.SetPathProperties,
            this,
            HTTP_METHOD_PUT,
            url,
            requestHeaders);
    op.execute(tracingContext);
    return op;
  }

  public AbfsRestOperation getPathStatus(final String path, final boolean includeProperties,
                                         TracingContext tracingContext) throws AzureBlobFileSystemException {
    final List<AbfsHttpHeader> requestHeaders = createDefaultHeaders();

    final AbfsUriQueryBuilder abfsUriQueryBuilder = createDefaultUriQueryBuilder();
    String operation = SASTokenProvider.GET_PROPERTIES_OPERATION;
    if (!includeProperties) {
      // The default action (operation) is implicitly to get properties and this action requires read permission
      // because it reads user defined properties.  If the action is getStatus or getAclStatus, then
      // only traversal (execute) permission is required.
      abfsUriQueryBuilder.addQuery(HttpQueryParams.QUERY_PARAM_ACTION, AbfsHttpConstants.GET_STATUS);
      operation = SASTokenProvider.GET_STATUS_OPERATION;
    } else {
      addCustomerProvidedKeyHeaders(requestHeaders);
    }
    abfsUriQueryBuilder.addQuery(HttpQueryParams.QUERY_PARAM_UPN, String.valueOf(abfsConfiguration.isUpnUsed()));
    appendSASTokenToQuery(path, operation, abfsUriQueryBuilder);

    final URL url = createRequestUrl(path, abfsUriQueryBuilder.toString());
    final AbfsRestOperation op = new AbfsRestOperation(
            AbfsRestOperationType.GetPathStatus,
            this,
            HTTP_METHOD_HEAD,
            url,
            requestHeaders);
    op.execute(tracingContext);
    return op;
  }

  public AbfsRestOperation getBlockList(final String path, TracingContext tracingContext) throws AzureBlobFileSystemException {
    final List<AbfsHttpHeader> requestHeaders = createDefaultHeaders();

    final AbfsUriQueryBuilder abfsUriQueryBuilder = createDefaultUriQueryBuilder();
    String operation = SASTokenProvider.GET_BLOCK_LIST;
    appendSASTokenToQuery(path, operation, abfsUriQueryBuilder);

    abfsUriQueryBuilder.addQuery(QUERY_PARAM_COMP, BLOCKLIST);
    abfsUriQueryBuilder.addQuery(QUERY_PARAM_BLOCKLISTTYPE, COMMITTED);
    final URL url = createRequestUrl(path, abfsUriQueryBuilder.toString());

    final AbfsRestOperation op = new AbfsRestOperation(
        AbfsRestOperationType.GetBlockList,
        this,
        HTTP_METHOD_GET,
        url,
        requestHeaders);
    try {
      op.execute(tracingContext);
    }catch (Exception e){
      throw e;
    }
    return op;
  }

  public AbfsRestOperation read(final String path, final long position, final byte[] buffer, final int bufferOffset,
                                final int bufferLength, final String eTag, String cachedSasToken,
      TracingContext tracingContext) throws AzureBlobFileSystemException {
    final List<AbfsHttpHeader> requestHeaders = createDefaultHeaders();
    addCustomerProvidedKeyHeaders(requestHeaders);
    requestHeaders.add(new AbfsHttpHeader(RANGE,
            String.format("bytes=%d-%d", position, position + bufferLength - 1)));
    requestHeaders.add(new AbfsHttpHeader(IF_MATCH, eTag));

    final AbfsUriQueryBuilder abfsUriQueryBuilder = createDefaultUriQueryBuilder();
    // AbfsInputStream/AbfsOutputStream reuse SAS tokens for better performance
    String sasTokenForReuse = appendSASTokenToQuery(path, SASTokenProvider.READ_OPERATION,
        abfsUriQueryBuilder, cachedSasToken);

    final URL url = createRequestUrl(path, abfsUriQueryBuilder.toString());
    final AbfsRestOperation op = new AbfsRestOperation(
            AbfsRestOperationType.ReadFile,
            this,
            HTTP_METHOD_GET,
            url,
            requestHeaders,
            buffer,
            bufferOffset,
            bufferLength, sasTokenForReuse);
    op.execute(tracingContext);

    return op;
  }

  public AbfsRestOperation deletePath(final String path, final boolean recursive, final String continuation,
                                      TracingContext tracingContext)
          throws AzureBlobFileSystemException {
    final List<AbfsHttpHeader> requestHeaders = createDefaultHeaders();

    final AbfsUriQueryBuilder abfsUriQueryBuilder = createDefaultUriQueryBuilder();
    abfsUriQueryBuilder.addQuery(QUERY_PARAM_RECURSIVE, String.valueOf(recursive));
    abfsUriQueryBuilder.addQuery(QUERY_PARAM_CONTINUATION, continuation);
    String operation = recursive ? SASTokenProvider.DELETE_RECURSIVE_OPERATION : SASTokenProvider.DELETE_OPERATION;
    appendSASTokenToQuery(path, operation, abfsUriQueryBuilder);

    final URL url = createRequestUrl(path, abfsUriQueryBuilder.toString());
    final AbfsRestOperation op = new AbfsRestOperation(
            AbfsRestOperationType.DeletePath,
            this,
            HTTP_METHOD_DELETE,
            url,
            requestHeaders);
    try {
    op.execute(tracingContext);
    } catch (AzureBlobFileSystemException e) {
      // If we have no HTTP response, throw the original exception.
      if (!op.hasResult()) {
        throw e;
      }
      final AbfsRestOperation idempotencyOp = deleteIdempotencyCheckOp(op);
      if (idempotencyOp.getResult().getStatusCode()
          == op.getResult().getStatusCode()) {
        // idempotency did not return different result
        // throw back the exception
        throw e;
      } else {
        return idempotencyOp;
      }
    }

    return op;
  }

  /**
   * Check if the delete request failure is post a retry and if delete failure
   * qualifies to be a success response assuming idempotency.
   *
   * There are below scenarios where delete could be incorrectly deducted as
   * success post request retry:
   * 1. Target was originally not existing and initial delete request had to be
   * re-tried.
   * 2. Parallel delete issued from any other store interface rather than
   * delete issued from this filesystem instance.
   * These are few corner cases and usually returning a success at this stage
   * should help the job to continue.
   * @param op Delete request REST operation response with non-null HTTP response
   * @return REST operation response post idempotency check
   */
  public AbfsRestOperation deleteIdempotencyCheckOp(final AbfsRestOperation op) {
    Preconditions.checkArgument(op.hasResult(), "Operations has null HTTP response");
    if ((op.isARetriedRequest())
        && (op.getResult().getStatusCode() == HttpURLConnection.HTTP_NOT_FOUND)
        && DEFAULT_DELETE_CONSIDERED_IDEMPOTENT) {
      // Server has returned HTTP 404, which means path no longer
      // exists. Assuming delete result to be idempotent, return success.
      final AbfsRestOperation successOp = new AbfsRestOperation(
          AbfsRestOperationType.DeletePath,
          this,
          HTTP_METHOD_DELETE,
          op.getUrl(),
          op.getRequestHeaders());
      successOp.hardSetResult(HttpURLConnection.HTTP_OK);
      LOG.debug("Returning success response from delete idempotency logic");
      return successOp;
    }

    return op;
  }

  public AbfsRestOperation setOwner(final String path, final String owner, final String group,
                                    TracingContext tracingContext)
      throws AzureBlobFileSystemException {
    final List<AbfsHttpHeader> requestHeaders = createDefaultHeaders();
    // JDK7 does not support PATCH, so to workaround the issue we will use
    // PUT and specify the real method in the X-Http-Method-Override header.
    requestHeaders.add(new AbfsHttpHeader(X_HTTP_METHOD_OVERRIDE,
            HTTP_METHOD_PATCH));

    if (owner != null && !owner.isEmpty()) {
      requestHeaders.add(new AbfsHttpHeader(HttpHeaderConfigurations.X_MS_OWNER, owner));
    }
    if (group != null && !group.isEmpty()) {
      requestHeaders.add(new AbfsHttpHeader(HttpHeaderConfigurations.X_MS_GROUP, group));
    }

    final AbfsUriQueryBuilder abfsUriQueryBuilder = createDefaultUriQueryBuilder();
    abfsUriQueryBuilder.addQuery(HttpQueryParams.QUERY_PARAM_ACTION, AbfsHttpConstants.SET_ACCESS_CONTROL);
    appendSASTokenToQuery(path, SASTokenProvider.SET_OWNER_OPERATION, abfsUriQueryBuilder);

    final URL url = createRequestUrl(path, abfsUriQueryBuilder.toString());
    final AbfsRestOperation op = new AbfsRestOperation(
        AbfsRestOperationType.SetOwner,
        this,
        AbfsHttpConstants.HTTP_METHOD_PUT,
        url,
        requestHeaders);
    op.execute(tracingContext);
    return op;
  }

  public AbfsRestOperation setPermission(final String path, final String permission,
                                         TracingContext tracingContext)
      throws AzureBlobFileSystemException {
    final List<AbfsHttpHeader> requestHeaders = createDefaultHeaders();
    // JDK7 does not support PATCH, so to workaround the issue we will use
    // PUT and specify the real method in the X-Http-Method-Override header.
    requestHeaders.add(new AbfsHttpHeader(X_HTTP_METHOD_OVERRIDE,
            HTTP_METHOD_PATCH));

    requestHeaders.add(new AbfsHttpHeader(HttpHeaderConfigurations.X_MS_PERMISSIONS, permission));

    final AbfsUriQueryBuilder abfsUriQueryBuilder = createDefaultUriQueryBuilder();
    abfsUriQueryBuilder.addQuery(HttpQueryParams.QUERY_PARAM_ACTION, AbfsHttpConstants.SET_ACCESS_CONTROL);
    appendSASTokenToQuery(path, SASTokenProvider.SET_PERMISSION_OPERATION, abfsUriQueryBuilder);

    final URL url = createRequestUrl(path, abfsUriQueryBuilder.toString());
    final AbfsRestOperation op = new AbfsRestOperation(
        AbfsRestOperationType.SetPermissions,
        this,
        AbfsHttpConstants.HTTP_METHOD_PUT,
        url,
        requestHeaders);
    op.execute(tracingContext);
    return op;
  }

  public AbfsRestOperation setAcl(final String path, final String aclSpecString,
                                  TracingContext tracingContext) throws AzureBlobFileSystemException {
    return setAcl(path, aclSpecString, AbfsHttpConstants.EMPTY_STRING, tracingContext);
  }

  public AbfsRestOperation setAcl(final String path, final String aclSpecString, final String eTag,
                                  TracingContext tracingContext)
      throws AzureBlobFileSystemException {
    final List<AbfsHttpHeader> requestHeaders = createDefaultHeaders();
    // JDK7 does not support PATCH, so to workaround the issue we will use
    // PUT and specify the real method in the X-Http-Method-Override header.
    requestHeaders.add(new AbfsHttpHeader(X_HTTP_METHOD_OVERRIDE,
            HTTP_METHOD_PATCH));

    requestHeaders.add(new AbfsHttpHeader(HttpHeaderConfigurations.X_MS_ACL, aclSpecString));

    if (eTag != null && !eTag.isEmpty()) {
      requestHeaders.add(new AbfsHttpHeader(HttpHeaderConfigurations.IF_MATCH, eTag));
    }

    final AbfsUriQueryBuilder abfsUriQueryBuilder = createDefaultUriQueryBuilder();
    abfsUriQueryBuilder.addQuery(HttpQueryParams.QUERY_PARAM_ACTION, AbfsHttpConstants.SET_ACCESS_CONTROL);
    appendSASTokenToQuery(path, SASTokenProvider.SET_ACL_OPERATION, abfsUriQueryBuilder);

    final URL url = createRequestUrl(path, abfsUriQueryBuilder.toString());
    final AbfsRestOperation op = new AbfsRestOperation(
        AbfsRestOperationType.SetAcl,
        this,
        AbfsHttpConstants.HTTP_METHOD_PUT,
        url,
        requestHeaders);
    op.execute(tracingContext);
    return op;
  }

  public AbfsRestOperation getAclStatus(final String path, TracingContext tracingContext)
          throws AzureBlobFileSystemException {
    return getAclStatus(path, abfsConfiguration.isUpnUsed(), tracingContext);
  }

  public AbfsRestOperation getAclStatus(final String path, final boolean useUPN,
                                        TracingContext tracingContext) throws AzureBlobFileSystemException {
    final List<AbfsHttpHeader> requestHeaders = createDefaultHeaders();

    final AbfsUriQueryBuilder abfsUriQueryBuilder = createDefaultUriQueryBuilder();
    abfsUriQueryBuilder.addQuery(HttpQueryParams.QUERY_PARAM_ACTION, AbfsHttpConstants.GET_ACCESS_CONTROL);
    abfsUriQueryBuilder.addQuery(HttpQueryParams.QUERY_PARAM_UPN, String.valueOf(useUPN));
    appendSASTokenToQuery(path, SASTokenProvider.GET_ACL_OPERATION, abfsUriQueryBuilder);

    final URL url = createRequestUrl(path, abfsUriQueryBuilder.toString());
    final AbfsRestOperation op = new AbfsRestOperation(
        AbfsRestOperationType.GetAcl,
        this,
        AbfsHttpConstants.HTTP_METHOD_HEAD,
        url,
        requestHeaders);
    op.execute(tracingContext);
    return op;
  }

  /**
   * Talks to the server to check whether the permission specified in
   * the rwx parameter is present for the path specified in the path parameter.
   *
   * @param path  Path for which access check needs to be performed
   * @param rwx   The permission to be checked on the path
   * @param tracingContext Tracks identifiers for request header
   * @return      The {@link AbfsRestOperation} object for the operation
   * @throws AzureBlobFileSystemException in case of bad requests
   */
  public AbfsRestOperation checkAccess(String path, String rwx, TracingContext tracingContext)
      throws AzureBlobFileSystemException {
    AbfsUriQueryBuilder abfsUriQueryBuilder = createDefaultUriQueryBuilder();
    abfsUriQueryBuilder.addQuery(QUERY_PARAM_ACTION, CHECK_ACCESS);
    abfsUriQueryBuilder.addQuery(QUERY_FS_ACTION, rwx);
    appendSASTokenToQuery(path, SASTokenProvider.CHECK_ACCESS_OPERATION, abfsUriQueryBuilder);
    URL url = createRequestUrl(path, abfsUriQueryBuilder.toString());
    AbfsRestOperation op = new AbfsRestOperation(
        AbfsRestOperationType.CheckAccess, this,
        AbfsHttpConstants.HTTP_METHOD_HEAD, url, createDefaultHeaders());
    op.execute(tracingContext);
    return op;
  }

  public BlobProperty getBlobProperty(Path blobPath, TracingContext tracingContext) throws AzureBlobFileSystemException {
    AbfsUriQueryBuilder abfsUriQueryBuilder = createDefaultUriQueryBuilder();
    String blobRelativePath = blobPath.toUri().getPath();
    final URL url = createRequestUrl(blobRelativePath, abfsUriQueryBuilder.toString());
    final List<AbfsHttpHeader> requestHeaders = createDefaultHeaders();
    final AbfsRestOperation op = new AbfsRestOperation(
        AbfsRestOperationType.GetBlobProperties,
        this,
        HTTP_METHOD_HEAD,
        url,
        requestHeaders);
    BlobProperty blobProperty = new BlobProperty();
    try {
      op.execute(tracingContext);
    } catch (AzureBlobFileSystemException ex) {
      if(!op.hasResult()) {
        throw ex;
      }
      if(op.getResult().getStatusCode() == HttpURLConnection.HTTP_NOT_FOUND) {
        return blobProperty;
      }
      throw ex;
    }
    final AbfsHttpOperation opResult = op.getResult();
    blobProperty.setIsDirectory(opResult
        .getResponseHeader(X_MS_META_HDI_ISFOLDER) != null);
    blobProperty.setExist(true);
    blobProperty.setUrl(url.toString());
    blobProperty.setCopyId(opResult.getResponseHeader(X_MS_COPY_ID));
    blobProperty.setPath(blobPath);
    blobProperty.setCopySourceUrl(opResult.getResponseHeader(X_MS_COPY_SOURCE));
    blobProperty.setStatusDescription(opResult.getResponseHeader(X_MS_COPY_STATUS_DESCRIPTION));
    blobProperty.setCopyStatus(opResult.getResponseHeader(X_MS_COPY_STATUS));
    return blobProperty;
  }

  public String copyBlob(Path sourceBlobPath, Path destinationBlobPath) throws AzureBlobFileSystemException {
    return;
  }

  public List<BlobProperty> getDirectoryBlobProperty(Path sourceDirBlobPath) throws AzureBlobFileSystemException {
    return null;
  }

  public void deleteBlobPath(final BlobProperty blobProperty) throws AzureBlobFileSystemException{
  }

  /**
   * @return the properties returned from server.
   * @throws AzureBlobFileSystemException in case it is not a 404 error or some other exception
   * which was not able to be retried.
   * */
  public BlobProperty getBlobProperty(Path blobPath, TracingContext tracingContext) throws AzureBlobFileSystemException {
    AbfsUriQueryBuilder abfsUriQueryBuilder = createDefaultUriQueryBuilder();
    String blobRelativePath = blobPath.toUri().getPath();
    final URL url = createRequestUrl(blobRelativePath, abfsUriQueryBuilder.toString());
    final List<AbfsHttpHeader> requestHeaders = createDefaultHeaders();
    final AbfsRestOperation op = new AbfsRestOperation(
        AbfsRestOperationType.GetBlobProperties,
        this,
        HTTP_METHOD_HEAD,
        url,
        requestHeaders);
    BlobProperty blobProperty = new BlobProperty();
    try {
      op.execute(tracingContext);
    } catch (AzureBlobFileSystemException ex) {
      if(!op.hasResult()) {
        throw ex;
      }
      if(op.getResult().getStatusCode() == HttpURLConnection.HTTP_NOT_FOUND) {
        return blobProperty;
      }
      throw ex;
    }
    final AbfsHttpOperation opResult = op.getResult();
    blobProperty.setIsDirectory(opResult
        .getResponseHeader(X_MS_META_HDI_ISFOLDER) != null);
    blobProperty.setExist(true);
    blobProperty.setUrl(url.toString());
    blobProperty.setCopyId(opResult.getResponseHeader(X_MS_COPY_ID));
    blobProperty.setPath(blobPath);
    blobProperty.setCopySourceUrl(opResult.getResponseHeader(X_MS_COPY_SOURCE));
    blobProperty.setStatusDescription(opResult.getResponseHeader(X_MS_COPY_STATUS_DESCRIPTION));
    blobProperty.setCopyStatus(opResult.getResponseHeader(X_MS_COPY_STATUS));
    return blobProperty;
  }

  /**
   * Get the directory query parameter used by the List Paths REST API and used
   * as the path in the continuation token.  If the input path is null or the
   * root path "/", empty string is returned. If the input path begins with '/',
   * the return value is the substring beginning at offset 1.  Otherwise, the
   * input path is returned.
   * @param path the path to be listed.
   * @return the value of the directory query parameter
   */
  public static String getDirectoryQueryParameter(final String path) {
    String directory = path;
    if (Strings.isNullOrEmpty(directory)) {
      directory = AbfsHttpConstants.EMPTY_STRING;
    } else if (directory.charAt(0) == '/') {
      directory = directory.substring(1);
    }
    return directory;
  }

  /**
   * If configured for SAS AuthType, appends SAS token to queryBuilder
   * @param path
   * @param operation
   * @param queryBuilder
   * @return sasToken - returned for optional re-use.
   * @throws SASTokenProviderException
   */
  private String appendSASTokenToQuery(String path, String operation, AbfsUriQueryBuilder queryBuilder) throws SASTokenProviderException {
    return appendSASTokenToQuery(path, operation, queryBuilder, null);
  }

  /**
   * If configured for SAS AuthType, appends SAS token to queryBuilder
   * @param path
   * @param operation
   * @param queryBuilder
   * @param cachedSasToken - previously acquired SAS token to be reused.
   * @return sasToken - returned for optional re-use.
   * @throws SASTokenProviderException
   */
  private String appendSASTokenToQuery(String path,
                                       String operation,
                                       AbfsUriQueryBuilder queryBuilder,
                                       String cachedSasToken)
      throws SASTokenProviderException {
    String sasToken = null;
    if (this.authType == AuthType.SAS) {
      try {
        LOG.trace("Fetch SAS token for {} on {}", operation, path);
        if (cachedSasToken == null) {
          sasToken = sasTokenProvider.getSASToken(this.accountName,
              this.filesystem, path, operation);
          if ((sasToken == null) || sasToken.isEmpty()) {
            throw new UnsupportedOperationException("SASToken received is empty or null");
          }
        } else {
          sasToken = cachedSasToken;
          LOG.trace("Using cached SAS token.");
        }
        queryBuilder.setSASToken(sasToken);
        LOG.trace("SAS token fetch complete for {} on {}", operation, path);
      } catch (Exception ex) {
        throw new SASTokenProviderException(String.format("Failed to acquire a SAS token for %s on %s due to %s",
            operation,
            path,
            ex.toString()));
      }
    }
    return sasToken;
  }

  private URL createRequestUrl(final String query) throws AzureBlobFileSystemException {
    return createRequestUrl(EMPTY_STRING, query);
  }

  @VisibleForTesting
  protected URL createRequestUrl(final String path, final String query)
          throws AzureBlobFileSystemException {
    final String base = baseUrl.toString();
    String encodedPath = path;
    try {
      encodedPath = urlEncode(path);
    } catch (AzureBlobFileSystemException ex) {
      LOG.debug("Unexpected error.", ex);
      throw new InvalidUriException(path);
    }

    final StringBuilder sb = new StringBuilder();
    sb.append(base);
    sb.append(encodedPath);
    sb.append(query);

    final URL url;
    try {
      url = new URL(sb.toString());
    } catch (MalformedURLException ex) {
      throw new InvalidUriException(sb.toString());
    }
    return url;
  }

  public static String urlEncode(final String value) throws AzureBlobFileSystemException {
    String encodedString;
    try {
      encodedString =  URLEncoder.encode(value, UTF_8)
          .replace(PLUS, PLUS_ENCODE)
          .replace(FORWARD_SLASH_ENCODE, FORWARD_SLASH);
    } catch (UnsupportedEncodingException ex) {
        throw new InvalidUriException(value);
    }

    return encodedString;
  }

  public synchronized String getAccessToken() throws IOException {
    if (tokenProvider != null) {
      String token = "Bearer " + tokenProvider.getToken().getAccessToken();
      LOG.debug("The header is " + token.substring(0, Math.min(token.length(), 12)) + "...." +
          token.substring(Math.max(token.length() - 5, 0)));
      return token;
    } else {
      return null;
    }
  }

  public AuthType getAuthType() {
    return authType;
  }

  @VisibleForTesting
  String initializeUserAgent(final AbfsConfiguration abfsConfiguration,
      final String sslProviderName) {

    StringBuilder sb = new StringBuilder();

    sb.append(APN_VERSION);
    sb.append(SINGLE_WHITE_SPACE);
    sb.append(CLIENT_VERSION);
    sb.append(SINGLE_WHITE_SPACE);

    sb.append("(");

    sb.append(System.getProperty(JAVA_VENDOR)
        .replaceAll(SINGLE_WHITE_SPACE, EMPTY_STRING));
    sb.append(SINGLE_WHITE_SPACE);
    sb.append("JavaJRE");
    sb.append(SINGLE_WHITE_SPACE);
    sb.append(System.getProperty(JAVA_VERSION));
    sb.append(SEMICOLON);
    sb.append(SINGLE_WHITE_SPACE);

    sb.append(System.getProperty(OS_NAME)
        .replaceAll(SINGLE_WHITE_SPACE, EMPTY_STRING));
    sb.append(SINGLE_WHITE_SPACE);
    sb.append(System.getProperty(OS_VERSION));
    sb.append(FORWARD_SLASH);
    sb.append(System.getProperty(OS_ARCH));
    sb.append(SEMICOLON);

    appendIfNotEmpty(sb, sslProviderName, true);
    appendIfNotEmpty(sb,
        ExtensionHelper.getUserAgentSuffix(tokenProvider, EMPTY_STRING), true);

    sb.append(SINGLE_WHITE_SPACE);
    sb.append(abfsConfiguration.getClusterName());
    sb.append(FORWARD_SLASH);
    sb.append(abfsConfiguration.getClusterType());

    sb.append(")");

    appendIfNotEmpty(sb, abfsConfiguration.getCustomUserAgentPrefix(), false);

    return String.format(Locale.ROOT, sb.toString());
  }

  private void appendIfNotEmpty(StringBuilder sb, String regEx,
      boolean shouldAppendSemiColon) {
    if (regEx == null || regEx.trim().isEmpty()) {
      return;
    }
    sb.append(SINGLE_WHITE_SPACE);
    sb.append(regEx);
    if (shouldAppendSemiColon) {
      sb.append(SEMICOLON);
    }
  }

  @VisibleForTesting
  URL getBaseUrl() {
    return baseUrl;
  }

  @VisibleForTesting
  public SASTokenProvider getSasTokenProvider() {
    return this.sasTokenProvider;
  }

  /**
   * Getter for abfsCounters from AbfsClient.
   * @return AbfsCounters instance.
   */
  protected AbfsCounters getAbfsCounters() {
    return abfsCounters;
  }

  protected AbfsConfiguration getAbfsConfiguration() {
    return abfsConfiguration;
  }

  public int getNumLeaseThreads() {
    return abfsConfiguration.getNumLeaseThreads();
  }

  public <V> ListenableScheduledFuture<V> schedule(Callable<V> callable, long delay,
      TimeUnit timeUnit) {
    return executorService.schedule(callable, delay, timeUnit);
  }

  public ListenableFuture<?> submit(Runnable runnable) {
    return executorService.submit(runnable);
  }

  public <V> void addCallback(ListenableFuture<V> future, FutureCallback<V> callback) {
    Futures.addCallback(future, callback, executorService);
  }
}<|MERGE_RESOLUTION|>--- conflicted
+++ resolved
@@ -38,11 +38,6 @@
 import java.util.concurrent.TimeUnit;
 
 import org.apache.hadoop.fs.Path;
-<<<<<<< HEAD
-import org.apache.hadoop.fs.azurebfs.contracts.exceptions.AbfsRestOperationException;
-=======
-import org.apache.hadoop.fs.azurebfs.constants.FileSystemUriSchemes;
->>>>>>> 6ba3ee38
 import org.apache.hadoop.fs.azurebfs.utils.InsertionOrderConcurrentHashMap;
 import org.apache.hadoop.thirdparty.com.google.common.annotations.VisibleForTesting;
 import org.apache.hadoop.thirdparty.com.google.common.base.Preconditions;
@@ -1119,42 +1114,6 @@
         AbfsHttpConstants.HTTP_METHOD_HEAD, url, createDefaultHeaders());
     op.execute(tracingContext);
     return op;
-  }
-
-  public BlobProperty getBlobProperty(Path blobPath, TracingContext tracingContext) throws AzureBlobFileSystemException {
-    AbfsUriQueryBuilder abfsUriQueryBuilder = createDefaultUriQueryBuilder();
-    String blobRelativePath = blobPath.toUri().getPath();
-    final URL url = createRequestUrl(blobRelativePath, abfsUriQueryBuilder.toString());
-    final List<AbfsHttpHeader> requestHeaders = createDefaultHeaders();
-    final AbfsRestOperation op = new AbfsRestOperation(
-        AbfsRestOperationType.GetBlobProperties,
-        this,
-        HTTP_METHOD_HEAD,
-        url,
-        requestHeaders);
-    BlobProperty blobProperty = new BlobProperty();
-    try {
-      op.execute(tracingContext);
-    } catch (AzureBlobFileSystemException ex) {
-      if(!op.hasResult()) {
-        throw ex;
-      }
-      if(op.getResult().getStatusCode() == HttpURLConnection.HTTP_NOT_FOUND) {
-        return blobProperty;
-      }
-      throw ex;
-    }
-    final AbfsHttpOperation opResult = op.getResult();
-    blobProperty.setIsDirectory(opResult
-        .getResponseHeader(X_MS_META_HDI_ISFOLDER) != null);
-    blobProperty.setExist(true);
-    blobProperty.setUrl(url.toString());
-    blobProperty.setCopyId(opResult.getResponseHeader(X_MS_COPY_ID));
-    blobProperty.setPath(blobPath);
-    blobProperty.setCopySourceUrl(opResult.getResponseHeader(X_MS_COPY_SOURCE));
-    blobProperty.setStatusDescription(opResult.getResponseHeader(X_MS_COPY_STATUS_DESCRIPTION));
-    blobProperty.setCopyStatus(opResult.getResponseHeader(X_MS_COPY_STATUS));
-    return blobProperty;
   }
 
   public String copyBlob(Path sourceBlobPath, Path destinationBlobPath) throws AzureBlobFileSystemException {
