--- conflicted
+++ resolved
@@ -370,25 +370,18 @@
       }
     } catch (UnknownHostException ex) {
       String hostname = null;
-<<<<<<< HEAD
       if (httpOperation != null) {
         hostname = httpOperation.getHost();
-        LOG.warn(String.format("Unknown host name: %s. Retrying to resolve the host name...",
-            hostname));
-      }
-
-=======
-      hostname = httpOperation.getHost();
-      LOG.warn("Unknown host name: {}. Retrying to resolve the host name...",
-          hostname);
->>>>>>> dcddc6a5
+        LOG.warn("Unknown host name: {}. Retrying to resolve the host name...",
+            hostname);
+      }
+
       if (!client.getRetryPolicy().shouldRetry(retryCount, -1)) {
         throw new InvalidAbfsRestOperationException(ex);
       }
       return false;
     } catch (IOException ex) {
       if (LOG.isDebugEnabled()) {
-<<<<<<< HEAD
         if (httpOperation == null) {
           LOG.debug("HttpRequestFailure: {} - {}: {}", method, url, ex);
         } else {
@@ -398,9 +391,6 @@
 
       if (ex instanceof AbfsFastpathException) {
         throw (AbfsFastpathException) ex;
-=======
-        LOG.debug("HttpRequestFailure: {}, {}", httpOperation, ex);
->>>>>>> dcddc6a5
       }
 
       if (!client.getRetryPolicy().shouldRetry(retryCount, -1)) {
