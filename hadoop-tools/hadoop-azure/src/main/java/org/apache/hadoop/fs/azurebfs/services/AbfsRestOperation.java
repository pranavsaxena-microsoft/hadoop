--- conflicted
+++ resolved
@@ -77,14 +77,11 @@
   private AbfsHttpOperation result;
   private AbfsCounters abfsCounters;
 
-<<<<<<< HEAD
   private Boolean isIncomplete = false;
   private Long dataRead = 0l;
 
   private Long totalIncompleteDataRead = 0l;
-=======
   private String failureReason = null;
->>>>>>> 7f77eadc
 
   /**
    * Checks if there is non-null HTTP response.
@@ -256,28 +253,30 @@
     LOG.trace("{} REST operation complete", operationType);
   }
 
-<<<<<<< HEAD
   private void makeChangeInRequest() {
-    if(isIncomplete) {
-      for(AbfsHttpHeader header : requestHeaders) {
-        if(HttpHeaderConfigurations.RANGE.equals(header.getName())) {
+    if (isIncomplete) {
+      for (AbfsHttpHeader header : requestHeaders) {
+        if (HttpHeaderConfigurations.RANGE.equals(header.getName())) {
           long contentLength = 0;
           final String RANGE_PREFIX = "bytes=";
           String start, end;
           String range = header.getValue();
           // Format is "bytes=%d-%d"
           if (range != null && range.startsWith(RANGE_PREFIX)) {
-            String[] offsets = range.substring(RANGE_PREFIX.length()).split("-");
+            String[] offsets = range.substring(RANGE_PREFIX.length())
+                .split("-");
             if (offsets.length == 2) {
               start = offsets[0];
               end = offsets[1];
-              contentLength = Long.parseLong(offsets[1]) - Long.parseLong(offsets[0])
-                  + 1;
-
-              String headerNewVal = RANGE_PREFIX + (Long.parseLong(start) + dataRead) + "-" + end;
+              contentLength =
+                  Long.parseLong(offsets[1]) - Long.parseLong(offsets[0])
+                      + 1;
+
+              String headerNewVal = RANGE_PREFIX + (Long.parseLong(start)
+                  + dataRead) + "-" + end;
               LOG.info("new range: " + headerNewVal);
-              bufferOffset+=dataRead;
-              bufferLength-= dataRead;
+              bufferOffset += dataRead;
+              bufferLength -= dataRead;
               totalIncompleteDataRead += dataRead;
               header.setValue(headerNewVal);
             }
@@ -286,11 +285,10 @@
         }
       }
     }
-=======
+  }
   @VisibleForTesting
   String getClientLatency() {
     return this.client.getAbfsPerfTracker().getClientLatency();
->>>>>>> 7f77eadc
   }
 
   /**
@@ -391,7 +389,8 @@
         LOG.debug("HttpRequestFailure: {}, {}", httpOperation, ex);
       }
 
-<<<<<<< HEAD
+      failureReason = RetryReason.getAbbreviation(ex, -1, "");
+
       /*
        * In case of Connection_reset with status == 206 (partial-content)from
        * server for read operation, the partial-result has to be sent back to
@@ -404,9 +403,6 @@
         result = httpOperation;
         return true;
       }
-=======
-      failureReason = RetryReason.getAbbreviation(ex, -1, "");
->>>>>>> 7f77eadc
 
       if (!client.getRetryPolicy().shouldRetry(retryCount, -1)) {
         throw new InvalidAbfsRestOperationException(ex);
@@ -433,7 +429,6 @@
     return true;
   }
 
-<<<<<<< HEAD
   private long getContentLengthIfKnown(String range) {
     final String RANGE_PREFIX = "bytes=";
     long contentLength = 0;
@@ -448,8 +443,6 @@
     return contentLength;
   }
 
-=======
->>>>>>> 7f77eadc
   @VisibleForTesting
   AbfsHttpOperation getHttpOperation() throws IOException {
     return new AbfsHttpOperation(url, method, requestHeaders);
