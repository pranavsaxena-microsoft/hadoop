/**
 * Licensed to the Apache Software Foundation (ASF) under one
 * or more contributor license agreements.  See the NOTICE file
 * distributed with this work for additional information
 * regarding copyright ownership.  The ASF licenses this file
 * to you under the Apache License, Version 2.0 (the
 * "License"); you may not use this file except in compliance
 * with the License.  You may obtain a copy of the License at
 *
 *     http://www.apache.org/licenses/LICENSE-2.0
 *
 * Unless required by applicable law or agreed to in writing, software
 * distributed under the License is distributed on an "AS IS" BASIS,
 * WITHOUT WARRANTIES OR CONDITIONS OF ANY KIND, either express or implied.
 * See the License for the specific language governing permissions and
 * limitations under the License.
 */

package org.apache.hadoop.fs.azurebfs.services;

import java.io.IOException;
import java.io.UncheckedIOException;
import java.net.HttpURLConnection;
import java.net.URL;
import java.net.UnknownHostException;
import java.util.List;
import java.util.concurrent.Callable;

import org.slf4j.Logger;
import org.slf4j.LoggerFactory;

import org.apache.hadoop.thirdparty.com.google.common.annotations.VisibleForTesting;
import org.apache.hadoop.fs.azurebfs.AbfsStatistic;
import org.apache.hadoop.fs.azurebfs.constants.AbfsHttpConstants;
import org.apache.hadoop.fs.azurebfs.contracts.exceptions.AbfsFastpathException;
import org.apache.hadoop.fs.azurebfs.contracts.exceptions.AbfsRestOperationException;
import org.apache.hadoop.fs.azurebfs.contracts.exceptions.AzureBlobFileSystemException;
import org.apache.hadoop.fs.azurebfs.contracts.exceptions.InvalidAbfsRestOperationException;
import org.apache.hadoop.fs.azurebfs.constants.HttpHeaderConfigurations;
import org.apache.hadoop.fs.azurebfs.contracts.services.ListResultSchema;
import org.apache.hadoop.fs.azurebfs.utils.TracingContext;
import org.apache.hadoop.fs.statistics.impl.IOStatisticsBinding;

/**
 * The AbfsRestOperation for Rest AbfsClient.
 */
public class AbfsRestOperation {
  // The type of the REST operation (Append, ReadFile, etc)
  // The type of the REST operation (Append, ReadFile, etc)
  private final AbfsRestOperationType operationType;
  // Blob FS client, which has the credentials, retry policy, and logs.
  private final AbfsClient client;
  // the HTTP method (PUT, PATCH, POST, GET, HEAD, or DELETE)
  private final String method;
  // full URL including query parameters
  private final URL url;
  // all the custom HTTP request headers provided by the caller
  private final List<AbfsHttpHeader> requestHeaders;

  // This is a simple operation class, where all the upload methods have a
  // request body and all the download methods have a response body.
  private final boolean hasRequestBody;

  // Used only by AbfsInputStream/AbfsOutputStream to reuse SAS tokens.
  private final String sasToken;

  private static final Logger LOG = LoggerFactory.getLogger(AbfsClient.class);

  // For uploads, this is the request entity body.  For downloads,
  // this will hold the response entity body.
  private byte[] buffer;
  private int bufferOffset;
  private int bufferLength;
  private int retryCount = 0;

  private AbfsHttpOperation result;
  private AbfsCounters abfsCounters;
  private AbfsFastpathSessionData fastpathSessionData;

  private Callable headerUpDownCallable;

  public AbfsHttpOperation getResult() {
    return result;
  }

  public void hardSetResult(int httpStatus) {
    result = AbfsHttpOperation.getAbfsHttpOperationWithFixedResult(this.url,
        this.method, httpStatus);
  }

  public URL getUrl() {
    return url;
  }

  public List<AbfsHttpHeader> getRequestHeaders() {
    return requestHeaders;
  }

  public boolean isARetriedRequest() {
    return (retryCount > 0);
  }

  String getSasToken() {
    return sasToken;
  }

  public ListResultSchema getListResultSchema() {
    return ((AbfsHttpConnection) this.result).getListResultSchema();
  }

  /**
   * Initializes a new REST operation.
   *
   * @param client The Blob FS client.
   * @param method The HTTP method (PUT, PATCH, POST, GET, HEAD, or DELETE).
   * @param url The full URL including query string parameters.
   * @param requestHeaders The HTTP request headers.
   */
  AbfsRestOperation(final AbfsRestOperationType operationType,
                    final AbfsClient client,
                    final String method,
                    final URL url,
                    final List<AbfsHttpHeader> requestHeaders) {
    this(operationType, client, method, url, requestHeaders, (String) null);
  }

  /**
   * Initializes a new REST operation.
   *
   * @param client The Blob FS client.
   * @param method The HTTP method (PUT, PATCH, POST, GET, HEAD, or DELETE).
   * @param url The full URL including query string parameters.
   * @param requestHeaders The HTTP request headers.
   * @param sasToken A sasToken for optional re-use by AbfsInputStream/AbfsOutputStream.
   */
  AbfsRestOperation(final AbfsRestOperationType operationType,
                    final AbfsClient client,
                    final String method,
                    final URL url,
                    final List<AbfsHttpHeader> requestHeaders,
                    final String sasToken) {
    this.operationType = operationType;
    this.client = client;
    this.method = method;
    this.url = url;
    this.requestHeaders = requestHeaders;
    this.hasRequestBody = (AbfsHttpConstants.HTTP_METHOD_PUT.equals(method)
            || AbfsHttpConstants.HTTP_METHOD_POST.equals(method)
            || AbfsHttpConstants.HTTP_METHOD_PATCH.equals(method));
    this.sasToken = sasToken;
    this.abfsCounters = client.getAbfsCounters();
  }

  /**
   * Initializes a new REST operation.
   *
   * @param operationType The type of the REST operation (Append, ReadFile, etc).
   * @param client The Blob FS client.
   * @param method The HTTP method (PUT, PATCH, POST, GET, HEAD, or DELETE).
   * @param url The full URL including query string parameters.
   * @param requestHeaders The HTTP request headers.
   * @param buffer For uploads, this is the request entity body.  For downloads,
   *               this will hold the response entity body.
   * @param bufferOffset An offset into the buffer where the data beings.
   * @param bufferLength The length of the data in the buffer.
   * @param sasToken A sasToken for optional re-use by AbfsInputStream/AbfsOutputStream.
   */
  AbfsRestOperation(AbfsRestOperationType operationType,
                    AbfsClient client,
                    String method,
                    URL url,
                    List<AbfsHttpHeader> requestHeaders,
                    byte[] buffer,
                    int bufferOffset,
                    int bufferLength,
                    String sasToken) {
    this(operationType, client, method, url, requestHeaders, sasToken);
    this.buffer = buffer;
    this.bufferOffset = bufferOffset;
    this.bufferLength = bufferLength;
    this.abfsCounters = client.getAbfsCounters();
  }

  /**
   * Initializes a new REST operation.
   *
   * @param operationType The type of the REST operation (Append, ReadFile, etc).
   * @param client The Blob FS client.
   * @param method The HTTP method (PUT, PATCH, POST, GET, HEAD, or DELETE).
   * @param url The full URL including query string parameters.
   * @param requestHeaders The HTTP request headers.
   * @param buffer For uploads, this is the request entity body.  For downloads,
   *               this will hold the response entity body.
   * @param bufferOffset An offset into the buffer where the data beings.
   * @param bufferLength The length of the data in the buffer.
   * @param sasToken A sasToken for optional re-use by AbfsInputStream/AbfsOutputStream.
   */
  AbfsRestOperation(AbfsRestOperationType operationType,
                    AbfsClient client,
                    String method,
                    URL url,
                    List<AbfsHttpHeader> requestHeaders,
                    byte[] buffer,
                    int bufferOffset,
                    int bufferLength,
                    String sasToken,
                    Callable headerUpDownCallable) {
    this(operationType, client, method, url, requestHeaders, sasToken);
    this.buffer = buffer;
    this.bufferOffset = bufferOffset;
    this.bufferLength = bufferLength;
    this.abfsCounters = client.getAbfsCounters();
    this.headerUpDownCallable = headerUpDownCallable;
  }

  /**
   * Initializes a new REST operation.
   *
   * @param client The Blob FS client.
   * @param method The HTTP method (PUT, PATCH, POST, GET, HEAD, or DELETE).
   * @param url The full URL including query string parameters.
   * @param requestHeaders The HTTP request headers.
   * @param fastpathSessionData Fastpath session info
   */
  AbfsRestOperation(final AbfsRestOperationType operationType,
      final AbfsClient client,
      final String method,
      final URL url,
      final List<AbfsHttpHeader> requestHeaders,
      final AbfsFastpathSessionData fastpathSessionData) {
    this(operationType, client, method, url, requestHeaders);
    this.fastpathSessionData = fastpathSessionData;
  }

  /**
   * Initializes a new REST operation and takes in fastpath session info
   *
   * @param operationType The type of the REST operation (Append, ReadFile, etc).
   * @param client The Blob FS client.
   * @param method The HTTP method (PUT, PATCH, POST, GET, HEAD, or DELETE).
   * @param url The full URL including query string parameters.
   * @param requestHeaders The HTTP request headers.
   * @param buffer For uploads, this is the request entity body.  For downloads,
   *               this will hold the response entity body.
   * @param bufferOffset An offset into the buffer where the data beings.
   * @param bufferLength The length of the data in the buffer.
   * @param fastpathSessionData Fastpath session info instance
   */
  AbfsRestOperation(AbfsRestOperationType operationType,
      AbfsClient client,
      String method,
      URL url,
      List<AbfsHttpHeader> requestHeaders,
      byte[] buffer,
      int bufferOffset,
      int bufferLength,
      AbfsFastpathSessionData fastpathSessionData) {
    this(operationType, client, method, url, requestHeaders,
        fastpathSessionData);
    this.buffer = buffer;
    this.bufferOffset = bufferOffset;
    this.bufferLength = bufferLength;
    this.abfsCounters = client.getAbfsCounters();
  }

  public boolean isAFastpathRequest() {
    switch (operationType) {
    case FastpathOpen:
    case FastpathRead:
    case FastpathClose:
      return true;
    default:
      return false;
    }
  }

  /**
   * Execute a AbfsRestOperation. Track the Duration of a request if
   * abfsCounters isn't null.
   * @param tracingContext TracingContext instance to track correlation IDs
   */
  public void execute(TracingContext tracingContext)
      throws AzureBlobFileSystemException {
    try {
      IOStatisticsBinding.trackDurationOfInvocation(abfsCounters,
          AbfsStatistic.getStatNameFromHttpCall(method),
          () -> completeExecute(tracingContext));
    } catch (AzureBlobFileSystemException aze) {
      throw aze;
    } catch (IOException e) {
      throw new UncheckedIOException("Error while tracking Duration of an "
          + "AbfsRestOperation call", e);
    }
  }

  /**
   * Executes the REST operation with retry, by issuing one or more
   * HTTP operations.
   * @param tracingContext TracingContext instance to track correlation IDs
   */
  private void completeExecute(TracingContext tracingContext)
      throws AzureBlobFileSystemException {
    // see if we have latency reports from the previous requests
    String latencyHeader = this.client.getAbfsPerfTracker().getClientLatency();
    if (latencyHeader != null && !latencyHeader.isEmpty()) {
      AbfsHttpHeader httpHeader =
              new AbfsHttpHeader(HttpHeaderConfigurations.X_MS_ABFS_CLIENT_LATENCY, latencyHeader);
      requestHeaders.add(httpHeader);
    }

    retryCount = 0;
    LOG.debug("First execution of REST operation - {}", operationType);
    while (!executeHttpOperation(retryCount, tracingContext)) {
      try {
        ++retryCount;
        tracingContext.setRetryCount(retryCount);
        LOG.debug("Retrying REST operation {}. RetryCount = {}",
            operationType, retryCount);
        Thread.sleep(client.getRetryPolicy().getRetryInterval(retryCount));
      } catch (InterruptedException ex) {
        Thread.currentThread().interrupt();
      }
    }

    if (result.getStatusCode() >= HttpURLConnection.HTTP_BAD_REQUEST) {
      throw new AbfsRestOperationException(result.getStatusCode(), result.getStorageErrorCode(),
          result.getStorageErrorMessage(), null, result);
    }

    LOG.trace("{} REST operation complete", operationType);
  }

  /**
   * Executes a single HTTP operation to complete the REST operation.  If it
   * fails, there may be a retry.  The retryCount is incremented with each
   * attempt.
   */
  private boolean executeHttpOperation(final int retryCount,
    TracingContext tracingContext) throws AzureBlobFileSystemException {
    AbfsHttpOperation httpOperation = null;
    try {
      switch(client.getAuthType()) {
        case Custom:
        case OAuth:
          LOG.debug("Authenticating request with OAuth2 access token");
          if (isAFastpathRequest()) {
            httpOperation = getFastpathConnection();
          } else {
<<<<<<< HEAD
            httpOperation = new AbfsHttpConnection(url, method, requestHeaders, headerUpDownCallable);
=======
            httpOperation = getHttpOperation();
>>>>>>> 22dbb040
            httpOperation.setHeader(
                HttpHeaderConfigurations.AUTHORIZATION,
                client.getAccessToken());
          }

          tracingContext.constructHeader(httpOperation);
          break;
        case SAS:
          httpOperation  = getHttpOperation();
          // do nothing; the SAS token should already be appended to the query string
          httpOperation.setMaskForSAS(); //mask sig/oid from url for logs
          tracingContext.constructHeader(httpOperation);
          break;
        case SharedKey:
          httpOperation  = getHttpOperation();
          // Construct correlation header before sharedKeyCred sign
          tracingContext.constructHeader(httpOperation);
          // sign the HTTP request
          LOG.debug("Signing request with shared key");
          // sign the HTTP request
          client.getSharedKeyCredentials().signRequest(
              ((AbfsHttpConnection) httpOperation).getConnection(),
              hasRequestBody ? bufferLength : 0);
          break;
      default:
        throw new AbfsRestOperationException(-1, null,
            "Unsupported Auth type: " + client.getAuthType(), null);
      }

      incrementCounter(AbfsStatistic.CONNECTIONS_MADE, 1);
    } catch (IOException e) {
      LOG.debug("Auth failure: {}, {}", method, url);
      throw new AbfsRestOperationException(-1, null,
          "Auth failure: " + e.getMessage(), e);
    }

    try {
      // dump the headers
      AbfsIoUtils.dumpHeadersToDebugLog("Request Headers",
          httpOperation.getRequestHeaders());
      AbfsClientThrottlingIntercept.sendingRequest(operationType, abfsCounters);

      if (hasRequestBody && !isAFastpathRequest()) {
        // HttpUrlConnection requires
        ((AbfsHttpConnection) httpOperation).sendRequest(buffer, bufferOffset, bufferLength);
        incrementCounter(AbfsStatistic.SEND_REQUESTS, 1);
        incrementCounter(AbfsStatistic.BYTES_SENT, bufferLength);
      }

      processResponse(httpOperation);

      incrementCounter(AbfsStatistic.GET_RESPONSES, 1);
      //Only increment bytesReceived counter when the status code is 2XX.
      if (httpOperation.getStatusCode() >= HttpURLConnection.HTTP_OK
          && httpOperation.getStatusCode() <= HttpURLConnection.HTTP_PARTIAL) {
        incrementCounter(AbfsStatistic.BYTES_RECEIVED,
            httpOperation.getBytesReceived());
      } else if (httpOperation.getStatusCode() == HttpURLConnection.HTTP_UNAVAILABLE) {
        incrementCounter(AbfsStatistic.SERVER_UNAVAILABLE, 1);
      }
    } catch (UnknownHostException ex) {
      String hostname = httpOperation.getHost();
      LOG.warn("Unknown host name: {}. Retrying to resolve the host name...",
          hostname);

      if (!client.getRetryPolicy().shouldRetry(retryCount, -1)) {
        throw new InvalidAbfsRestOperationException(ex);
      }
      return false;
    } catch (IOException ex) {
      if (LOG.isDebugEnabled()) {
        LOG.debug("HttpRequestFailure: {}, {}", httpOperation.toString(), ex);
      }

      if (ex instanceof AbfsFastpathException) {
        throw (AbfsFastpathException) ex;
      }

      if (!client.getRetryPolicy().shouldRetry(retryCount, -1)) {
        throw new InvalidAbfsRestOperationException(ex);
      }

      return false;
    } finally {
      AbfsClientThrottlingIntercept.updateMetrics(operationType, httpOperation);
    }

    LOG.debug("HttpRequest: {}: {}", operationType, httpOperation);

    if (client.getRetryPolicy().shouldRetry(retryCount, httpOperation.getStatusCode())) {
      return false;
    }

    result = httpOperation;

    return true;
  }

  @VisibleForTesting
  protected AbfsHttpConnection getHttpOperation() throws IOException {
    return new AbfsHttpConnection(url, method, requestHeaders);
  }

  @VisibleForTesting
  protected AbfsFastpathConnection getFastpathConnection() throws IOException {
    return new AbfsFastpathConnection(operationType, url, method,
        client.getAuthType(), client.getAccessToken(), requestHeaders, //TODO: remove oauth?
        fastpathSessionData);
  }

  @VisibleForTesting
  protected void processResponse(AbfsHttpOperation httpOperation) throws IOException {
    httpOperation.processResponse(buffer, bufferOffset, bufferLength);
  }

  /**
   * Incrementing Abfs counters with a long value.
   *
   * @param statistic the Abfs statistic that needs to be incremented.
   * @param value     the value to be incremented by.
   */
  private void incrementCounter(AbfsStatistic statistic, long value) {
    if (abfsCounters != null) {
      abfsCounters.incrementCounter(statistic, value);
    }
  }

  @VisibleForTesting
  protected AbfsRestOperationType getOperationType() {
    return operationType;
  }

  @VisibleForTesting
  protected byte[] getBuffer() {
    return buffer;
  }

  @VisibleForTesting
  protected int getBufferOffset() {
    return bufferOffset;
  }

  @VisibleForTesting
  protected int getBufferLength() {
    return bufferLength;
  }

  @VisibleForTesting
  protected AbfsFastpathSessionData getFastpathSessionData() {
    return fastpathSessionData;
  }

  @VisibleForTesting
  protected String getMethod() {
    return method;
  }

  @VisibleForTesting
  protected AbfsClient getAbfsClient() {
    return client;
  }
}<|MERGE_RESOLUTION|>--- conflicted
+++ resolved
@@ -346,11 +346,7 @@
           if (isAFastpathRequest()) {
             httpOperation = getFastpathConnection();
           } else {
-<<<<<<< HEAD
-            httpOperation = new AbfsHttpConnection(url, method, requestHeaders, headerUpDownCallable);
-=======
             httpOperation = getHttpOperation();
->>>>>>> 22dbb040
             httpOperation.setHeader(
                 HttpHeaderConfigurations.AUTHORIZATION,
                 client.getAccessToken());
@@ -451,7 +447,7 @@
 
   @VisibleForTesting
   protected AbfsHttpConnection getHttpOperation() throws IOException {
-    return new AbfsHttpConnection(url, method, requestHeaders);
+    return new AbfsHttpConnection(url, method, requestHeaders, headerUpDownCallable);
   }
 
   @VisibleForTesting
