/**
 * Licensed to the Apache Software Foundation (ASF) under one
 * or more contributor license agreements.  See the NOTICE file
 * distributed with this work for additional information
 * regarding copyright ownership.  The ASF licenses this file
 * to you under the Apache License, Version 2.0 (the
 * "License"); you may not use this file except in compliance
 * with the License.  You may obtain a copy of the License at
 * <p>
 * http://www.apache.org/licenses/LICENSE-2.0
 * <p>
 * Unless required by applicable law or agreed to in writing, software
 * distributed under the License is distributed on an "AS IS" BASIS,
 * WITHOUT WARRANTIES OR CONDITIONS OF ANY KIND, either express or implied.
 * See the License for the specific language governing permissions and
 * limitations under the License.
 */
package org.apache.hadoop.fs.azurebfs.services;

import org.apache.hadoop.fs.azurebfs.contracts.services.ReadBufferStatus;
import org.slf4j.Logger;
import org.slf4j.LoggerFactory;

import java.io.IOException;
import java.util.ArrayList;
import java.util.Collection;
import java.util.Iterator;
import java.util.LinkedList;
import java.util.List;
import java.util.Queue;
import java.util.Stack;
import java.util.concurrent.CountDownLatch;
import java.util.concurrent.atomic.AtomicLong;
import java.util.concurrent.locks.ReentrantLock;

import org.apache.hadoop.fs.azurebfs.utils.TracingContext;
import org.apache.hadoop.classification.VisibleForTesting;

import static org.apache.hadoop.util.Preconditions.checkState;

/**
 * The Read Buffer Manager for Rest AbfsClient.
 */
final class ReadBufferManager {
  private static final Logger LOGGER = LoggerFactory.getLogger(ReadBufferManager.class);
  private static final int ONE_KB = 1024;
  private static final int ONE_MB = ONE_KB * ONE_KB;

  private static final int NUM_BUFFERS = 16;
  private static final int NUM_THREADS = 8;
  private static final int DEFAULT_THRESHOLD_AGE_MILLISECONDS = 3000; // have to see if 3 seconds is a good threshold

  private static int blockSize = 4 * ONE_MB;
  private static int thresholdAgeMilliseconds = DEFAULT_THRESHOLD_AGE_MILLISECONDS;
  private Thread[] threads = new Thread[NUM_THREADS];
  private byte[][] buffers;    // array of byte[] buffers, to hold the data that is read

  /**
   * map of {@link #buffers} to {@link ReadBuffer} using it.
   */
  private ReadBuffer[] bufferOwners;

  private Stack<Integer> freeList = new Stack<>();   // indices in buffers[] array that are available

  private Queue<ReadBuffer> readAheadQueue = new LinkedList<>(); // queue of requests that are not picked up by any worker thread yet
  private LinkedList<ReadBuffer> inProgressList = new LinkedList<>(); // requests being processed by worker threads
  private LinkedList<ReadBuffer> completedReadList = new LinkedList<>(); // buffers available for reading
  private static ReadBufferManager bufferManager; // singleton, initialized in static initialization block
  private static final ReentrantLock LOCK = new ReentrantLock();

  /**
   * How many completed blocks were discarded when a stream was closed?
   */
  private final AtomicLong completedBlocksDiscarded = new AtomicLong();

  /**
   * How many queued blocks were discarded when a stream was closed?
   */
  private final AtomicLong queuedBlocksDiscarded = new AtomicLong();

  /**
   * How many in progress blocks were discarded when a stream was closed?
   */
  private final AtomicLong inProgressBlocksDiscarded = new AtomicLong();

  public static ReadBufferManager getBufferManager() {
    if (bufferManager == null) {
      LOCK.lock();
      try {
        if (bufferManager == null) {
          bufferManager = new ReadBufferManager();
          bufferManager.init();
        }
      } finally {
        LOCK.unlock();
      }
    }
    return bufferManager;
  }

  static void setReadBufferManagerConfigs(int readAheadBlockSize) {
    if (bufferManager == null) {
      LOGGER.debug(
          "ReadBufferManager not initialized yet. Overriding readAheadBlockSize as {}",
          readAheadBlockSize);
      blockSize = readAheadBlockSize;
    }
  }

  private void init() {
    buffers = new byte[NUM_BUFFERS][];
    bufferOwners = new ReadBuffer[NUM_BUFFERS];
    for (int i = 0; i < NUM_BUFFERS; i++) {
      buffers[i] = new byte[blockSize];  // same buffers are reused. The byte array never goes back to GC
      freeList.add(i);
    }
    for (int i = 0; i < NUM_THREADS; i++) {
      Thread t = new Thread(new ReadBufferWorker(i));
      t.setDaemon(true);
      threads[i] = t;
      t.setName("ABFS-prefetch-" + i);
      t.start();
    }
    ReadBufferWorker.UNLEASH_WORKERS.countDown();
  }

  // hide instance constructor
  private ReadBufferManager() {
  }


  /*
   *
   *  AbfsInputStream-facing methods
   *
   */


  /**
   * {@link AbfsInputStream} calls this method to queue read-aheads.
   *
   * @param stream          The {@link AbfsInputStream} for which to do the read-ahead
   * @param requestedOffset The offset in the file which shoukd be read
   * @param requestedLength The length to read
   */
  void queueReadAhead(final ReadBufferStreamOperations stream, final long requestedOffset, final int requestedLength,
                      TracingContext tracingContext) {
    if (LOGGER.isTraceEnabled()) {
      LOGGER.trace("Start Queueing readAhead for {} offset {} length {}",
          stream.getPath(), requestedOffset, requestedLength);
    }
    ReadBuffer buffer;
    synchronized (this) {
      if (isAlreadyQueued(stream, requestedOffset)) {
        return; // already queued, do not queue again
      }
      if (freeList.isEmpty() && !tryEvict()) {
        return; // no buffers available, cannot queue anything
      }

      buffer = new ReadBuffer();
      buffer.setStream(stream);
      buffer.setOffset(requestedOffset);
      buffer.setLength(0);
      buffer.setRequestedLength(requestedLength);
      buffer.setStatus(ReadBufferStatus.NOT_AVAILABLE);
      buffer.setLatch(new CountDownLatch(1));
      buffer.setTracingContext(tracingContext);

      int bufferIndex = freeList.pop();  // will return a value, since we have checked size > 0 already
      takeOwnershipOfBufferAtIndex(buffer, bufferIndex);
      readAheadQueue.add(buffer);
      notifyAll();
      if (LOGGER.isTraceEnabled()) {
        LOGGER.trace("Done q-ing readAhead for file {} offset {} buffer idx {}",
            stream.getPath(), requestedOffset, buffer.getBufferindex());
      }
    }
  }


  /**
   * {@link AbfsInputStream} calls this method read any bytes already available in a buffer (thereby saving a
   * remote read). This returns the bytes if the data already exists in buffer. If there is a buffer that is reading
   * the requested offset, then this method blocks until that read completes. If the data is queued in a read-ahead
   * but not picked up by a worker thread yet, then it cancels that read-ahead and reports cache miss. This is because
   * depending on worker thread availability, the read-ahead may take a while - the calling thread can do it's own
   * read to get the data faster (copmared to the read waiting in queue for an indeterminate amount of time).
   *
   * @param stream   the file to read bytes for
   * @param position the offset in the file to do a read for
   * @param length   the length to read
   * @param buffer   the buffer to read data into. Note that the buffer will be written into from offset 0.
   * @return the number of bytes read
   */
  int getBlock(final AbfsInputStream stream, final long position, final int length, final byte[] buffer)
      throws IOException {
    // not synchronized, so have to be careful with locking
    if (LOGGER.isTraceEnabled()) {
      LOGGER.trace("getBlock for file {}  position {}  thread {}",
          stream.getPath(), position, Thread.currentThread().getName());
    }

    waitForProcess(stream, position);

    int bytesRead = 0;
    synchronized (this) {
      bytesRead = getBlockFromCompletedQueue(stream, position, length, buffer);
    }
    if (bytesRead > 0) {
      if (LOGGER.isTraceEnabled()) {
        LOGGER.trace("Done read from Cache for {} position {} length {}",
            stream.getPath(), position, bytesRead);
      }
      return bytesRead;
    }

    // otherwise, just say we got nothing - calling thread can do its own read
    return 0;
  }

  /*
   *
   *  Internal methods
   *
   */

  private void waitForProcess(final AbfsInputStream stream, final long position) {
    ReadBuffer readBuf;
    synchronized (this) {
      clearFromReadAheadQueue(stream, position);
      readBuf = getFromList(inProgressList, stream, position);
    }
    if (readBuf != null) {         // if in in-progress queue, then block for it
      try {
        if (LOGGER.isTraceEnabled()) {
          LOGGER.trace("got a relevant read buffer for file {} offset {} buffer idx {}",
              stream.getPath(), readBuf.getOffset(), readBuf.getBufferindex());
        }
        readBuf.getLatch().await();  // blocking wait on the caller stream's thread
        // Note on correctness: readBuf gets out of inProgressList only in 1 place: after worker thread
        // is done processing it (in doneReading). There, the latch is set after removing the buffer from
        // inProgressList. So this latch is safe to be outside the synchronized block.
        // Putting it in synchronized would result in a deadlock, since this thread would be holding the lock
        // while waiting, so no one will be able to  change any state. If this becomes more complex in the future,
        // then the latch cane be removed and replaced with wait/notify whenever inProgressList is touched.
      } catch (InterruptedException ex) {
        Thread.currentThread().interrupt();
      }
      if (LOGGER.isTraceEnabled()) {
        LOGGER.trace("latch done for file {} buffer idx {} length {}",
            stream.getPath(), readBuf.getBufferindex(), readBuf.getLength());
      }
    }
  }

  /**
   * If any buffer in the completedlist can be reclaimed then reclaim it and return the buffer to free list.
   * The objective is to find just one buffer - there is no advantage to evicting more than one.
   *
   * @return whether the eviction succeeeded - i.e., were we able to free up one buffer
   */
  private synchronized boolean tryEvict() {
    ReadBuffer nodeToEvict = null;
    if (completedReadList.size() <= 0) {
      return false;  // there are no evict-able buffers
    }

    long currentTimeInMs = currentTimeMillis();

    // first, try buffers where all bytes have been consumed (approximated as first and last bytes consumed)
    for (ReadBuffer buf : completedReadList) {
      if (buf.isFirstByteConsumed() && buf.isLastByteConsumed()) {
        nodeToEvict = buf;
        break;
      }
    }
    if (nodeToEvict != null) {
      return evict(nodeToEvict);
    }

    // next, try buffers where any bytes have been consumed (may be a bad idea? have to experiment and see)
    for (ReadBuffer buf : completedReadList) {
      if (buf.isAnyByteConsumed()) {
        nodeToEvict = buf;
        break;
      }
    }

    if (nodeToEvict != null) {
      return evict(nodeToEvict);
    }

    // next, try any old nodes that have not been consumed
    // Failed read buffers (with buffer index=-1) that are older than
    // thresholdAge should be cleaned up, but at the same time should not
    // report successful eviction.
    // Queue logic expects that a buffer is freed up for read ahead when
    // eviction is successful, whereas a failed ReadBuffer would have released
    // its buffer when its status was set to READ_FAILED.
    long earliestBirthday = Long.MAX_VALUE;
    ArrayList<ReadBuffer> oldFailedBuffers = new ArrayList<>();
    for (ReadBuffer buf : completedReadList) {
      if ((buf.getBufferindex() != -1)
          && (buf.getTimeStamp() < earliestBirthday)) {
        nodeToEvict = buf;
        earliestBirthday = buf.getTimeStamp();
      } else if ((buf.getBufferindex() == -1)
          && (currentTimeInMs - buf.getTimeStamp()) > thresholdAgeMilliseconds) {
        oldFailedBuffers.add(buf);
      }
    }

    for (ReadBuffer buf : oldFailedBuffers) {
      evict(buf);
    }

    if ((currentTimeInMs - earliestBirthday > thresholdAgeMilliseconds) && (nodeToEvict != null)) {
      return evict(nodeToEvict);
    }

    LOGGER.trace("No buffer eligible for eviction");
    // nothing can be evicted
    return false;
  }

  private boolean evict(final ReadBuffer buf) {
    buf.setTracingContext(null);
    if (LOGGER.isTraceEnabled()) {
      LOGGER.trace("Evicting buffer idx {}; was used for file {} offset {} length {}",
          buf.getBufferindex(), buf.getStream().getPath(), buf.getOffset(), buf.getLength());
    }
    completedReadList.remove(buf);
    // As failed ReadBuffers (bufferIndx = -1) are saved in completedReadList,
    // avoid adding it to freeList.
    if (buf.getBufferindex() != -1) {
      placeBufferOnFreeList("eviction", buf);
    }
    buf.evicted();
    return true;
  }

  private boolean isAlreadyQueued(final ReadBufferStreamOperations stream, final long requestedOffset) {
    // returns true if any part of the buffer is already queued
    return (isInList(readAheadQueue, stream, requestedOffset)
        || isInList(inProgressList, stream, requestedOffset)
        || isInList(completedReadList, stream, requestedOffset));
  }

  private boolean isInList(final Collection<ReadBuffer> list, final ReadBufferStreamOperations stream, final long requestedOffset) {
    return (getFromList(list, stream, requestedOffset) != null);
  }

  private ReadBuffer getFromList(final Collection<ReadBuffer> list, final ReadBufferStreamOperations stream, final long requestedOffset) {
    for (ReadBuffer buffer : list) {
      if (buffer.getStream() == stream) {
        if (buffer.getStatus() == ReadBufferStatus.AVAILABLE
            && requestedOffset >= buffer.getOffset()
            && requestedOffset < buffer.getOffset() + buffer.getLength()) {
          return buffer;
        } else if (requestedOffset >= buffer.getOffset()
            && requestedOffset < buffer.getOffset() + buffer.getRequestedLength()) {
          return buffer;
        }
      }
    }
    return null;
  }

  /**
   * Returns buffers that failed or passed from completed queue.
   * @param stream
   * @param requestedOffset
   * @return
   */
  private ReadBuffer getBufferFromCompletedQueue(final ReadBufferStreamOperations stream, final long requestedOffset) {
    for (ReadBuffer buffer : completedReadList) {
      // Buffer is returned if the requestedOffset is at or above buffer's
      // offset but less than buffer's length or the actual requestedLength
      if ((buffer.getStream() == stream)
          && (requestedOffset >= buffer.getOffset())
          && ((requestedOffset < buffer.getOffset() + buffer.getLength())
          || (requestedOffset < buffer.getOffset() + buffer.getRequestedLength()))) {
          return buffer;
        }
      }

    return null;
  }

  private void clearFromReadAheadQueue(final ReadBufferStreamOperations stream, final long requestedOffset) {
    ReadBuffer buffer = getFromList(readAheadQueue, stream, requestedOffset);
    if (buffer != null) {
      readAheadQueue.remove(buffer);
      notifyAll();   // lock is held in calling method
      placeBufferOnFreeList("clear from readahead", buffer);
    }
  }

  /**
   * Add a buffer to the free list.
   * @param reason reason for eviction
   * @param readBuffer read buffer which owns the buffer to free
   */
  private void placeBufferOnFreeList(final String reason, final ReadBuffer readBuffer) {
    int index = readBuffer.getBufferindex();
    LOGGER.debug("Returning buffer index {} to free list for '{}'; owner {}",
        index, reason, readBuffer);
    checkState(!freeList.contains(index),
        "Duplicate buffer %d added to free buffer list for '%s' by %s",
        index, reason, readBuffer);
    verifyReadOwnsBufferAtIndex(readBuffer, index);
    verifyByteBufferNotInUse(index);
    // declare it as unowned
    bufferOwners[index] = null;
    // set the buffer to null, because it is now free
    // for other operations.
    readBuffer.releaseBuffer();
    // once it is not owned/referenced, make available to others
    freeList.push(index);
    // validate full state of read manager
    validateReadManagerState();
  }

  /**
   * Verify that at given read ReadBuffer a buffer.
   * @param readBuffer read operation taking ownership
   * @param index index of buffer in buffer array
   */
  void verifyReadOwnsBufferAtIndex(final ReadBuffer readBuffer, final int index) {
    checkState(readBuffer == bufferOwners[index],
        "Buffer %d returned to free buffer list by non-owner %s",
        index, readBuffer);
  }

  /**
   * Take ownership of a buffer.
   * This updates the {@link #bufferOwners} array.
   * @param readBuffer read operation taking ownership
   * @param index index of buffer in buffer array
   */
  private void takeOwnershipOfBufferAtIndex(final ReadBuffer readBuffer, int index) {
    checkState(null == bufferOwners[index],
        "Buffer %d requested by %s already owned by %s",
        index, readBuffer, bufferOwners[index]);
    readBuffer.setBuffer(buffers[index]);
    readBuffer.setBufferindex(index);
    bufferOwners[index] = readBuffer;
  }

  /**
   * Verify a buffer is not in use anywhere.
   * @param index buffer index.
   * @throws IllegalStateException if the state is invalid.
   */
  private void verifyByteBufferNotInUse(final int index) {
    verifyByteBufferNotInCollection("completedReadList", index, completedReadList);
    verifyByteBufferNotInCollection("inProgressList", index, inProgressList);
    verifyByteBufferNotInCollection("readAheadQueue", index, readAheadQueue);
  }

  /**
   * Verify that a buffer is not referenced in the supplied collection.
   * @param name collection name for exceptions.
   * @param index buffer index.
   * @param collection collection to validate
   * @throws IllegalStateException if the state is invalid.
   */
  private void verifyByteBufferNotInCollection(String name, int index,
      Collection<ReadBuffer> collection) {
    checkState(collection.stream().noneMatch(rb -> rb.getBufferindex() == index),
        "Buffer index %d found in buffer collection %s", index, name);
  }

  /**
   * Verify that a read buffer is not referenced in the supplied collection.
   * @param name collection name for exceptions.
   * @param rb read buffer
   * @param collection collection to validate
   * @throws IllegalStateException if the state is invalid.
   */
  private void verifyReadBufferNotInCollection(String name,
      ReadBuffer rb,
      Collection<ReadBuffer> collection) {
    checkState(!collection.contains(rb),
        "Collection %s contains buffer %s", name, rb);
  }

  /**
   * Validate all invariants of the read manager state.
   * @throws IllegalStateException if the state is invalid.
   */
  @VisibleForTesting
  public synchronized void validateReadManagerState() {
    // all buffers in free list are not in any of the other lists
    freeList.forEach(this::verifyByteBufferNotInUse);

    // there is no in progress buffer in the other queues
    inProgressList.forEach(rb -> {
      verifyReadBufferNotInCollection("completedReadList", rb,
          completedReadList);
      verifyReadBufferNotInCollection("readAheadQueue", rb, readAheadQueue);
    });
    // nothing completed is in the readahead queue
    completedReadList.forEach(rb -> {
      verifyReadBufferNotInCollection("readAheadQueue", rb, readAheadQueue);
    });

  }

  private int getBlockFromCompletedQueue(final ReadBufferStreamOperations stream, final long position, final int length,
                                         final byte[] buffer) throws IOException {
    ReadBuffer buf = getBufferFromCompletedQueue(stream, position);

    if (buf == null) {
      return 0;
    }

    if (buf.getStatus() == ReadBufferStatus.READ_FAILED) {
      // To prevent new read requests to fail due to old read-ahead attempts,
      // return exception only from buffers that failed within last thresholdAgeMilliseconds
      if ((currentTimeMillis() - (buf.getTimeStamp()) < thresholdAgeMilliseconds)) {
        throw buf.getErrException();
      } else {
        return 0;
      }
    }

    if ((buf.getStatus() != ReadBufferStatus.AVAILABLE)
        || (position >= buf.getOffset() + buf.getLength())) {
      return 0;
    }

    int cursor = (int) (position - buf.getOffset());
    int availableLengthInBuffer = buf.getLength() - cursor;
    int lengthToCopy = Math.min(length, availableLengthInBuffer);
    System.arraycopy(buf.getBuffer(), cursor, buffer, 0, lengthToCopy);
    buf.dataConsumedByStream(cursor, lengthToCopy);
    return lengthToCopy;
  }

  /*
   *
   *  ReadBufferWorker-thread-facing methods
   *
   */

  /**
   * ReadBufferWorker thread calls this to get the next buffer that it should work on.
   *
   * @return {@link ReadBuffer}
   * @throws InterruptedException if thread is interrupted
   */
  ReadBuffer getNextBlockToRead() throws InterruptedException {
    ReadBuffer buffer = null;
    synchronized (this) {
      //buffer = readAheadQueue.take();  // blocking method
      while (readAheadQueue.size() == 0) {
        wait();
      }
      buffer = readAheadQueue.remove();
      notifyAll();
      if (buffer == null) {
        return null;            // should never happen
      }
      // verify buffer index is owned.
      verifyReadOwnsBufferAtIndex(buffer, buffer.getBufferindex());

      buffer.setStatus(ReadBufferStatus.READING_IN_PROGRESS);
      inProgressList.add(buffer);
    }
    if (LOGGER.isTraceEnabled()) {
      LOGGER.trace("ReadBufferWorker picked file {} for offset {}",
          buffer.getStream().getPath(), buffer.getOffset());
    }
    validateReadManagerState();
    // update stream gauge.
    buffer.prefetchStarted();
    return buffer;
  }

  /**
   * ReadBufferWorker thread calls this method to post completion.
   *
   * @param buffer            the buffer whose read was completed
   * @param result            the {@link ReadBufferStatus} after the read operation in the worker thread
   * @param bytesActuallyRead the number of bytes that the worker thread was actually able to read
   */
  void doneReading(final ReadBuffer buffer, final ReadBufferStatus result, final int bytesActuallyRead) {
    if (LOGGER.isTraceEnabled()) {
      LOGGER.trace("ReadBufferWorker completed file {} for offset {} bytes {}; {}",
          buffer.getStream().getPath(),  buffer.getOffset(), bytesActuallyRead, buffer);
    }
    // decrement counter.
    buffer.prefetchFinished();

    try {
      synchronized (this) {
<<<<<<< HEAD
        checkState(inProgressList.remove(buffer),
            "Read completed from an operation not declared as in progress %s", buffer);
        // If this buffer has already been purged during
        // close of InputStream then we don't update the lists.
        boolean shouldBeAddedInCompletedList = true;
=======
        // remove from the list
        if (!inProgressList.remove(buffer)) {
          // this is a sign of inconsistent state, so a major problem
          String message =
              String.format("Read completed from an operation not declared as in progress %s",
                  buffer);
          LOGGER.warn(message);
          // release the buffer (which may raise an exception)
          placeBufferOnFreeList("read not in progress", buffer);
          // report the failure
          throw new IllegalStateException(message);
        }

        boolean shouldFreeBuffer = false;
        String freeBufferReason = "";
>>>>>>> 1ee18eeb
        if (result == ReadBufferStatus.AVAILABLE && bytesActuallyRead > 0) {
          buffer.setStatus(ReadBufferStatus.AVAILABLE);
          buffer.setLength(bytesActuallyRead);
        } else {
<<<<<<< HEAD
          // there is no data, so it is immediately returned to the free list.
          placeBufferOnFreeList("failed read", buffer);
          shouldBeAddedInCompletedList = false;
=======
          // read failed or there was no data, -the buffer can be returned to the free list.
          shouldFreeBuffer = true;
          freeBufferReason = "failed read";
>>>>>>> 1ee18eeb
        }
        // completed list also contains FAILED read buffers
        // for sending exception message to clients.
        buffer.setStatus(result);
        buffer.setTimeStamp(currentTimeMillis());
<<<<<<< HEAD
        if (!buffer.getStream().isClosed() && shouldBeAddedInCompletedList) {
=======
        if (!buffer.isStreamClosed()) {
>>>>>>> 1ee18eeb
          // completed reads are added to the list.
          LOGGER.trace("Adding buffer to completed list {}", buffer);
          completedReadList.add(buffer);
        } else {
          // stream was closed during the read.
          // even if there is data, it should be discarded
          LOGGER.trace("Discarding prefetch on closed stream {}", buffer);
          inProgressBlocksDiscarded.incrementAndGet();
          // and the buffer recycled
          shouldFreeBuffer = true;
          freeBufferReason = "stream closed";
        }
        if (shouldFreeBuffer) {
          // buffer should be returned to the free list.
          placeBufferOnFreeList(freeBufferReason, buffer);
        }
        validateReadManagerState();
      }
    } finally {
      //outside the synchronized, since anyone receiving a wake-up from the latch must see safe-published results
      buffer.getLatch().countDown(); // wake up waiting threads (if any)
    }

  }

  /**
   * Similar to System.currentTimeMillis, except implemented with System.nanoTime().
   * System.currentTimeMillis can go backwards when system clock is changed (e.g., with NTP time synchronization),
   * making it unsuitable for measuring time intervals. nanotime is strictly monotonically increasing per CPU core.
   * Note: it is not monotonic across Sockets, and even within a CPU, its only the
   * more recent parts which share a clock across all cores.
   *
   * @return current time in milliseconds
   */
  private long currentTimeMillis() {
    return System.nanoTime() / 1000 / 1000;
  }

  @VisibleForTesting
  int getThresholdAgeMilliseconds() {
    return thresholdAgeMilliseconds;
  }

  @VisibleForTesting
  static void setThresholdAgeMilliseconds(int thresholdAgeMs) {
    thresholdAgeMilliseconds = thresholdAgeMs;
  }

  @VisibleForTesting
  int getCompletedReadListSize() {
    return completedReadList.size();
  }

  @VisibleForTesting
  public synchronized List<ReadBuffer> getCompletedReadListCopy() {
    return new ArrayList<>(completedReadList);
  }

  @VisibleForTesting
  public synchronized List<Integer> getFreeListCopy() {
    return new ArrayList<>(freeList);
  }

  @VisibleForTesting
  public synchronized List<ReadBuffer> getReadAheadQueueCopy() {
    return new ArrayList<>(readAheadQueue);
  }

  @VisibleForTesting
  public synchronized List<ReadBuffer> getInProgressCopiedList() {
    return new ArrayList<>(inProgressList);
  }

  @VisibleForTesting
  void callTryEvict() {
    tryEvict();
  }

  /**
   * Purging the buffers associated with an {@link AbfsInputStream}
   * from {@link ReadBufferManager} when stream is closed.
   * Before HADOOP-18521 this would purge in progress reads, which
   * would return the active buffer to the free pool while it was
   * still in use.
   * @param stream input stream.
   */
  public synchronized void purgeBuffersForStream(ReadBufferStreamOperations stream) {
    LOGGER.debug("Purging stale buffers for AbfsInputStream {}/{}",
        stream.getStreamID(), stream.getPath());

    // remove from the queue
    int before = readAheadQueue.size();
    readAheadQueue.removeIf(readBuffer -> readBuffer.getStream() == stream);
    int readaheadPurged = readAheadQueue.size() - before;
    queuedBlocksDiscarded.addAndGet(readaheadPurged);

    // all completed entries
    int completedPurged = purgeList(stream, completedReadList);
    completedBlocksDiscarded.addAndGet(completedPurged);

    // print a summary
    LOGGER.debug("Purging outcome readahead={}, completed={} for {}",
        readaheadPurged, completedPurged, stream);
    validateReadManagerState();
  }

  /**
   * Method to remove buffers associated with a {@link AbfsInputStream}
   * when its close method is called.
   * NOTE: This method is not threadsafe and must be called inside a
   * synchronised block. See caller.
   * @param stream associated input stream.
   * @param list list of buffers like {@link this#completedReadList}
   *             or {@link this#inProgressList}.
   */
  private int purgeList(ReadBufferStreamOperations stream, LinkedList<ReadBuffer> list) {
    int purged = 0;
    for (Iterator<ReadBuffer> it = list.iterator(); it.hasNext();) {
      ReadBuffer readBuffer = it.next();
      if (readBuffer.getStream() == stream) {
        purged++;
        it.remove();
        // As failed ReadBuffers (bufferIndex = -1) are already pushed to free
        // list in doneReading method, we will skip adding those here again.
        if (readBuffer.getBufferindex() != -1) {
          placeBufferOnFreeList("list purge", readBuffer);
        }
      }
    }
    return purged;
  }

  /**
   * Get the count of completed blocks discarded.
   * @return the number of completed blocks discarded.
   */
  @VisibleForTesting
  public long getCompletedBlocksDiscarded() {
    return completedBlocksDiscarded.get();
  }

  /**
   * Get the count of completed blocks discarded.
   * @return the number of queued block reads discarded.
   */
  @VisibleForTesting
  public long getQueuedBlocksDiscarded() {
    return queuedBlocksDiscarded.get();
  }

  /**
   * Get the count of in progress read blocks discarded.
   * @return the number of blocks being read discarded.
   */
  @VisibleForTesting
  public long getInProgressBlocksDiscarded() {
    return inProgressBlocksDiscarded.get();
  }

  @VisibleForTesting
  public void resetBlocksDiscardedCounters() {
    completedBlocksDiscarded.set(0);
    queuedBlocksDiscarded.set(0);
    inProgressBlocksDiscarded.set(0);
  }

  /**
   * Look up the owner of a buffer.
   * @param index index of the buffer.
   * @return the buffer owner, null if the buffer is free.
   */
  ReadBuffer bufferOwner(int index) {
    return bufferOwners[index];
  }

  @Override
  public String toString() {
    return "ReadBufferManager{" +
        "readAheadQueue=" + readAheadQueue.size() +
        ", inProgressList=" + inProgressList.size() +
        ", completedReadList=" + completedReadList.size() +
        ", completedBlocksDiscarded=" + completedBlocksDiscarded +
        ", queuedBlocksDiscarded=" + queuedBlocksDiscarded +
        ", inProgressBlocksDiscarded=" + inProgressBlocksDiscarded +
        '}';
  }

  /**
   * Test method that can clean up the current state of readAhead buffers and
   * the lists. Will also trigger a fresh init.
   */
  @VisibleForTesting
  void testResetReadBufferManager() {
    synchronized (this) {
      ArrayList<ReadBuffer> completedBuffers = new ArrayList<>();
      for (ReadBuffer buf : completedReadList) {
        if (buf != null) {
          completedBuffers.add(buf);
        }
      }

      for (ReadBuffer buf : completedBuffers) {
        evict(buf);
      }

      readAheadQueue.clear();
      inProgressList.clear();
      completedReadList.clear();
      freeList.clear();
      for (int i = 0; i < NUM_BUFFERS; i++) {
        buffers[i] = null;
      }
      buffers = null;
      resetBufferManager();
    }
  }

  /**
   * Reset buffer manager to null.
   */
  @VisibleForTesting
  static void resetBufferManager() {
    bufferManager = null;
  }

  /**
   * Reset readAhead buffer to needed readAhead block size and
   * thresholdAgeMilliseconds.
   * @param readAheadBlockSize
   * @param thresholdAgeMilliseconds
   */
  @VisibleForTesting
  void testResetReadBufferManager(int readAheadBlockSize, int thresholdAgeMilliseconds) {
    setBlockSize(readAheadBlockSize);
    setThresholdAgeMilliseconds(thresholdAgeMilliseconds);
    testResetReadBufferManager();
  }

  @VisibleForTesting
  static void setBlockSize(int readAheadBlockSize) {
    blockSize = readAheadBlockSize;
  }

  @VisibleForTesting
  int getReadAheadBlockSize() {
    return blockSize;
  }

  /**
   * Test method that can mimic no free buffers scenario and also add a ReadBuffer
   * into completedReadList. This readBuffer will get picked up by TryEvict()
   * next time a new queue request comes in.
   * @param buf that needs to be added to completedReadlist
   */
  @VisibleForTesting
  void testMimicFullUseAndAddFailedBuffer(ReadBuffer buf) {
    freeList.clear();
    completedReadList.add(buf);
  }
}<|MERGE_RESOLUTION|>--- conflicted
+++ resolved
@@ -596,13 +596,7 @@
 
     try {
       synchronized (this) {
-<<<<<<< HEAD
-        checkState(inProgressList.remove(buffer),
-            "Read completed from an operation not declared as in progress %s", buffer);
-        // If this buffer has already been purged during
-        // close of InputStream then we don't update the lists.
-        boolean shouldBeAddedInCompletedList = true;
-=======
+
         // remove from the list
         if (!inProgressList.remove(buffer)) {
           // this is a sign of inconsistent state, so a major problem
@@ -618,30 +612,23 @@
 
         boolean shouldFreeBuffer = false;
         String freeBufferReason = "";
->>>>>>> 1ee18eeb
         if (result == ReadBufferStatus.AVAILABLE && bytesActuallyRead > 0) {
           buffer.setStatus(ReadBufferStatus.AVAILABLE);
           buffer.setLength(bytesActuallyRead);
         } else {
-<<<<<<< HEAD
-          // there is no data, so it is immediately returned to the free list.
-          placeBufferOnFreeList("failed read", buffer);
-          shouldBeAddedInCompletedList = false;
-=======
+
           // read failed or there was no data, -the buffer can be returned to the free list.
           shouldFreeBuffer = true;
           freeBufferReason = "failed read";
->>>>>>> 1ee18eeb
+
         }
         // completed list also contains FAILED read buffers
         // for sending exception message to clients.
         buffer.setStatus(result);
         buffer.setTimeStamp(currentTimeMillis());
-<<<<<<< HEAD
-        if (!buffer.getStream().isClosed() && shouldBeAddedInCompletedList) {
-=======
+
         if (!buffer.isStreamClosed()) {
->>>>>>> 1ee18eeb
+
           // completed reads are added to the list.
           LOGGER.trace("Adding buffer to completed list {}", buffer);
           completedReadList.add(buffer);
