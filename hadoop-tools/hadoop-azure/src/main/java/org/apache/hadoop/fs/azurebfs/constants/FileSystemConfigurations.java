--- conflicted
+++ resolved
@@ -131,10 +131,6 @@
   // To have functionality similar to drop1 delete is going to wasb by default for now.
   public static final boolean DEFAULT_FS_AZURE_REDIRECT_RENAME = false;
   public static final boolean DEFAULT_FS_AZURE_REDIRECT_DELETE = false;
-<<<<<<< HEAD
-  public static final int DEFAULT_FS_AZURE_MAX_CONSUMER_LAG = 7000;
-=======
->>>>>>> 2575fe1a
   public static final int DEFAULT_FS_AZURE_PRODUCER_QUEUE_MAX_SIZE = 10000;
   public static final boolean DEFAULT_FS_AZURE_LEASE_CREATE_NON_RECURSIVE = false;
   public static final int DEFAULT_FS_AZURE_BLOB_RENAME_THREAD = 5;
