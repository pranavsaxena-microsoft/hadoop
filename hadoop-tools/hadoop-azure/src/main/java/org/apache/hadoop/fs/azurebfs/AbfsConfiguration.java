/**
 * Licensed to the Apache Software Foundation (ASF) under one
 * or more contributor license agreements.  See the NOTICE file
 * distributed with this work for additional information
 * regarding copyright ownership.  The ASF licenses this file
 * to you under the Apache License, Version 2.0 (the
 * "License"); you may not use this file except in compliance
 * with the License.  You may obtain a copy of the License at
 *
 *     http://www.apache.org/licenses/LICENSE-2.0
 *
 * Unless required by applicable law or agreed to in writing, software
 * distributed under the License is distributed on an "AS IS" BASIS,
 * WITHOUT WARRANTIES OR CONDITIONS OF ANY KIND, either express or implied.
 * See the License for the specific language governing permissions and
 * limitations under the License.
 */

package org.apache.hadoop.fs.azurebfs;

import java.io.IOException;
import java.lang.reflect.Field;

import org.apache.hadoop.classification.VisibleForTesting;
import org.apache.hadoop.util.Preconditions;

import org.apache.commons.lang3.StringUtils;
import org.apache.hadoop.classification.InterfaceAudience;
import org.apache.hadoop.classification.InterfaceStability;
import org.apache.hadoop.conf.Configuration;
import org.apache.hadoop.fs.azurebfs.constants.AbfsHttpConstants;
import org.apache.hadoop.fs.azurebfs.constants.AuthConfigurations;
import org.apache.hadoop.fs.azurebfs.contracts.annotations.ConfigurationValidationAnnotations.IntegerConfigurationValidatorAnnotation;
import org.apache.hadoop.fs.azurebfs.contracts.annotations.ConfigurationValidationAnnotations.IntegerWithOutlierConfigurationValidatorAnnotation;
import org.apache.hadoop.fs.azurebfs.contracts.annotations.ConfigurationValidationAnnotations.LongConfigurationValidatorAnnotation;
import org.apache.hadoop.fs.azurebfs.contracts.annotations.ConfigurationValidationAnnotations.StringConfigurationValidatorAnnotation;
import org.apache.hadoop.fs.azurebfs.contracts.annotations.ConfigurationValidationAnnotations.Base64StringConfigurationValidatorAnnotation;
import org.apache.hadoop.fs.azurebfs.contracts.annotations.ConfigurationValidationAnnotations.BooleanConfigurationValidatorAnnotation;
import org.apache.hadoop.fs.azurebfs.contracts.exceptions.AzureBlobFileSystemException;
import org.apache.hadoop.fs.azurebfs.contracts.exceptions.ConfigurationPropertyNotFoundException;
import org.apache.hadoop.fs.azurebfs.contracts.exceptions.InvalidConfigurationValueException;
import org.apache.hadoop.fs.azurebfs.contracts.exceptions.KeyProviderException;
import org.apache.hadoop.fs.azurebfs.contracts.exceptions.SASTokenProviderException;
import org.apache.hadoop.fs.azurebfs.contracts.exceptions.TokenAccessProviderException;
import org.apache.hadoop.fs.azurebfs.diagnostics.Base64StringConfigurationBasicValidator;
import org.apache.hadoop.fs.azurebfs.diagnostics.BooleanConfigurationBasicValidator;
import org.apache.hadoop.fs.azurebfs.diagnostics.IntegerConfigurationBasicValidator;
import org.apache.hadoop.fs.azurebfs.diagnostics.LongConfigurationBasicValidator;
import org.apache.hadoop.fs.azurebfs.diagnostics.StringConfigurationBasicValidator;
import org.apache.hadoop.fs.azurebfs.enums.Trilean;
import org.apache.hadoop.fs.azurebfs.extensions.CustomTokenProviderAdaptee;
import org.apache.hadoop.fs.azurebfs.extensions.EncryptionContextProvider;
import org.apache.hadoop.fs.azurebfs.extensions.SASTokenProvider;
import org.apache.hadoop.fs.azurebfs.oauth2.AccessTokenProvider;
import org.apache.hadoop.fs.azurebfs.oauth2.ClientCredsTokenProvider;
import org.apache.hadoop.fs.azurebfs.oauth2.CustomTokenProviderAdapter;
import org.apache.hadoop.fs.azurebfs.oauth2.MsiTokenProvider;
import org.apache.hadoop.fs.azurebfs.oauth2.RefreshTokenBasedTokenProvider;
import org.apache.hadoop.fs.azurebfs.oauth2.UserPasswordTokenProvider;
import org.apache.hadoop.fs.azurebfs.security.AbfsDelegationTokenManager;
import org.apache.hadoop.fs.azurebfs.services.AuthType;
import org.apache.hadoop.fs.azurebfs.services.ExponentialRetryPolicy;
import org.apache.hadoop.fs.azurebfs.services.KeyProvider;
import org.apache.hadoop.fs.azurebfs.services.SimpleKeyProvider;
import org.apache.hadoop.fs.azurebfs.utils.TracingHeaderFormat;
import org.apache.hadoop.security.ssl.DelegatingSSLSocketFactory;
import org.apache.hadoop.security.ProviderUtils;
import org.apache.hadoop.util.ReflectionUtils;

import org.slf4j.Logger;
import org.slf4j.LoggerFactory;

import static org.apache.hadoop.fs.azurebfs.constants.AbfsHttpConstants.EMPTY_STRING;
import static org.apache.hadoop.fs.azurebfs.constants.ConfigurationKeys.*;
import static org.apache.hadoop.fs.azurebfs.constants.FileSystemConfigurations.*;

/**
 * Configuration for Azure Blob FileSystem.
 */
@InterfaceAudience.Private
@InterfaceStability.Evolving
public class AbfsConfiguration{

  private final Configuration rawConfig;
  private final String accountName;
  private final boolean isSecure;
  private static final Logger LOG = LoggerFactory.getLogger(AbfsConfiguration.class);

  @StringConfigurationValidatorAnnotation(ConfigurationKey = FS_AZURE_ACCOUNT_IS_HNS_ENABLED,
      DefaultValue = DEFAULT_FS_AZURE_ACCOUNT_IS_HNS_ENABLED)
  private String isNamespaceEnabledAccount;

  @IntegerConfigurationValidatorAnnotation(ConfigurationKey = AZURE_WRITE_MAX_CONCURRENT_REQUESTS,
      DefaultValue = -1)
  private int writeMaxConcurrentRequestCount;

  @IntegerConfigurationValidatorAnnotation(ConfigurationKey = AZURE_WRITE_MAX_REQUESTS_TO_QUEUE,
      DefaultValue = -1)
  private int maxWriteRequestsToQueue;

  @IntegerConfigurationValidatorAnnotation(ConfigurationKey = AZURE_WRITE_BUFFER_SIZE,
      MinValue = MIN_BUFFER_SIZE,
      MaxValue = MAX_BUFFER_SIZE,
      DefaultValue = DEFAULT_WRITE_BUFFER_SIZE)
  private int writeBufferSize;

  @BooleanConfigurationValidatorAnnotation(ConfigurationKey = AZURE_ENABLE_SMALL_WRITE_OPTIMIZATION,
      DefaultValue = DEFAULT_AZURE_ENABLE_SMALL_WRITE_OPTIMIZATION)
  private boolean enableSmallWriteOptimization;

  @BooleanConfigurationValidatorAnnotation(
      ConfigurationKey = AZURE_READ_SMALL_FILES_COMPLETELY,
      DefaultValue = DEFAULT_READ_SMALL_FILES_COMPLETELY)
  private boolean readSmallFilesCompletely;

  @BooleanConfigurationValidatorAnnotation(
      ConfigurationKey = AZURE_READ_OPTIMIZE_FOOTER_READ,
      DefaultValue = DEFAULT_OPTIMIZE_FOOTER_READ)
  private boolean optimizeFooterRead;

  @IntegerConfigurationValidatorAnnotation(ConfigurationKey = AZURE_READ_BUFFER_SIZE,
      MinValue = MIN_BUFFER_SIZE,
      MaxValue = MAX_BUFFER_SIZE,
      DefaultValue = DEFAULT_READ_BUFFER_SIZE)
  private int readBufferSize;

  @IntegerConfigurationValidatorAnnotation(ConfigurationKey = AZURE_READ_AHEAD_RANGE,
      MinValue = MIN_BUFFER_SIZE,
      MaxValue = MAX_BUFFER_SIZE,
      DefaultValue = DEFAULT_READ_AHEAD_RANGE)
  private int readAheadRange;

  @IntegerConfigurationValidatorAnnotation(ConfigurationKey = AZURE_MIN_BACKOFF_INTERVAL,
      DefaultValue = DEFAULT_MIN_BACKOFF_INTERVAL)
  private int minBackoffInterval;

  @IntegerConfigurationValidatorAnnotation(ConfigurationKey = AZURE_MAX_BACKOFF_INTERVAL,
      DefaultValue = DEFAULT_MAX_BACKOFF_INTERVAL)
  private int maxBackoffInterval;

  @IntegerConfigurationValidatorAnnotation(ConfigurationKey = AZURE_BACKOFF_INTERVAL,
      DefaultValue = DEFAULT_BACKOFF_INTERVAL)
  private int backoffInterval;

  @IntegerConfigurationValidatorAnnotation(ConfigurationKey = AZURE_MAX_IO_RETRIES,
      MinValue = 0,
      DefaultValue = DEFAULT_MAX_RETRY_ATTEMPTS)
  private int maxIoRetries;

  @IntegerConfigurationValidatorAnnotation(ConfigurationKey = AZURE_CUSTOM_TOKEN_FETCH_RETRY_COUNT,
      MinValue = 0,
      DefaultValue = DEFAULT_CUSTOM_TOKEN_FETCH_RETRY_COUNT)
  private int customTokenFetchRetryCount;

  @IntegerConfigurationValidatorAnnotation(ConfigurationKey = AZURE_OAUTH_TOKEN_FETCH_RETRY_COUNT,
      MinValue = 0,
      DefaultValue = DEFAULT_AZURE_OAUTH_TOKEN_FETCH_RETRY_MAX_ATTEMPTS)
  private int oauthTokenFetchRetryCount;

  @IntegerConfigurationValidatorAnnotation(ConfigurationKey = AZURE_OAUTH_TOKEN_FETCH_RETRY_MIN_BACKOFF,
      MinValue = 0,
      DefaultValue = DEFAULT_AZURE_OAUTH_TOKEN_FETCH_RETRY_MIN_BACKOFF_INTERVAL)
  private int oauthTokenFetchRetryMinBackoff;

  @IntegerConfigurationValidatorAnnotation(ConfigurationKey = AZURE_OAUTH_TOKEN_FETCH_RETRY_MAX_BACKOFF,
      MinValue = 0,
      DefaultValue = DEFAULT_AZURE_OAUTH_TOKEN_FETCH_RETRY_MAX_BACKOFF_INTERVAL)
  private int oauthTokenFetchRetryMaxBackoff;

  @IntegerConfigurationValidatorAnnotation(ConfigurationKey = AZURE_OAUTH_TOKEN_FETCH_RETRY_DELTA_BACKOFF,
      MinValue = 0,
      DefaultValue = DEFAULT_AZURE_OAUTH_TOKEN_FETCH_RETRY_DELTA_BACKOFF)
  private int oauthTokenFetchRetryDeltaBackoff;

  @LongConfigurationValidatorAnnotation(ConfigurationKey = AZURE_BLOCK_SIZE_PROPERTY_NAME,
      MinValue = 0,
      MaxValue = MAX_AZURE_BLOCK_SIZE,
      DefaultValue = MAX_AZURE_BLOCK_SIZE)
  private long azureBlockSize;

  @StringConfigurationValidatorAnnotation(ConfigurationKey = AZURE_BLOCK_LOCATION_HOST_PROPERTY_NAME,
      DefaultValue = AZURE_BLOCK_LOCATION_HOST_DEFAULT)
  private String azureBlockLocationHost;

  @IntegerConfigurationValidatorAnnotation(ConfigurationKey = AZURE_CONCURRENT_CONNECTION_VALUE_OUT,
      MinValue = 1,
      DefaultValue = MAX_CONCURRENT_WRITE_THREADS)
  private int maxConcurrentWriteThreads;

  @IntegerConfigurationValidatorAnnotation(ConfigurationKey = AZURE_LIST_MAX_RESULTS,
      MinValue = 1,
      DefaultValue = DEFAULT_AZURE_LIST_MAX_RESULTS)
  private int listMaxResults;

  @IntegerConfigurationValidatorAnnotation(ConfigurationKey = AZURE_CONCURRENT_CONNECTION_VALUE_IN,
      MinValue = 1,
      DefaultValue = MAX_CONCURRENT_READ_THREADS)
  private int maxConcurrentReadThreads;

  @BooleanConfigurationValidatorAnnotation(ConfigurationKey = AZURE_TOLERATE_CONCURRENT_APPEND,
      DefaultValue = DEFAULT_READ_TOLERATE_CONCURRENT_APPEND)
  private boolean tolerateOobAppends;

  @StringConfigurationValidatorAnnotation(ConfigurationKey = FS_AZURE_ATOMIC_RENAME_KEY,
      DefaultValue = DEFAULT_FS_AZURE_ATOMIC_RENAME_DIRECTORIES)
  private String azureAtomicDirs;

  @BooleanConfigurationValidatorAnnotation(ConfigurationKey = FS_AZURE_ENABLE_CONDITIONAL_CREATE_OVERWRITE,
      DefaultValue = DEFAULT_FS_AZURE_ENABLE_CONDITIONAL_CREATE_OVERWRITE)
  private boolean enableConditionalCreateOverwrite;

  @BooleanConfigurationValidatorAnnotation(ConfigurationKey =
      FS_AZURE_ENABLE_MKDIR_OVERWRITE, DefaultValue =
      DEFAULT_FS_AZURE_ENABLE_MKDIR_OVERWRITE)
  private boolean mkdirOverwrite;

  @StringConfigurationValidatorAnnotation(ConfigurationKey = FS_AZURE_APPEND_BLOB_KEY,
      DefaultValue = DEFAULT_FS_AZURE_APPEND_BLOB_DIRECTORIES)
  private String azureAppendBlobDirs;

  @StringConfigurationValidatorAnnotation(ConfigurationKey = FS_AZURE_INFINITE_LEASE_KEY,
      DefaultValue = DEFAULT_FS_AZURE_INFINITE_LEASE_DIRECTORIES)
  private String azureInfiniteLeaseDirs;

  @IntegerConfigurationValidatorAnnotation(ConfigurationKey = FS_AZURE_LEASE_THREADS,
      MinValue = MIN_LEASE_THREADS,
      DefaultValue = DEFAULT_LEASE_THREADS)
  private int numLeaseThreads;

  @BooleanConfigurationValidatorAnnotation(ConfigurationKey = AZURE_CREATE_REMOTE_FILESYSTEM_DURING_INITIALIZATION,
      DefaultValue = DEFAULT_AZURE_CREATE_REMOTE_FILESYSTEM_DURING_INITIALIZATION)
  private boolean createRemoteFileSystemDuringInitialization;

  @BooleanConfigurationValidatorAnnotation(ConfigurationKey = AZURE_SKIP_USER_GROUP_METADATA_DURING_INITIALIZATION,
      DefaultValue = DEFAULT_AZURE_SKIP_USER_GROUP_METADATA_DURING_INITIALIZATION)
  private boolean skipUserGroupMetadataDuringInitialization;

  @IntegerConfigurationValidatorAnnotation(ConfigurationKey = FS_AZURE_READ_AHEAD_QUEUE_DEPTH,
      DefaultValue = DEFAULT_READ_AHEAD_QUEUE_DEPTH)
  private int readAheadQueueDepth;

  @IntegerConfigurationValidatorAnnotation(ConfigurationKey = FS_AZURE_READ_AHEAD_BLOCK_SIZE,
      MinValue = MIN_BUFFER_SIZE,
      MaxValue = MAX_BUFFER_SIZE,
      DefaultValue = DEFAULT_READ_AHEAD_BLOCK_SIZE)
  private int readAheadBlockSize;

  @BooleanConfigurationValidatorAnnotation(ConfigurationKey = FS_AZURE_ALWAYS_READ_BUFFER_SIZE,
      DefaultValue = DEFAULT_ALWAYS_READ_BUFFER_SIZE)
  private boolean alwaysReadBufferSize;

  @BooleanConfigurationValidatorAnnotation(ConfigurationKey = FS_AZURE_ENABLE_FLUSH,
      DefaultValue = DEFAULT_ENABLE_FLUSH)
  private boolean enableFlush;

  @BooleanConfigurationValidatorAnnotation(ConfigurationKey = FS_AZURE_DISABLE_OUTPUTSTREAM_FLUSH,
      DefaultValue = DEFAULT_DISABLE_OUTPUTSTREAM_FLUSH)
  private boolean disableOutputStreamFlush;

  @BooleanConfigurationValidatorAnnotation(ConfigurationKey = FS_AZURE_ENABLE_AUTOTHROTTLING,
      DefaultValue = DEFAULT_ENABLE_AUTOTHROTTLING)
  private boolean enableAutoThrottling;

  @IntegerConfigurationValidatorAnnotation(ConfigurationKey = FS_AZURE_ABFS_IO_RATE_LIMIT,
      MinValue = 0,
      DefaultValue = RATE_LIMIT_DEFAULT)
  private int rateLimit;

  @StringConfigurationValidatorAnnotation(ConfigurationKey = FS_AZURE_USER_AGENT_PREFIX_KEY,
      DefaultValue = DEFAULT_FS_AZURE_USER_AGENT_PREFIX)
  private String userAgentId;

  @StringConfigurationValidatorAnnotation(ConfigurationKey = FS_AZURE_CLUSTER_NAME,
      DefaultValue = DEFAULT_VALUE_UNKNOWN)
  private String clusterName;

  @StringConfigurationValidatorAnnotation(ConfigurationKey = FS_AZURE_CLUSTER_TYPE,
      DefaultValue = DEFAULT_VALUE_UNKNOWN)
  private String clusterType;

  @StringConfigurationValidatorAnnotation(ConfigurationKey = FS_AZURE_CLIENT_CORRELATIONID,
          DefaultValue = EMPTY_STRING)
  private String clientCorrelationId;

  @BooleanConfigurationValidatorAnnotation(ConfigurationKey = FS_AZURE_ENABLE_DELEGATION_TOKEN,
      DefaultValue = DEFAULT_ENABLE_DELEGATION_TOKEN)
  private boolean enableDelegationToken;


  @BooleanConfigurationValidatorAnnotation(ConfigurationKey = FS_AZURE_ALWAYS_USE_HTTPS,
          DefaultValue = DEFAULT_ENABLE_HTTPS)
  private boolean alwaysUseHttps;

  @BooleanConfigurationValidatorAnnotation(ConfigurationKey = FS_AZURE_USE_UPN,
      DefaultValue = DEFAULT_USE_UPN)
  private boolean useUpn;

  @BooleanConfigurationValidatorAnnotation(ConfigurationKey =
      FS_AZURE_ENABLE_CHECK_ACCESS, DefaultValue = DEFAULT_ENABLE_CHECK_ACCESS)
  private boolean isCheckAccessEnabled;

  @BooleanConfigurationValidatorAnnotation(ConfigurationKey = FS_AZURE_ABFS_LATENCY_TRACK,
          DefaultValue = DEFAULT_ABFS_LATENCY_TRACK)
  private boolean trackLatency;

  @BooleanConfigurationValidatorAnnotation(
      ConfigurationKey = FS_AZURE_ENABLE_READAHEAD,
      DefaultValue = DEFAULT_ENABLE_READAHEAD)
  private boolean enabledReadAhead;

  @LongConfigurationValidatorAnnotation(ConfigurationKey = FS_AZURE_SAS_TOKEN_RENEW_PERIOD_FOR_STREAMS,
      MinValue = 0,
      DefaultValue = DEFAULT_SAS_TOKEN_RENEW_PERIOD_FOR_STREAMS_IN_SECONDS)
  private long sasTokenRenewPeriodForStreamsInSeconds;

  @BooleanConfigurationValidatorAnnotation(ConfigurationKey =
      FS_AZURE_ENABLE_ABFS_LIST_ITERATOR, DefaultValue = DEFAULT_ENABLE_ABFS_LIST_ITERATOR)
  private boolean enableAbfsListIterator;

  private String clientProvidedEncryptionKey;
  private String clientProvidedEncryptionKeySHA;

  public AbfsConfiguration(final Configuration rawConfig, String accountName)
      throws IllegalAccessException, InvalidConfigurationValueException, IOException {
    this.rawConfig = ProviderUtils.excludeIncompatibleCredentialProviders(
        rawConfig, AzureBlobFileSystem.class);
    this.accountName = accountName;
    this.isSecure = getBoolean(FS_AZURE_SECURE_MODE, false);

    Field[] fields = this.getClass().getDeclaredFields();
    for (Field field : fields) {
      field.setAccessible(true);
      if (field.isAnnotationPresent(IntegerConfigurationValidatorAnnotation.class)) {
        field.set(this, validateInt(field));
      } else if (field.isAnnotationPresent(IntegerWithOutlierConfigurationValidatorAnnotation.class)) {
        field.set(this, validateIntWithOutlier(field));
      } else if (field.isAnnotationPresent(LongConfigurationValidatorAnnotation.class)) {
        field.set(this, validateLong(field));
      } else if (field.isAnnotationPresent(StringConfigurationValidatorAnnotation.class)) {
        field.set(this, validateString(field));
      } else if (field.isAnnotationPresent(Base64StringConfigurationValidatorAnnotation.class)) {
        field.set(this, validateBase64String(field));
      } else if (field.isAnnotationPresent(BooleanConfigurationValidatorAnnotation.class)) {
        field.set(this, validateBoolean(field));
      }
    }
  }

  public Trilean getIsNamespaceEnabledAccount() {
    return Trilean.getTrilean(isNamespaceEnabledAccount);
  }

  /**
   * Gets the Azure Storage account name corresponding to this instance of configuration.
   * @return the Azure Storage account name
   */
  public String getAccountName() {
    return accountName;
  }

  /**
   * Gets client correlation ID provided in config.
   * @return Client Correlation ID config
   */
  public String getClientCorrelationId() {
    return clientCorrelationId;
  }

  /**
   * Appends an account name to a configuration key yielding the
   * account-specific form.
   * @param key Account-agnostic configuration key
   * @return Account-specific configuration key
   */
  public String accountConf(String key) {
    return key + "." + accountName;
  }

  /**
   * Returns the account-specific value if it exists, then looks for an
   * account-agnostic value.
   * @param key Account-agnostic configuration key
   * @return value if one exists, else null
   */
  public String get(String key) {
    return rawConfig.get(accountConf(key), rawConfig.get(key));
  }

  /**
   * Returns the account-specific value if it exists, then looks for an
   * account-agnostic value.
   * @param key Account-agnostic configuration key
   * @return value if one exists, else the default value
   */
  public String getString(String key, String defaultValue) {
    return rawConfig.get(accountConf(key), rawConfig.get(key, defaultValue));
  }

  /**
   * Returns the account-specific value if it exists, then looks for an
   * account-agnostic value, and finally tries the default value.
   * @param key Account-agnostic configuration key
   * @param defaultValue Value returned if none is configured
   * @return value if one exists, else the default value
   */
  public boolean getBoolean(String key, boolean defaultValue) {
    return rawConfig.getBoolean(accountConf(key), rawConfig.getBoolean(key, defaultValue));
  }

  /**
   * Returns the account-specific value if it exists, then looks for an
   * account-agnostic value, and finally tries the default value.
   * @param key Account-agnostic configuration key
   * @param defaultValue Value returned if none is configured
   * @return value if one exists, else the default value
   */
  public long getLong(String key, long defaultValue) {
    return rawConfig.getLong(accountConf(key), rawConfig.getLong(key, defaultValue));
  }

  /**
   * Returns the account-specific password in string form if it exists, then
   * looks for an account-agnostic value.
   * @param key Account-agnostic configuration key
   * @return value in String form if one exists, else null
   * @throws IOException
   */
  public String getPasswordString(String key) throws IOException {
    char[] passchars = rawConfig.getPassword(accountConf(key));
    if (passchars == null) {
      passchars = rawConfig.getPassword(key);
    }
    if (passchars != null) {
      return new String(passchars);
    }
    return null;
  }

  /**
   * Returns a value for the key if the value exists and is not null.
   * Otherwise, throws {@link ConfigurationPropertyNotFoundException} with
   * key name.
   *
   * @param key Account-agnostic configuration key
   * @return value if exists
   * @throws IOException if error in fetching password or
   *     ConfigurationPropertyNotFoundException for missing key
   */
  private String getMandatoryPasswordString(String key) throws IOException {
    String value = getPasswordString(key);
    if (value == null) {
      throw new ConfigurationPropertyNotFoundException(key);
    }
    return value;
  }

  /**
   * Returns account-specific token provider class if it exists, else checks if
   * an account-agnostic setting is present for token provider class if AuthType
   * matches with authType passed.
   * @param authType AuthType effective on the account
   * @param name Account-agnostic configuration key
   * @param defaultValue Class returned if none is configured
   * @param xface Interface shared by all possible values
   * @param <U> Interface class type
   * @return Highest-precedence Class object that was found
   */
  public <U> Class<? extends U> getTokenProviderClass(AuthType authType,
      String name,
      Class<? extends U> defaultValue,
      Class<U> xface) {
    Class<?> tokenProviderClass = getAccountSpecificClass(name, defaultValue,
        xface);

    // If there is none set specific for account
    // fall back to generic setting if Auth Type matches
    if ((tokenProviderClass == null)
        && (authType == getAccountAgnosticEnum(
        FS_AZURE_ACCOUNT_AUTH_TYPE_PROPERTY_NAME, AuthType.SharedKey))) {
      tokenProviderClass = getAccountAgnosticClass(name, defaultValue, xface);
    }

    return (tokenProviderClass == null)
        ? null
        : tokenProviderClass.asSubclass(xface);
  }

  /**
   * Returns the account-specific class if it exists, else returns default value.
   * @param name Account-agnostic configuration key
   * @param defaultValue Class returned if none is configured
   * @param xface Interface shared by all possible values
   * @param <U> Interface class type
   * @return Account specific Class object that was found
   */
  public <U> Class<? extends U> getAccountSpecificClass(String name,
      Class<? extends U> defaultValue,
      Class<U> xface) {
    return rawConfig.getClass(accountConf(name),
        defaultValue,
        xface);
  }

  /**
   * Returns account-agnostic Class if it exists, else returns the default value.
   * @param name Account-agnostic configuration key
   * @param defaultValue Class returned if none is configured
   * @param xface Interface shared by all possible values
   * @param <U> Interface class type
   * @return Account-Agnostic Class object that was found
   */
  public <U> Class<? extends U> getAccountAgnosticClass(String name,
      Class<? extends U> defaultValue,
      Class<U> xface) {
    return rawConfig.getClass(name, defaultValue, xface);
  }

  /**
   * Returns the account-specific enum value if it exists, then
   * looks for an account-agnostic value.
   * @param name Account-agnostic configuration key
   * @param defaultValue Value returned if none is configured
   * @param <T> Enum type
   * @return enum value if one exists, else null
   */
  public <T extends Enum<T>> T getEnum(String name, T defaultValue) {
    return rawConfig.getEnum(accountConf(name),
        rawConfig.getEnum(name, defaultValue));
  }

  /**
   * Returns the account-agnostic enum value if it exists, else
   * return default.
   * @param name Account-agnostic configuration key
   * @param defaultValue Value returned if none is configured
   * @param <T> Enum type
   * @return enum value if one exists, else null
   */
  public <T extends Enum<T>> T getAccountAgnosticEnum(String name, T defaultValue) {
    return rawConfig.getEnum(name, defaultValue);
  }

  /**
   * Unsets parameter in the underlying Configuration object.
   * Provided only as a convenience; does not add any account logic.
   * @param key Configuration key
   */
  public void unset(String key) {
    rawConfig.unset(key);
  }

  /**
   * Sets String in the underlying Configuration object.
   * Provided only as a convenience; does not add any account logic.
   * @param key Configuration key
   * @param value Configuration value
   */
  public void set(String key, String value) {
    rawConfig.set(key, value);
  }

  /**
   * Sets boolean in the underlying Configuration object.
   * Provided only as a convenience; does not add any account logic.
   * @param key Configuration key
   * @param value Configuration value
   */
  public void setBoolean(String key, boolean value) {
    rawConfig.setBoolean(key, value);
  }

  public boolean isSecureMode() {
    return isSecure;
  }

  public String getStorageAccountKey() throws AzureBlobFileSystemException {
    String key;
    String keyProviderClass = get(AZURE_KEY_ACCOUNT_KEYPROVIDER);
    KeyProvider keyProvider;

    if (keyProviderClass == null) {
      // No key provider was provided so use the provided key as is.
      keyProvider = new SimpleKeyProvider();
    } else {
      // create an instance of the key provider class and verify it
      // implements KeyProvider
      Object keyProviderObject;
      try {
        Class<?> clazz = rawConfig.getClassByName(keyProviderClass);
        keyProviderObject = clazz.newInstance();
      } catch (Exception e) {
        throw new KeyProviderException("Unable to load key provider class.", e);
      }
      if (!(keyProviderObject instanceof KeyProvider)) {
        throw new KeyProviderException(keyProviderClass
                + " specified in config is not a valid KeyProvider class.");
      }
      keyProvider = (KeyProvider) keyProviderObject;
    }
    key = keyProvider.getStorageAccountKey(accountName, rawConfig);

    if (key == null) {
      throw new ConfigurationPropertyNotFoundException(accountName);
    }

    return key;
  }

  public Configuration getRawConfiguration() {
    return this.rawConfig;
  }

  public int getWriteBufferSize() {
    return this.writeBufferSize;
  }

  public boolean isSmallWriteOptimizationEnabled() {
    return this.enableSmallWriteOptimization;
  }

  public boolean readSmallFilesCompletely() {
    return this.readSmallFilesCompletely;
  }

  public boolean optimizeFooterRead() {
    return this.optimizeFooterRead;
  }

  public int getReadBufferSize() {
    return this.readBufferSize;
  }

  public int getMinBackoffIntervalMilliseconds() {
    return this.minBackoffInterval;
  }

  public int getMaxBackoffIntervalMilliseconds() {
    return this.maxBackoffInterval;
  }

  public int getBackoffIntervalMilliseconds() {
    return this.backoffInterval;
  }

  public int getMaxIoRetries() {
    return this.maxIoRetries;
  }

  public int getCustomTokenFetchRetryCount() {
    return this.customTokenFetchRetryCount;
  }

  public long getAzureBlockSize() {
    return this.azureBlockSize;
  }

  public boolean isCheckAccessEnabled() {
    return this.isCheckAccessEnabled;
  }

  public long getSasTokenRenewPeriodForStreamsInSeconds() {
    return this.sasTokenRenewPeriodForStreamsInSeconds;
  }

  public String getAzureBlockLocationHost() {
    return this.azureBlockLocationHost;
  }

  public int getMaxConcurrentWriteThreads() {
    return this.maxConcurrentWriteThreads;
  }

  public int getMaxConcurrentReadThreads() {
    return this.maxConcurrentReadThreads;
  }

  public int getListMaxResults() {
    return this.listMaxResults;
  }

  public boolean getTolerateOobAppends() {
    return this.tolerateOobAppends;
  }

  public String getAzureAtomicRenameDirs() {
    return this.azureAtomicDirs;
  }

  public boolean isConditionalCreateOverwriteEnabled() {
    return this.enableConditionalCreateOverwrite;
  }

  public boolean isEnabledMkdirOverwrite() {
    return mkdirOverwrite;
  }

  public String getAppendBlobDirs() {
    return this.azureAppendBlobDirs;
  }

  public String getAzureInfiniteLeaseDirs() {
    return this.azureInfiniteLeaseDirs;
  }

  public int getNumLeaseThreads() {
    return this.numLeaseThreads;
  }

  public boolean getCreateRemoteFileSystemDuringInitialization() {
    // we do not support creating the filesystem when AuthType is SAS
    return this.createRemoteFileSystemDuringInitialization
        && this.getAuthType(this.accountName) != AuthType.SAS;
  }

  public boolean getSkipUserGroupMetadataDuringInitialization() {
    return this.skipUserGroupMetadataDuringInitialization;
  }

  public int getReadAheadQueueDepth() {
    return this.readAheadQueueDepth;
  }

  public int getReadAheadBlockSize() {
    return this.readAheadBlockSize;
  }

  public boolean shouldReadBufferSizeAlways() {
    return this.alwaysReadBufferSize;
  }

  public boolean isFlushEnabled() {
    return this.enableFlush;
  }

  public boolean isOutputStreamFlushDisabled() {
    return this.disableOutputStreamFlush;
  }

  public boolean isAutoThrottlingEnabled() {
    return this.enableAutoThrottling;
  }

  public int getRateLimit() {
    return rateLimit;
  }

  public String getCustomUserAgentPrefix() {
    return this.userAgentId;
  }

  public String getClusterName() {
    return this.clusterName;
  }

  public String getClusterType() {
    return this.clusterType;
  }

  public DelegatingSSLSocketFactory.SSLChannelMode getPreferredSSLFactoryOption() {
    return getEnum(FS_AZURE_SSL_CHANNEL_MODE_KEY, DEFAULT_FS_AZURE_SSL_CHANNEL_MODE);
  }

  /**
   * Enum config to allow user to pick format of x-ms-client-request-id header
   * @return tracingContextFormat config if valid, else default ALL_ID_FORMAT
   */
  public TracingHeaderFormat getTracingHeaderFormat() {
    return getEnum(FS_AZURE_TRACINGHEADER_FORMAT, TracingHeaderFormat.ALL_ID_FORMAT);
  }

  public AuthType getAuthType(String accountName) {
    return getEnum(FS_AZURE_ACCOUNT_AUTH_TYPE_PROPERTY_NAME, AuthType.SharedKey);
  }

  public boolean isDelegationTokenManagerEnabled() {
    return enableDelegationToken;
  }

  public AbfsDelegationTokenManager getDelegationTokenManager() throws IOException {
    return new AbfsDelegationTokenManager(getRawConfiguration());
  }

  public boolean isHttpsAlwaysUsed() {
    return this.alwaysUseHttps;
  }

  public boolean isUpnUsed() {
    return this.useUpn;
  }

  /**
   * Whether {@code AbfsClient} should track and send latency info back to storage servers.
   *
   * @return a boolean indicating whether latency should be tracked.
   */
  public boolean shouldTrackLatency() {
    return this.trackLatency;
  }

  public AccessTokenProvider getTokenProvider() throws TokenAccessProviderException {
    AuthType authType = getEnum(FS_AZURE_ACCOUNT_AUTH_TYPE_PROPERTY_NAME, AuthType.SharedKey);
    if (authType == AuthType.OAuth) {
      try {
        Class<? extends AccessTokenProvider> tokenProviderClass =
            getTokenProviderClass(authType,
            FS_AZURE_ACCOUNT_TOKEN_PROVIDER_TYPE_PROPERTY_NAME, null,
            AccessTokenProvider.class);

        AccessTokenProvider tokenProvider;
        if (tokenProviderClass == ClientCredsTokenProvider.class) {
          String authEndpoint =
              getMandatoryPasswordString(FS_AZURE_ACCOUNT_OAUTH_CLIENT_ENDPOINT);
          String clientId =
              getMandatoryPasswordString(FS_AZURE_ACCOUNT_OAUTH_CLIENT_ID);
          String clientSecret =
              getMandatoryPasswordString(FS_AZURE_ACCOUNT_OAUTH_CLIENT_SECRET);
          tokenProvider = new ClientCredsTokenProvider(authEndpoint, clientId, clientSecret);
          LOG.trace("ClientCredsTokenProvider initialized");
        } else if (tokenProviderClass == UserPasswordTokenProvider.class) {
          String authEndpoint =
              getMandatoryPasswordString(FS_AZURE_ACCOUNT_OAUTH_CLIENT_ENDPOINT);
          String username =
              getMandatoryPasswordString(FS_AZURE_ACCOUNT_OAUTH_USER_NAME);
          String password =
              getMandatoryPasswordString(FS_AZURE_ACCOUNT_OAUTH_USER_PASSWORD);
          tokenProvider = new UserPasswordTokenProvider(authEndpoint, username, password);
          LOG.trace("UserPasswordTokenProvider initialized");
        } else if (tokenProviderClass == MsiTokenProvider.class) {
          String authEndpoint = getTrimmedPasswordString(
              FS_AZURE_ACCOUNT_OAUTH_MSI_ENDPOINT,
              AuthConfigurations.DEFAULT_FS_AZURE_ACCOUNT_OAUTH_MSI_ENDPOINT);
          String tenantGuid =
              getMandatoryPasswordString(FS_AZURE_ACCOUNT_OAUTH_MSI_TENANT);
          String clientId =
              getMandatoryPasswordString(FS_AZURE_ACCOUNT_OAUTH_CLIENT_ID);
          String authority = getTrimmedPasswordString(
              FS_AZURE_ACCOUNT_OAUTH_MSI_AUTHORITY,
              AuthConfigurations.DEFAULT_FS_AZURE_ACCOUNT_OAUTH_MSI_AUTHORITY);
          authority = appendSlashIfNeeded(authority);
          tokenProvider = new MsiTokenProvider(authEndpoint, tenantGuid,
              clientId, authority);
          LOG.trace("MsiTokenProvider initialized");
        } else if (tokenProviderClass == RefreshTokenBasedTokenProvider.class) {
          String authEndpoint = getTrimmedPasswordString(
              FS_AZURE_ACCOUNT_OAUTH_REFRESH_TOKEN_ENDPOINT,
              AuthConfigurations.DEFAULT_FS_AZURE_ACCOUNT_OAUTH_REFRESH_TOKEN_ENDPOINT);
          String refreshToken =
              getMandatoryPasswordString(FS_AZURE_ACCOUNT_OAUTH_REFRESH_TOKEN);
          String clientId =
              getMandatoryPasswordString(FS_AZURE_ACCOUNT_OAUTH_CLIENT_ID);
          tokenProvider = new RefreshTokenBasedTokenProvider(authEndpoint,
              clientId, refreshToken);
          LOG.trace("RefreshTokenBasedTokenProvider initialized");
        } else {
          throw new IllegalArgumentException("Failed to initialize " + tokenProviderClass);
        }
        return tokenProvider;
      } catch(IllegalArgumentException e) {
        throw e;
      } catch (Exception e) {
        throw new TokenAccessProviderException("Unable to load OAuth token provider class.", e);
      }

    } else if (authType == AuthType.Custom) {
      try {
        String configKey = FS_AZURE_ACCOUNT_TOKEN_PROVIDER_TYPE_PROPERTY_NAME;

        Class<? extends CustomTokenProviderAdaptee> customTokenProviderClass
            = getTokenProviderClass(authType, configKey, null,
            CustomTokenProviderAdaptee.class);

        if (customTokenProviderClass == null) {
          throw new IllegalArgumentException(
                  String.format("The configuration value for \"%s\" is invalid.", configKey));
        }
        CustomTokenProviderAdaptee azureTokenProvider = ReflectionUtils
                .newInstance(customTokenProviderClass, rawConfig);
        if (azureTokenProvider == null) {
          throw new IllegalArgumentException("Failed to initialize " + customTokenProviderClass);
        }
        LOG.trace("Initializing {}", customTokenProviderClass.getName());
        azureTokenProvider.initialize(rawConfig, accountName);
        LOG.trace("{} init complete", customTokenProviderClass.getName());
        return new CustomTokenProviderAdapter(azureTokenProvider, getCustomTokenFetchRetryCount());
      } catch(IllegalArgumentException e) {
        throw e;
      } catch (Exception e) {
        throw new TokenAccessProviderException("Unable to load custom token provider class: " + e, e);
      }

    } else {
      throw new TokenAccessProviderException(String.format(
              "Invalid auth type: %s is being used, expecting OAuth", authType));
    }
  }

  public SASTokenProvider getSASTokenProvider() throws AzureBlobFileSystemException {
    AuthType authType = getEnum(FS_AZURE_ACCOUNT_AUTH_TYPE_PROPERTY_NAME, AuthType.SharedKey);
    if (authType != AuthType.SAS) {
      throw new SASTokenProviderException(String.format(
        "Invalid auth type: %s is being used, expecting SAS", authType));
    }

    try {
      String configKey = FS_AZURE_SAS_TOKEN_PROVIDER_TYPE;
      Class<? extends SASTokenProvider> sasTokenProviderClass =
          getTokenProviderClass(authType, configKey, null,
              SASTokenProvider.class);

      Preconditions.checkArgument(sasTokenProviderClass != null,
          String.format("The configuration value for \"%s\" is invalid.", configKey));

      SASTokenProvider sasTokenProvider = ReflectionUtils
          .newInstance(sasTokenProviderClass, rawConfig);
      Preconditions.checkArgument(sasTokenProvider != null,
          String.format("Failed to initialize %s", sasTokenProviderClass));

      LOG.trace("Initializing {}", sasTokenProviderClass.getName());
      sasTokenProvider.initialize(rawConfig, accountName);
      LOG.trace("{} init complete", sasTokenProviderClass.getName());
      return sasTokenProvider;
    } catch (Exception e) {
      throw new TokenAccessProviderException("Unable to load SAS token provider class: " + e, e);
    }
  }

<<<<<<< HEAD
  public EncryptionContextProvider createEncryptionContextProvider() {

    try {
      String configKey = FS_AZURE_ENCRYPTION_CONTEXT_PROVIDER_TYPE;
      if (get(configKey) == null) {
        return null;
      }
      Class<? extends EncryptionContextProvider> encryptionContextClass =
          getAccountSpecificClass(configKey, null, EncryptionContextProvider.class);
      Preconditions.checkArgument(encryptionContextClass != null, String.format(
          "The configuration value for %s is invalid, or config key is not account-specific",
          configKey));

      EncryptionContextProvider encryptionContextProvider =
          ReflectionUtils.newInstance(encryptionContextClass, rawConfig);
      Preconditions.checkArgument(encryptionContextProvider != null,
          String.format("Failed to initialize %s", encryptionContextClass));

      LOG.trace("{} init complete", encryptionContextClass.getName());
      return encryptionContextProvider;
    } catch (Exception e) {
      throw new IllegalArgumentException("Unable to load encryption context provider class: ", e);
    }

=======
  public boolean isReadAheadEnabled() {
    return this.enabledReadAhead;
  }

  @VisibleForTesting
  void setReadAheadEnabled(final boolean enabledReadAhead) {
    this.enabledReadAhead = enabledReadAhead;
>>>>>>> 7002e214
  }

  public int getReadAheadRange() {
    return this.readAheadRange;
  }

  int validateInt(Field field) throws IllegalAccessException, InvalidConfigurationValueException {
    IntegerConfigurationValidatorAnnotation validator = field.getAnnotation(IntegerConfigurationValidatorAnnotation.class);
    String value = get(validator.ConfigurationKey());

    // validate
    return new IntegerConfigurationBasicValidator(
        validator.MinValue(),
        validator.MaxValue(),
        validator.DefaultValue(),
        validator.ConfigurationKey(),
        validator.ThrowIfInvalid()).validate(value);
  }

  int validateIntWithOutlier(Field field) throws IllegalAccessException, InvalidConfigurationValueException {
    IntegerWithOutlierConfigurationValidatorAnnotation validator =
        field.getAnnotation(IntegerWithOutlierConfigurationValidatorAnnotation.class);
    String value = get(validator.ConfigurationKey());

    // validate
    return new IntegerConfigurationBasicValidator(
        validator.OutlierValue(),
        validator.MinValue(),
        validator.MaxValue(),
        validator.DefaultValue(),
        validator.ConfigurationKey(),
        validator.ThrowIfInvalid()).validate(value);
  }

  long validateLong(Field field) throws IllegalAccessException, InvalidConfigurationValueException {
    LongConfigurationValidatorAnnotation validator = field.getAnnotation(LongConfigurationValidatorAnnotation.class);
    String value = rawConfig.get(validator.ConfigurationKey());

    // validate
    return new LongConfigurationBasicValidator(
        validator.MinValue(),
        validator.MaxValue(),
        validator.DefaultValue(),
        validator.ConfigurationKey(),
        validator.ThrowIfInvalid()).validate(value);
  }

  String validateString(Field field) throws IllegalAccessException, InvalidConfigurationValueException {
    StringConfigurationValidatorAnnotation validator = field.getAnnotation(StringConfigurationValidatorAnnotation.class);
    String value = rawConfig.get(validator.ConfigurationKey());

    // validate
    return new StringConfigurationBasicValidator(
        validator.ConfigurationKey(),
        validator.DefaultValue(),
        validator.ThrowIfInvalid()).validate(value);
  }

  String validateBase64String(Field field) throws IllegalAccessException, InvalidConfigurationValueException {
    Base64StringConfigurationValidatorAnnotation validator = field.getAnnotation((Base64StringConfigurationValidatorAnnotation.class));
    String value = rawConfig.get(validator.ConfigurationKey());

    // validate
    return new Base64StringConfigurationBasicValidator(
        validator.ConfigurationKey(),
        validator.DefaultValue(),
        validator.ThrowIfInvalid()).validate(value);
  }

  boolean validateBoolean(Field field) throws IllegalAccessException, InvalidConfigurationValueException {
    BooleanConfigurationValidatorAnnotation validator = field.getAnnotation(BooleanConfigurationValidatorAnnotation.class);
    String value = rawConfig.get(validator.ConfigurationKey());

    // validate
    return new BooleanConfigurationBasicValidator(
        validator.ConfigurationKey(),
        validator.DefaultValue(),
        validator.ThrowIfInvalid()).validate(value);
  }

  public ExponentialRetryPolicy getOauthTokenFetchRetryPolicy() {
    return new ExponentialRetryPolicy(oauthTokenFetchRetryCount,
        oauthTokenFetchRetryMinBackoff, oauthTokenFetchRetryMaxBackoff,
        oauthTokenFetchRetryDeltaBackoff);
  }

  public int getWriteMaxConcurrentRequestCount() {
    if (this.writeMaxConcurrentRequestCount < 1) {
      return 4 * Runtime.getRuntime().availableProcessors();
    }
    return this.writeMaxConcurrentRequestCount;
  }

  public int getMaxWriteRequestsToQueue() {
    if (this.maxWriteRequestsToQueue < 1) {
      return 2 * getWriteMaxConcurrentRequestCount();
    }
    return this.maxWriteRequestsToQueue;
  }

  public boolean enableAbfsListIterator() {
    return this.enableAbfsListIterator;
  }

  public String getEncodedClientProvidedEncryptionKey() {
    if (clientProvidedEncryptionKey == null) {
      String accSpecEncKey = accountConf(
          FS_AZURE_ENCRYPTION_ENCODED_CLIENT_PROVIDED_KEY);
      clientProvidedEncryptionKey = rawConfig.get(accSpecEncKey, null);
    }
    return clientProvidedEncryptionKey;
  }

  public String getEncodedClientProvidedEncryptionKeySHA() {
    if (clientProvidedEncryptionKeySHA == null) {
      String accSpecEncKey = accountConf(
          FS_AZURE_ENCRYPTION_ENCODED_CLIENT_PROVIDED_KEY_SHA);
      clientProvidedEncryptionKeySHA = rawConfig.get(accSpecEncKey, null);
    }
    return clientProvidedEncryptionKeySHA;
  }

  @VisibleForTesting
  void setReadBufferSize(int bufferSize) {
    this.readBufferSize = bufferSize;
  }

  @VisibleForTesting
  void setWriteBufferSize(int bufferSize) {
    this.writeBufferSize = bufferSize;
  }

  @VisibleForTesting
  void setEnableFlush(boolean enableFlush) {
    this.enableFlush = enableFlush;
  }

  @VisibleForTesting
  void setDisableOutputStreamFlush(boolean disableOutputStreamFlush) {
    this.disableOutputStreamFlush = disableOutputStreamFlush;
  }

  @VisibleForTesting
  void setListMaxResults(int listMaxResults) {
    this.listMaxResults = listMaxResults;
  }

  @VisibleForTesting
  public void setMaxIoRetries(int maxIoRetries) {
    this.maxIoRetries = maxIoRetries;
  }

  @VisibleForTesting
  void setMaxBackoffIntervalMilliseconds(int maxBackoffInterval) {
    this.maxBackoffInterval = maxBackoffInterval;
  }

  @VisibleForTesting
  void setIsNamespaceEnabledAccount(String isNamespaceEnabledAccount) {
    this.isNamespaceEnabledAccount = isNamespaceEnabledAccount;
  }

  private String getTrimmedPasswordString(String key, String defaultValue) throws IOException {
    String value = getPasswordString(key);
    if (StringUtils.isBlank(value)) {
      value = defaultValue;
    }
    return value.trim();
  }

  private String appendSlashIfNeeded(String authority) {
    if (!authority.endsWith(AbfsHttpConstants.FORWARD_SLASH)) {
      authority = authority + AbfsHttpConstants.FORWARD_SLASH;
    }
    return authority;
  }

  @VisibleForTesting
  public void setReadSmallFilesCompletely(boolean readSmallFilesCompletely) {
    this.readSmallFilesCompletely = readSmallFilesCompletely;
  }

  @VisibleForTesting
  public void setOptimizeFooterRead(boolean optimizeFooterRead) {
    this.optimizeFooterRead = optimizeFooterRead;
  }

  @VisibleForTesting
  public void setEnableAbfsListIterator(boolean enableAbfsListIterator) {
    this.enableAbfsListIterator = enableAbfsListIterator;
  }

}<|MERGE_RESOLUTION|>--- conflicted
+++ resolved
@@ -924,7 +924,6 @@
     }
   }
 
-<<<<<<< HEAD
   public EncryptionContextProvider createEncryptionContextProvider() {
 
     try {
@@ -933,7 +932,8 @@
         return null;
       }
       Class<? extends EncryptionContextProvider> encryptionContextClass =
-          getAccountSpecificClass(configKey, null, EncryptionContextProvider.class);
+          getAccountSpecificClass(configKey, null,
+              EncryptionContextProvider.class);
       Preconditions.checkArgument(encryptionContextClass != null, String.format(
           "The configuration value for %s is invalid, or config key is not account-specific",
           configKey));
@@ -946,10 +946,11 @@
       LOG.trace("{} init complete", encryptionContextClass.getName());
       return encryptionContextProvider;
     } catch (Exception e) {
-      throw new IllegalArgumentException("Unable to load encryption context provider class: ", e);
-    }
-
-=======
+      throw new IllegalArgumentException(
+          "Unable to load encryption context provider class: ", e);
+    }
+  }
+
   public boolean isReadAheadEnabled() {
     return this.enabledReadAhead;
   }
@@ -957,7 +958,6 @@
   @VisibleForTesting
   void setReadAheadEnabled(final boolean enabledReadAhead) {
     this.enabledReadAhead = enabledReadAhead;
->>>>>>> 7002e214
   }
 
   public int getReadAheadRange() {
