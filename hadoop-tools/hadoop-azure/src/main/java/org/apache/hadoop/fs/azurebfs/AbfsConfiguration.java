/**
 * Licensed to the Apache Software Foundation (ASF) under one
 * or more contributor license agreements.  See the NOTICE file
 * distributed with this work for additional information
 * regarding copyright ownership.  The ASF licenses this file
 * to you under the Apache License, Version 2.0 (the
 * "License"); you may not use this file except in compliance
 * with the License.  You may obtain a copy of the License at
 *
 *     http://www.apache.org/licenses/LICENSE-2.0
 *
 * Unless required by applicable law or agreed to in writing, software
 * distributed under the License is distributed on an "AS IS" BASIS,
 * WITHOUT WARRANTIES OR CONDITIONS OF ANY KIND, either express or implied.
 * See the License for the specific language governing permissions and
 * limitations under the License.
 */

package org.apache.hadoop.fs.azurebfs;

import java.io.IOException;
import java.lang.reflect.Field;

import org.apache.hadoop.fs.azurebfs.constants.ConfigurationKeys;
import org.apache.hadoop.fs.azurebfs.services.PrefixMode;
import org.apache.hadoop.thirdparty.com.google.common.annotations.VisibleForTesting;
import org.apache.hadoop.thirdparty.com.google.common.base.Preconditions;

import org.apache.commons.lang3.StringUtils;
import org.apache.hadoop.classification.InterfaceAudience;
import org.apache.hadoop.classification.InterfaceStability;
import org.apache.hadoop.conf.Configuration;
import org.apache.hadoop.fs.azurebfs.constants.AbfsHttpConstants;
import org.apache.hadoop.fs.azurebfs.constants.AuthConfigurations;
import org.apache.hadoop.fs.azurebfs.contracts.annotations.ConfigurationValidationAnnotations.IntegerConfigurationValidatorAnnotation;
import org.apache.hadoop.fs.azurebfs.contracts.annotations.ConfigurationValidationAnnotations.IntegerWithOutlierConfigurationValidatorAnnotation;
import org.apache.hadoop.fs.azurebfs.contracts.annotations.ConfigurationValidationAnnotations.LongConfigurationValidatorAnnotation;
import org.apache.hadoop.fs.azurebfs.contracts.annotations.ConfigurationValidationAnnotations.StringConfigurationValidatorAnnotation;
import org.apache.hadoop.fs.azurebfs.contracts.annotations.ConfigurationValidationAnnotations.Base64StringConfigurationValidatorAnnotation;
import org.apache.hadoop.fs.azurebfs.contracts.annotations.ConfigurationValidationAnnotations.BooleanConfigurationValidatorAnnotation;
import org.apache.hadoop.fs.azurebfs.contracts.exceptions.AzureBlobFileSystemException;
import org.apache.hadoop.fs.azurebfs.contracts.exceptions.ConfigurationPropertyNotFoundException;
import org.apache.hadoop.fs.azurebfs.contracts.exceptions.InvalidConfigurationValueException;
import org.apache.hadoop.fs.azurebfs.contracts.exceptions.KeyProviderException;
import org.apache.hadoop.fs.azurebfs.contracts.exceptions.SASTokenProviderException;
import org.apache.hadoop.fs.azurebfs.contracts.exceptions.TokenAccessProviderException;
import org.apache.hadoop.fs.azurebfs.diagnostics.Base64StringConfigurationBasicValidator;
import org.apache.hadoop.fs.azurebfs.diagnostics.BooleanConfigurationBasicValidator;
import org.apache.hadoop.fs.azurebfs.diagnostics.IntegerConfigurationBasicValidator;
import org.apache.hadoop.fs.azurebfs.diagnostics.LongConfigurationBasicValidator;
import org.apache.hadoop.fs.azurebfs.diagnostics.StringConfigurationBasicValidator;
import org.apache.hadoop.fs.azurebfs.enums.Trilean;
import org.apache.hadoop.fs.azurebfs.extensions.CustomTokenProviderAdaptee;
import org.apache.hadoop.fs.azurebfs.extensions.SASTokenProvider;
import org.apache.hadoop.fs.azurebfs.oauth2.AccessTokenProvider;
import org.apache.hadoop.fs.azurebfs.oauth2.ClientCredsTokenProvider;
import org.apache.hadoop.fs.azurebfs.oauth2.CustomTokenProviderAdapter;
import org.apache.hadoop.fs.azurebfs.oauth2.MsiTokenProvider;
import org.apache.hadoop.fs.azurebfs.oauth2.RefreshTokenBasedTokenProvider;
import org.apache.hadoop.fs.azurebfs.oauth2.UserPasswordTokenProvider;
import org.apache.hadoop.fs.azurebfs.security.AbfsDelegationTokenManager;
import org.apache.hadoop.fs.azurebfs.services.AuthType;
import org.apache.hadoop.fs.azurebfs.services.ExponentialRetryPolicy;
import org.apache.hadoop.fs.azurebfs.services.KeyProvider;
import org.apache.hadoop.fs.azurebfs.services.SimpleKeyProvider;
import org.apache.hadoop.fs.azurebfs.utils.TracingHeaderFormat;
import org.apache.hadoop.security.ssl.DelegatingSSLSocketFactory;
import org.apache.hadoop.security.ProviderUtils;
import org.apache.hadoop.util.ReflectionUtils;

import org.slf4j.Logger;
import org.slf4j.LoggerFactory;

import static org.apache.hadoop.fs.azurebfs.constants.AbfsHttpConstants.EMPTY_STRING;
import static org.apache.hadoop.fs.azurebfs.constants.ConfigurationKeys.*;
import static org.apache.hadoop.fs.azurebfs.constants.FileSystemConfigurations.*;

/**
 * Configuration for Azure Blob FileSystem.
 */
@InterfaceAudience.Private
@InterfaceStability.Evolving
public class AbfsConfiguration{

  private final Configuration rawConfig;
  private final String accountName;
  private final boolean isSecure;
  private PrefixMode prefixMode;
  private static final Logger LOG = LoggerFactory.getLogger(AbfsConfiguration.class);

  @StringConfigurationValidatorAnnotation(ConfigurationKey = FS_AZURE_ACCOUNT_IS_HNS_ENABLED,
      DefaultValue = DEFAULT_FS_AZURE_ACCOUNT_IS_HNS_ENABLED)
  private String isNamespaceEnabledAccount;

  @IntegerConfigurationValidatorAnnotation(ConfigurationKey = AZURE_WRITE_MAX_CONCURRENT_REQUESTS,
      DefaultValue = -1)
  private int writeMaxConcurrentRequestCount;

  @IntegerConfigurationValidatorAnnotation(ConfigurationKey = AZURE_WRITE_MAX_REQUESTS_TO_QUEUE,
      DefaultValue = -1)
  private int maxWriteRequestsToQueue;

  @IntegerConfigurationValidatorAnnotation(ConfigurationKey = AZURE_WRITE_BUFFER_SIZE,
      MinValue = MIN_BUFFER_SIZE,
      MaxValue = MAX_BUFFER_SIZE,
      DefaultValue = DEFAULT_WRITE_BUFFER_SIZE)
  private int writeBufferSize;

  @BooleanConfigurationValidatorAnnotation(ConfigurationKey = AZURE_ENABLE_SMALL_WRITE_OPTIMIZATION,
      DefaultValue = DEFAULT_AZURE_ENABLE_SMALL_WRITE_OPTIMIZATION)
  private boolean enableSmallWriteOptimization;

  @BooleanConfigurationValidatorAnnotation(
      ConfigurationKey = AZURE_READ_SMALL_FILES_COMPLETELY,
      DefaultValue = DEFAULT_READ_SMALL_FILES_COMPLETELY)
  private boolean readSmallFilesCompletely;

  @BooleanConfigurationValidatorAnnotation(
      ConfigurationKey = AZURE_READ_OPTIMIZE_FOOTER_READ,
      DefaultValue = DEFAULT_OPTIMIZE_FOOTER_READ)
  private boolean optimizeFooterRead;

  @BooleanConfigurationValidatorAnnotation(
      ConfigurationKey = FS_AZURE_ACCOUNT_IS_EXPECT_HEADER_ENABLED,
      DefaultValue = DEFAULT_FS_AZURE_ACCOUNT_IS_EXPECT_HEADER_ENABLED)
  private boolean isExpectHeaderEnabled;

  @BooleanConfigurationValidatorAnnotation(ConfigurationKey = FS_AZURE_ACCOUNT_LEVEL_THROTTLING_ENABLED,
      DefaultValue = DEFAULT_FS_AZURE_ACCOUNT_LEVEL_THROTTLING_ENABLED)
  private boolean accountThrottlingEnabled;

  @IntegerConfigurationValidatorAnnotation(ConfigurationKey = AZURE_READ_BUFFER_SIZE,
      MinValue = MIN_BUFFER_SIZE,
      MaxValue = MAX_BUFFER_SIZE,
      DefaultValue = DEFAULT_READ_BUFFER_SIZE)
  private int readBufferSize;

  @IntegerConfigurationValidatorAnnotation(ConfigurationKey = AZURE_READ_AHEAD_RANGE,
      MinValue = MIN_BUFFER_SIZE,
      MaxValue = MAX_BUFFER_SIZE,
      DefaultValue = DEFAULT_READ_AHEAD_RANGE)
  private int readAheadRange;

  @IntegerConfigurationValidatorAnnotation(ConfigurationKey = AZURE_MIN_BACKOFF_INTERVAL,
      DefaultValue = DEFAULT_MIN_BACKOFF_INTERVAL)
  private int minBackoffInterval;

  @IntegerConfigurationValidatorAnnotation(ConfigurationKey = AZURE_MAX_BACKOFF_INTERVAL,
      DefaultValue = DEFAULT_MAX_BACKOFF_INTERVAL)
  private int maxBackoffInterval;

  @IntegerConfigurationValidatorAnnotation(ConfigurationKey = AZURE_BACKOFF_INTERVAL,
      DefaultValue = DEFAULT_BACKOFF_INTERVAL)
  private int backoffInterval;

  @IntegerConfigurationValidatorAnnotation(ConfigurationKey = AZURE_MAX_IO_RETRIES,
      MinValue = 0,
      DefaultValue = DEFAULT_MAX_RETRY_ATTEMPTS)
  private int maxIoRetries;

  @IntegerConfigurationValidatorAnnotation(ConfigurationKey = AZURE_CUSTOM_TOKEN_FETCH_RETRY_COUNT,
      MinValue = 0,
      DefaultValue = DEFAULT_CUSTOM_TOKEN_FETCH_RETRY_COUNT)
  private int customTokenFetchRetryCount;

  @IntegerConfigurationValidatorAnnotation(ConfigurationKey = AZURE_OAUTH_TOKEN_FETCH_RETRY_COUNT,
      MinValue = 0,
      DefaultValue = DEFAULT_AZURE_OAUTH_TOKEN_FETCH_RETRY_MAX_ATTEMPTS)
  private int oauthTokenFetchRetryCount;

  @IntegerConfigurationValidatorAnnotation(ConfigurationKey = AZURE_OAUTH_TOKEN_FETCH_RETRY_MIN_BACKOFF,
      MinValue = 0,
      DefaultValue = DEFAULT_AZURE_OAUTH_TOKEN_FETCH_RETRY_MIN_BACKOFF_INTERVAL)
  private int oauthTokenFetchRetryMinBackoff;

  @IntegerConfigurationValidatorAnnotation(ConfigurationKey = AZURE_OAUTH_TOKEN_FETCH_RETRY_MAX_BACKOFF,
      MinValue = 0,
      DefaultValue = DEFAULT_AZURE_OAUTH_TOKEN_FETCH_RETRY_MAX_BACKOFF_INTERVAL)
  private int oauthTokenFetchRetryMaxBackoff;

  @IntegerConfigurationValidatorAnnotation(ConfigurationKey = AZURE_OAUTH_TOKEN_FETCH_RETRY_DELTA_BACKOFF,
      MinValue = 0,
      DefaultValue = DEFAULT_AZURE_OAUTH_TOKEN_FETCH_RETRY_DELTA_BACKOFF)
  private int oauthTokenFetchRetryDeltaBackoff;

  @LongConfigurationValidatorAnnotation(ConfigurationKey = AZURE_BLOCK_SIZE_PROPERTY_NAME,
      MinValue = 0,
      MaxValue = MAX_AZURE_BLOCK_SIZE,
      DefaultValue = MAX_AZURE_BLOCK_SIZE)
  private long azureBlockSize;

  @StringConfigurationValidatorAnnotation(ConfigurationKey = AZURE_BLOCK_LOCATION_HOST_PROPERTY_NAME,
      DefaultValue = AZURE_BLOCK_LOCATION_HOST_DEFAULT)
  private String azureBlockLocationHost;

  @IntegerConfigurationValidatorAnnotation(ConfigurationKey = AZURE_CONCURRENT_CONNECTION_VALUE_OUT,
      MinValue = 1,
      DefaultValue = MAX_CONCURRENT_WRITE_THREADS)
  private int maxConcurrentWriteThreads;

  @IntegerConfigurationValidatorAnnotation(ConfigurationKey = AZURE_LIST_MAX_RESULTS,
      MinValue = 1,
      DefaultValue = DEFAULT_AZURE_LIST_MAX_RESULTS)
  private int listMaxResults;

  @IntegerConfigurationValidatorAnnotation(ConfigurationKey = AZURE_CONCURRENT_CONNECTION_VALUE_IN,
      MinValue = 1,
      DefaultValue = MAX_CONCURRENT_READ_THREADS)
  private int maxConcurrentReadThreads;

  @BooleanConfigurationValidatorAnnotation(ConfigurationKey = AZURE_TOLERATE_CONCURRENT_APPEND,
      DefaultValue = DEFAULT_READ_TOLERATE_CONCURRENT_APPEND)
  private boolean tolerateOobAppends;

  @StringConfigurationValidatorAnnotation(ConfigurationKey = FS_AZURE_ATOMIC_RENAME_KEY,
      DefaultValue = DEFAULT_FS_AZURE_ATOMIC_RENAME_DIRECTORIES)
  private String azureAtomicDirs;

  @BooleanConfigurationValidatorAnnotation(ConfigurationKey = FS_AZURE_ENABLE_CONDITIONAL_CREATE_OVERWRITE,
      DefaultValue = DEFAULT_FS_AZURE_ENABLE_CONDITIONAL_CREATE_OVERWRITE)
  private boolean enableConditionalCreateOverwrite;

  @BooleanConfigurationValidatorAnnotation(ConfigurationKey =
      FS_AZURE_ENABLE_MKDIR_OVERWRITE, DefaultValue =
      DEFAULT_FS_AZURE_ENABLE_MKDIR_OVERWRITE)
  private boolean mkdirOverwrite;

  @BooleanConfigurationValidatorAnnotation(ConfigurationKey =
          FS_AZURE_ENABLE_BLOB_MKDIR_OVERWRITE, DefaultValue =
          DEFAULT_FS_AZURE_BLOB_ENABLE_MKDIR_OVERWRITE)
  private boolean blobMkdirOverwrite;

  @StringConfigurationValidatorAnnotation(ConfigurationKey = FS_AZURE_APPEND_BLOB_KEY,
      DefaultValue = DEFAULT_FS_AZURE_APPEND_BLOB_DIRECTORIES)
  private String azureAppendBlobDirs;

  @StringConfigurationValidatorAnnotation(ConfigurationKey = FS_AZURE_INFINITE_LEASE_KEY,
      DefaultValue = DEFAULT_FS_AZURE_INFINITE_LEASE_DIRECTORIES)
  private String azureInfiniteLeaseDirs;

  @IntegerConfigurationValidatorAnnotation(ConfigurationKey = FS_AZURE_LEASE_THREADS,
      MinValue = MIN_LEASE_THREADS,
      DefaultValue = DEFAULT_LEASE_THREADS)
  private int numLeaseThreads;

  @BooleanConfigurationValidatorAnnotation(ConfigurationKey = AZURE_CREATE_REMOTE_FILESYSTEM_DURING_INITIALIZATION,
      DefaultValue = DEFAULT_AZURE_CREATE_REMOTE_FILESYSTEM_DURING_INITIALIZATION)
  private boolean createRemoteFileSystemDuringInitialization;

  @BooleanConfigurationValidatorAnnotation(ConfigurationKey = AZURE_SKIP_USER_GROUP_METADATA_DURING_INITIALIZATION,
      DefaultValue = DEFAULT_AZURE_SKIP_USER_GROUP_METADATA_DURING_INITIALIZATION)
  private boolean skipUserGroupMetadataDuringInitialization;

  @IntegerConfigurationValidatorAnnotation(ConfigurationKey = FS_AZURE_READ_AHEAD_QUEUE_DEPTH,
      DefaultValue = DEFAULT_READ_AHEAD_QUEUE_DEPTH)
  private int readAheadQueueDepth;

  @IntegerConfigurationValidatorAnnotation(ConfigurationKey = FS_AZURE_BLOB_DIR_RENAME_MAX_THREAD,
      DefaultValue = DEFAULT_FS_AZURE_BLOB_RENAME_THREAD)
  private int blobDirRenameMaxThread;

  @LongConfigurationValidatorAnnotation(ConfigurationKey = FS_AZURE_BLOB_COPY_PROGRESS_POLL_WAIT_MILLIS,
      DefaultValue = 1_000L)
  private long blobCopyProgressPollWaitMillis;

  @IntegerConfigurationValidatorAnnotation(ConfigurationKey = FS_AZURE_READ_AHEAD_BLOCK_SIZE,
      MinValue = MIN_BUFFER_SIZE,
      MaxValue = MAX_BUFFER_SIZE,
      DefaultValue = DEFAULT_READ_AHEAD_BLOCK_SIZE)
  private int readAheadBlockSize;

  @BooleanConfigurationValidatorAnnotation(ConfigurationKey = FS_AZURE_ALWAYS_READ_BUFFER_SIZE,
      DefaultValue = DEFAULT_ALWAYS_READ_BUFFER_SIZE)
  private boolean alwaysReadBufferSize;

  @BooleanConfigurationValidatorAnnotation(ConfigurationKey = FS_AZURE_ENABLE_FLUSH,
      DefaultValue = DEFAULT_ENABLE_FLUSH)
  private boolean enableFlush;

  @BooleanConfigurationValidatorAnnotation(ConfigurationKey = FS_AZURE_DISABLE_OUTPUTSTREAM_FLUSH,
      DefaultValue = DEFAULT_DISABLE_OUTPUTSTREAM_FLUSH)
  private boolean disableOutputStreamFlush;

  @BooleanConfigurationValidatorAnnotation(ConfigurationKey = FS_AZURE_ENABLE_AUTOTHROTTLING,
      DefaultValue = DEFAULT_ENABLE_AUTOTHROTTLING)
  private boolean enableAutoThrottling;

  @IntegerConfigurationValidatorAnnotation(ConfigurationKey = FS_AZURE_ACCOUNT_OPERATION_IDLE_TIMEOUT,
          DefaultValue = DEFAULT_ACCOUNT_OPERATION_IDLE_TIMEOUT_MS)
  private int accountOperationIdleTimeout;

  @IntegerConfigurationValidatorAnnotation(ConfigurationKey = FS_AZURE_ANALYSIS_PERIOD,
          DefaultValue = DEFAULT_ANALYSIS_PERIOD_MS)
  private int analysisPeriod;

  @StringConfigurationValidatorAnnotation(ConfigurationKey = FS_AZURE_USER_AGENT_PREFIX_KEY,
      DefaultValue = DEFAULT_FS_AZURE_USER_AGENT_PREFIX)
  private String userAgentId;

  @StringConfigurationValidatorAnnotation(ConfigurationKey = FS_AZURE_CLUSTER_NAME,
      DefaultValue = DEFAULT_VALUE_UNKNOWN)
  private String clusterName;

  @StringConfigurationValidatorAnnotation(ConfigurationKey = FS_AZURE_CLUSTER_TYPE,
      DefaultValue = DEFAULT_VALUE_UNKNOWN)
  private String clusterType;

  @StringConfigurationValidatorAnnotation(ConfigurationKey = FS_AZURE_CLIENT_CORRELATIONID,
          DefaultValue = EMPTY_STRING)
  private String clientCorrelationId;

  @BooleanConfigurationValidatorAnnotation(ConfigurationKey = FS_AZURE_ENABLE_DELEGATION_TOKEN,
      DefaultValue = DEFAULT_ENABLE_DELEGATION_TOKEN)
  private boolean enableDelegationToken;


  @BooleanConfigurationValidatorAnnotation(ConfigurationKey = FS_AZURE_ALWAYS_USE_HTTPS,
          DefaultValue = DEFAULT_ENABLE_HTTPS)
  private boolean alwaysUseHttps;

  @BooleanConfigurationValidatorAnnotation(ConfigurationKey = FS_AZURE_USE_UPN,
      DefaultValue = DEFAULT_USE_UPN)
  private boolean useUpn;

  @BooleanConfigurationValidatorAnnotation(ConfigurationKey =
      FS_AZURE_ENABLE_CHECK_ACCESS, DefaultValue = DEFAULT_ENABLE_CHECK_ACCESS)
  private boolean isCheckAccessEnabled;

  @BooleanConfigurationValidatorAnnotation(ConfigurationKey = FS_AZURE_ABFS_LATENCY_TRACK,
          DefaultValue = DEFAULT_ABFS_LATENCY_TRACK)
  private boolean trackLatency;

  @BooleanConfigurationValidatorAnnotation(
      ConfigurationKey = FS_AZURE_ENABLE_READAHEAD,
      DefaultValue = DEFAULT_ENABLE_READAHEAD)
  private boolean enabledReadAhead;

  @LongConfigurationValidatorAnnotation(ConfigurationKey = FS_AZURE_SAS_TOKEN_RENEW_PERIOD_FOR_STREAMS,
      MinValue = 0,
      DefaultValue = DEFAULT_SAS_TOKEN_RENEW_PERIOD_FOR_STREAMS_IN_SECONDS)
  private long sasTokenRenewPeriodForStreamsInSeconds;

  @BooleanConfigurationValidatorAnnotation(ConfigurationKey =
      FS_AZURE_ENABLE_ABFS_LIST_ITERATOR, DefaultValue = DEFAULT_ENABLE_ABFS_LIST_ITERATOR)
  private boolean enableAbfsListIterator;

  @IntegerConfigurationValidatorAnnotation(ConfigurationKey =
      FS_AZURE_PRODUCER_QUEUE_MAX_SIZE, DefaultValue = DEFAULT_FS_AZURE_PRODUCER_QUEUE_MAX_SIZE)
  private int producerQueueMaxSize;

  @BooleanConfigurationValidatorAnnotation(ConfigurationKey=FS_AZURE_LEASE_CREATE_NON_RECURSIVE, DefaultValue = DEFAULT_FS_AZURE_LEASE_CREATE_NON_RECURSIVE)
  private boolean leaseOnCreateNonRecursive;

  public AbfsConfiguration(final Configuration rawConfig, String accountName)
      throws IllegalAccessException, InvalidConfigurationValueException, IOException {
    this.rawConfig = ProviderUtils.excludeIncompatibleCredentialProviders(
        rawConfig, AzureBlobFileSystem.class);
    this.accountName = accountName;
    this.isSecure = getBoolean(FS_AZURE_SECURE_MODE, false);

    Field[] fields = this.getClass().getDeclaredFields();
    for (Field field : fields) {
      field.setAccessible(true);
      if (field.isAnnotationPresent(IntegerConfigurationValidatorAnnotation.class)) {
        field.set(this, validateInt(field));
      } else if (field.isAnnotationPresent(IntegerWithOutlierConfigurationValidatorAnnotation.class)) {
        field.set(this, validateIntWithOutlier(field));
      } else if (field.isAnnotationPresent(LongConfigurationValidatorAnnotation.class)) {
        field.set(this, validateLong(field));
      } else if (field.isAnnotationPresent(StringConfigurationValidatorAnnotation.class)) {
        field.set(this, validateString(field));
      } else if (field.isAnnotationPresent(Base64StringConfigurationValidatorAnnotation.class)) {
        field.set(this, validateBase64String(field));
      } else if (field.isAnnotationPresent(BooleanConfigurationValidatorAnnotation.class)) {
        field.set(this, validateBoolean(field));
      }
    }
  }

  @BooleanConfigurationValidatorAnnotation(
          ConfigurationKey = FS_AZURE_REDIRECT_RENAME,
          DefaultValue = DEFAULT_FS_AZURE_REDIRECT_RENAME)
  private boolean redirectRename;

  @BooleanConfigurationValidatorAnnotation(
          ConfigurationKey = FS_AZURE_REDIRECT_DELETE,
          DefaultValue = DEFAULT_FS_AZURE_REDIRECT_DELETE)
  private boolean redirectDelete;

  public boolean shouldRedirectRename() {
    return this.redirectRename;
  }

  public boolean shouldRedirectDelete() {
    return this.redirectDelete;
  }

  public boolean isRedirection() {
    return (shouldRedirectRename() || shouldRedirectDelete());
  }

  public Trilean getIsNamespaceEnabledAccount() {
    return Trilean.getTrilean(isNamespaceEnabledAccount);
  }

  public PrefixMode getPrefixMode() {
    return prefixMode;
  }

  public void setPrefixMode(final PrefixMode prefixMode) {
    this.prefixMode = prefixMode;
  }

  @BooleanConfigurationValidatorAnnotation(
          ConfigurationKey = FS_AZURE_ENABLE_BLOB_ENDPOINT,
          DefaultValue = DEFAULT_FS_AZURE_ENABLE_BLOBENDPOINT)
  private boolean enableBlobEndpoint;

  public boolean shouldEnableBlobEndPoint() {
    return this.enableBlobEndpoint;
  }

  @BooleanConfigurationValidatorAnnotation(
          ConfigurationKey = FS_AZURE_MKDIRS_FALLBACK_TO_DFS,
          DefaultValue = DEFAULT_FS_AZURE_MKDIRS_FALLBACK_TO_DFS)
  private boolean mkdirFallbackToDfs;

  @BooleanConfigurationValidatorAnnotation(
          ConfigurationKey = FS_AZURE_INGRESS_FALLBACK_TO_DFS,
          DefaultValue = DEFAULT_FS_AZURE_INGRESS_FALLBACK_TO_DFS)
  private boolean ingressFallbackToDfs;

  @BooleanConfigurationValidatorAnnotation(
          ConfigurationKey = FS_AZURE_READ_FALLBACK_TO_DFS,
          DefaultValue = DEFAULT_AZURE_READ_FALLBACK_TO_DFS)
  private boolean readFallbackToDfs;

  public boolean shouldMkdirFallbackToDfs() {
    return mkdirFallbackToDfs;
  }

  public boolean shouldIngressFallbackToDfs() {
    return ingressFallbackToDfs;
  }

  public boolean shouldReadFallbackToDfs() {
    return readFallbackToDfs;
  }

  /**
   * Gets the Azure Storage account name corresponding to this instance of configuration.
   * @return the Azure Storage account name
   */
  public String getAccountName() {
    return accountName;
  }

  /**
   * Gets client correlation ID provided in config.
   * @return Client Correlation ID config
   */
  public String getClientCorrelationId() {
    return clientCorrelationId;
  }

  /**
   * Appends an account name to a configuration key yielding the
   * account-specific form.
   * @param key Account-agnostic configuration key
   * @return Account-specific configuration key
   */
  public String accountConf(String key) {
    return key + "." + accountName;
  }

  /**
   * Returns the account-specific value if it exists, then looks for an
   * account-agnostic value.
   * @param key Account-agnostic configuration key
   * @return value if one exists, else null
   */
  public String get(String key) {
    return rawConfig.get(accountConf(key), rawConfig.get(key));
  }

  /**
   * Returns the account-specific value if it exists, then looks for an
   * account-agnostic value.
   * @param key Account-agnostic configuration key
   * @return value if one exists, else the default value
   */
  public String getString(String key, String defaultValue) {
    return rawConfig.get(accountConf(key), rawConfig.get(key, defaultValue));
  }

  /**
   * Returns the account-specific value if it exists, then looks for an
   * account-agnostic value, and finally tries the default value.
   * @param key Account-agnostic configuration key
   * @param defaultValue Value returned if none is configured
   * @return value if one exists, else the default value
   */
  public boolean getBoolean(String key, boolean defaultValue) {
    return rawConfig.getBoolean(accountConf(key), rawConfig.getBoolean(key, defaultValue));
  }

  /**
   * Returns the account-specific value if it exists, then looks for an
   * account-agnostic value, and finally tries the default value.
   * @param key Account-agnostic configuration key
   * @param defaultValue Value returned if none is configured
   * @return value if one exists, else the default value
   */
  public long getLong(String key, long defaultValue) {
    return rawConfig.getLong(accountConf(key), rawConfig.getLong(key, defaultValue));
  }

  /**
   * Returns the account-specific password in string form if it exists, then
   * looks for an account-agnostic value.
   * @param key Account-agnostic configuration key
   * @return value in String form if one exists, else null
   * @throws IOException
   */
  public String getPasswordString(String key) throws IOException {
    char[] passchars = rawConfig.getPassword(accountConf(key));
    if (passchars == null) {
      passchars = rawConfig.getPassword(key);
    }
    if (passchars != null) {
      return new String(passchars);
    }
    return null;
  }

  /**
   * Returns a value for the key if the value exists and is not null.
   * Otherwise, throws {@link ConfigurationPropertyNotFoundException} with
   * key name.
   *
   * @param key Account-agnostic configuration key
   * @return value if exists
   * @throws IOException if error in fetching password or
   *     ConfigurationPropertyNotFoundException for missing key
   */
  private String getMandatoryPasswordString(String key) throws IOException {
    String value = getPasswordString(key);
    if (value == null) {
      throw new ConfigurationPropertyNotFoundException(key);
    }
    return value;
  }

  /**
   * Returns account-specific token provider class if it exists, else checks if
   * an account-agnostic setting is present for token provider class if AuthType
   * matches with authType passed.
   * @param authType AuthType effective on the account
   * @param name Account-agnostic configuration key
   * @param defaultValue Class returned if none is configured
   * @param xface Interface shared by all possible values
   * @param <U> Interface class type
   * @return Highest-precedence Class object that was found
   */
  public <U> Class<? extends U> getTokenProviderClass(AuthType authType,
      String name,
      Class<? extends U> defaultValue,
      Class<U> xface) {
    Class<?> tokenProviderClass = getAccountSpecificClass(name, defaultValue,
        xface);

    // If there is none set specific for account
    // fall back to generic setting if Auth Type matches
    if ((tokenProviderClass == null)
        && (authType == getAccountAgnosticEnum(
        FS_AZURE_ACCOUNT_AUTH_TYPE_PROPERTY_NAME, AuthType.SharedKey))) {
      tokenProviderClass = getAccountAgnosticClass(name, defaultValue, xface);
    }

    return (tokenProviderClass == null)
        ? null
        : tokenProviderClass.asSubclass(xface);
  }

  /**
   * Returns the account-specific class if it exists, else returns default value.
   * @param name Account-agnostic configuration key
   * @param defaultValue Class returned if none is configured
   * @param xface Interface shared by all possible values
   * @param <U> Interface class type
   * @return Account specific Class object that was found
   */
  public <U> Class<? extends U> getAccountSpecificClass(String name,
      Class<? extends U> defaultValue,
      Class<U> xface) {
    return rawConfig.getClass(accountConf(name),
        defaultValue,
        xface);
  }

  /**
   * Returns account-agnostic Class if it exists, else returns the default value.
   * @param name Account-agnostic configuration key
   * @param defaultValue Class returned if none is configured
   * @param xface Interface shared by all possible values
   * @param <U> Interface class type
   * @return Account-Agnostic Class object that was found
   */
  public <U> Class<? extends U> getAccountAgnosticClass(String name,
      Class<? extends U> defaultValue,
      Class<U> xface) {
    return rawConfig.getClass(name, defaultValue, xface);
  }

  /**
   * Returns the account-specific enum value if it exists, then
   * looks for an account-agnostic value.
   * @param name Account-agnostic configuration key
   * @param defaultValue Value returned if none is configured
   * @param <T> Enum type
   * @return enum value if one exists, else null
   */
  public <T extends Enum<T>> T getEnum(String name, T defaultValue) {
    return rawConfig.getEnum(accountConf(name),
        rawConfig.getEnum(name, defaultValue));
  }

  /**
   * Returns the account-agnostic enum value if it exists, else
   * return default.
   * @param name Account-agnostic configuration key
   * @param defaultValue Value returned if none is configured
   * @param <T> Enum type
   * @return enum value if one exists, else null
   */
  public <T extends Enum<T>> T getAccountAgnosticEnum(String name, T defaultValue) {
    return rawConfig.getEnum(name, defaultValue);
  }

  /**
   * Unsets parameter in the underlying Configuration object.
   * Provided only as a convenience; does not add any account logic.
   * @param key Configuration key
   */
  public void unset(String key) {
    rawConfig.unset(key);
  }

  /**
   * Sets String in the underlying Configuration object.
   * Provided only as a convenience; does not add any account logic.
   * @param key Configuration key
   * @param value Configuration value
   */
  public void set(String key, String value) {
    rawConfig.set(key, value);
  }

  /**
   * Sets boolean in the underlying Configuration object.
   * Provided only as a convenience; does not add any account logic.
   * @param key Configuration key
   * @param value Configuration value
   */
  public void setBoolean(String key, boolean value) {
    rawConfig.setBoolean(key, value);
  }

  public boolean isSecureMode() {
    return isSecure;
  }

  public String getStorageAccountKey() throws AzureBlobFileSystemException {
    String key;
    String keyProviderClass = get(AZURE_KEY_ACCOUNT_KEYPROVIDER);
    KeyProvider keyProvider;

    if (keyProviderClass == null) {
      // No key provider was provided so use the provided key as is.
      keyProvider = new SimpleKeyProvider();
    } else {
      // create an instance of the key provider class and verify it
      // implements KeyProvider
      Object keyProviderObject;
      try {
        Class<?> clazz = rawConfig.getClassByName(keyProviderClass);
        keyProviderObject = clazz.newInstance();
      } catch (Exception e) {
        throw new KeyProviderException("Unable to load key provider class.", e);
      }
      if (!(keyProviderObject instanceof KeyProvider)) {
        throw new KeyProviderException(keyProviderClass
                + " specified in config is not a valid KeyProvider class.");
      }
      keyProvider = (KeyProvider) keyProviderObject;
    }
    key = keyProvider.getStorageAccountKey(accountName, rawConfig);

    if (key == null) {
      throw new ConfigurationPropertyNotFoundException(accountName);
    }

    return key;
  }

  public Configuration getRawConfiguration() {
    return this.rawConfig;
  }

  public int getWriteBufferSize() {
    return this.writeBufferSize;
  }

  public boolean isSmallWriteOptimizationEnabled() {
    return this.enableSmallWriteOptimization;
  }

  public boolean readSmallFilesCompletely() {
    return this.readSmallFilesCompletely;
  }

  public boolean optimizeFooterRead() {
    return this.optimizeFooterRead;
  }

  public int getReadBufferSize() {
    return this.readBufferSize;
  }

  public int getMinBackoffIntervalMilliseconds() {
    return this.minBackoffInterval;
  }

  public int getMaxBackoffIntervalMilliseconds() {
    return this.maxBackoffInterval;
  }

  public int getBackoffIntervalMilliseconds() {
    return this.backoffInterval;
  }

  public int getMaxIoRetries() {
    return this.maxIoRetries;
  }

  public int getCustomTokenFetchRetryCount() {
    return this.customTokenFetchRetryCount;
  }

  public long getAzureBlockSize() {
    return this.azureBlockSize;
  }

  public boolean isCheckAccessEnabled() {
    return this.isCheckAccessEnabled;
  }

  public long getSasTokenRenewPeriodForStreamsInSeconds() {
    return this.sasTokenRenewPeriodForStreamsInSeconds;
  }

  public String getAzureBlockLocationHost() {
    return this.azureBlockLocationHost;
  }

  public int getMaxConcurrentWriteThreads() {
    return this.maxConcurrentWriteThreads;
  }

  public int getMaxConcurrentReadThreads() {
    return this.maxConcurrentReadThreads;
  }

  public int getListMaxResults() {
    return this.listMaxResults;
  }

  public boolean getTolerateOobAppends() {
    return this.tolerateOobAppends;
  }

  public String getAzureAtomicRenameDirs() {
    return this.azureAtomicDirs;
  }

  public boolean isConditionalCreateOverwriteEnabled() {
    return this.enableConditionalCreateOverwrite;
  }

  public boolean isEnabledMkdirOverwrite() {
    return mkdirOverwrite;
  }

  public boolean isEnabledBlobMkdirOverwrite() {
    return blobMkdirOverwrite;
  }

  public String getAppendBlobDirs() {
    return this.azureAppendBlobDirs;
  }

  public boolean isExpectHeaderEnabled() {
    return this.isExpectHeaderEnabled;
  }

  public boolean accountThrottlingEnabled() {
    return accountThrottlingEnabled;
  }

  public String getAzureInfiniteLeaseDirs() {
    return this.azureInfiniteLeaseDirs;
  }

  public int getNumLeaseThreads() {
    return this.numLeaseThreads;
  }

  public boolean getCreateRemoteFileSystemDuringInitialization() {
    // we do not support creating the filesystem when AuthType is SAS
    return this.createRemoteFileSystemDuringInitialization
        && this.getAuthType(this.accountName) != AuthType.SAS;
  }

  public boolean getSkipUserGroupMetadataDuringInitialization() {
    return this.skipUserGroupMetadataDuringInitialization;
  }

  public int getReadAheadQueueDepth() {
    return this.readAheadQueueDepth;
  }

  public int getReadAheadBlockSize() {
    return this.readAheadBlockSize;
  }

  public boolean shouldReadBufferSizeAlways() {
    return this.alwaysReadBufferSize;
  }

  public boolean isFlushEnabled() {
    return this.enableFlush;
  }

  public boolean isOutputStreamFlushDisabled() {
    return this.disableOutputStreamFlush;
  }

  public boolean isAutoThrottlingEnabled() {
    return this.enableAutoThrottling;
  }

  public int getAccountOperationIdleTimeout() {
    return accountOperationIdleTimeout;
  }

  public int getAnalysisPeriod() {
    return analysisPeriod;
  }

  public String getCustomUserAgentPrefix() {
    return "abfsdriverV2.2";
  }

  public String getClusterName() {
    return this.clusterName;
  }

  public String getClusterType() {
    return this.clusterType;
  }

  public DelegatingSSLSocketFactory.SSLChannelMode getPreferredSSLFactoryOption() {
    return getEnum(FS_AZURE_SSL_CHANNEL_MODE_KEY, DEFAULT_FS_AZURE_SSL_CHANNEL_MODE);
  }

  /**
   * Enum config to allow user to pick format of x-ms-client-request-id header
   * @return tracingContextFormat config if valid, else default ALL_ID_FORMAT
   */
  public TracingHeaderFormat getTracingHeaderFormat() {
    return getEnum(FS_AZURE_TRACINGHEADER_FORMAT, TracingHeaderFormat.ALL_ID_FORMAT);
  }

  public AuthType getAuthType(String accountName) {
    return getEnum(FS_AZURE_ACCOUNT_AUTH_TYPE_PROPERTY_NAME, AuthType.SharedKey);
  }

  public boolean isDelegationTokenManagerEnabled() {
    return enableDelegationToken;
  }

  public AbfsDelegationTokenManager getDelegationTokenManager() throws IOException {
    return new AbfsDelegationTokenManager(getRawConfiguration());
  }

  public boolean isHttpsAlwaysUsed() {
    return this.alwaysUseHttps;
  }

  public boolean isUpnUsed() {
    return this.useUpn;
  }

  /**
   * Whether {@code AbfsClient} should track and send latency info back to storage servers.
   *
   * @return a boolean indicating whether latency should be tracked.
   */
  public boolean shouldTrackLatency() {
    return this.trackLatency;
  }

  public AccessTokenProvider getTokenProvider() throws TokenAccessProviderException {
    AuthType authType = getEnum(FS_AZURE_ACCOUNT_AUTH_TYPE_PROPERTY_NAME, AuthType.SharedKey);
    if (authType == AuthType.OAuth) {
      try {
        Class<? extends AccessTokenProvider> tokenProviderClass =
            getTokenProviderClass(authType,
            FS_AZURE_ACCOUNT_TOKEN_PROVIDER_TYPE_PROPERTY_NAME, null,
            AccessTokenProvider.class);

        AccessTokenProvider tokenProvider;
        if (tokenProviderClass == ClientCredsTokenProvider.class) {
          String authEndpoint =
              getMandatoryPasswordString(FS_AZURE_ACCOUNT_OAUTH_CLIENT_ENDPOINT);
          String clientId =
              getMandatoryPasswordString(FS_AZURE_ACCOUNT_OAUTH_CLIENT_ID);
          String clientSecret =
              getMandatoryPasswordString(FS_AZURE_ACCOUNT_OAUTH_CLIENT_SECRET);
          tokenProvider = new ClientCredsTokenProvider(authEndpoint, clientId, clientSecret);
          LOG.trace("ClientCredsTokenProvider initialized");
        } else if (tokenProviderClass == UserPasswordTokenProvider.class) {
          String authEndpoint =
              getMandatoryPasswordString(FS_AZURE_ACCOUNT_OAUTH_CLIENT_ENDPOINT);
          String username =
              getMandatoryPasswordString(FS_AZURE_ACCOUNT_OAUTH_USER_NAME);
          String password =
              getMandatoryPasswordString(FS_AZURE_ACCOUNT_OAUTH_USER_PASSWORD);
          tokenProvider = new UserPasswordTokenProvider(authEndpoint, username, password);
          LOG.trace("UserPasswordTokenProvider initialized");
        } else if (tokenProviderClass == MsiTokenProvider.class) {
          String authEndpoint = getTrimmedPasswordString(
              FS_AZURE_ACCOUNT_OAUTH_MSI_ENDPOINT,
              AuthConfigurations.DEFAULT_FS_AZURE_ACCOUNT_OAUTH_MSI_ENDPOINT);
          String tenantGuid =
              getMandatoryPasswordString(FS_AZURE_ACCOUNT_OAUTH_MSI_TENANT);
          String clientId =
              getMandatoryPasswordString(FS_AZURE_ACCOUNT_OAUTH_CLIENT_ID);
          String authority = getTrimmedPasswordString(
              FS_AZURE_ACCOUNT_OAUTH_MSI_AUTHORITY,
              AuthConfigurations.DEFAULT_FS_AZURE_ACCOUNT_OAUTH_MSI_AUTHORITY);
          authority = appendSlashIfNeeded(authority);
          tokenProvider = new MsiTokenProvider(authEndpoint, tenantGuid,
              clientId, authority);
          LOG.trace("MsiTokenProvider initialized");
        } else if (tokenProviderClass == RefreshTokenBasedTokenProvider.class) {
          String authEndpoint = getTrimmedPasswordString(
              FS_AZURE_ACCOUNT_OAUTH_REFRESH_TOKEN_ENDPOINT,
              AuthConfigurations.DEFAULT_FS_AZURE_ACCOUNT_OAUTH_REFRESH_TOKEN_ENDPOINT);
          String refreshToken =
              getMandatoryPasswordString(FS_AZURE_ACCOUNT_OAUTH_REFRESH_TOKEN);
          String clientId =
              getMandatoryPasswordString(FS_AZURE_ACCOUNT_OAUTH_CLIENT_ID);
          tokenProvider = new RefreshTokenBasedTokenProvider(authEndpoint,
              clientId, refreshToken);
          LOG.trace("RefreshTokenBasedTokenProvider initialized");
        } else {
          throw new IllegalArgumentException("Failed to initialize " + tokenProviderClass);
        }
        return tokenProvider;
      } catch(IllegalArgumentException e) {
        throw e;
      } catch (Exception e) {
        throw new TokenAccessProviderException("Unable to load OAuth token provider class.", e);
      }

    } else if (authType == AuthType.Custom) {
      try {
        String configKey = FS_AZURE_ACCOUNT_TOKEN_PROVIDER_TYPE_PROPERTY_NAME;

        Class<? extends CustomTokenProviderAdaptee> customTokenProviderClass
            = getTokenProviderClass(authType, configKey, null,
            CustomTokenProviderAdaptee.class);

        if (customTokenProviderClass == null) {
          throw new IllegalArgumentException(
                  String.format("The configuration value for \"%s\" is invalid.", configKey));
        }
        CustomTokenProviderAdaptee azureTokenProvider = ReflectionUtils
                .newInstance(customTokenProviderClass, rawConfig);
        if (azureTokenProvider == null) {
          throw new IllegalArgumentException("Failed to initialize " + customTokenProviderClass);
        }
        LOG.trace("Initializing {}", customTokenProviderClass.getName());
        azureTokenProvider.initialize(rawConfig, accountName);
        LOG.trace("{} init complete", customTokenProviderClass.getName());
        return new CustomTokenProviderAdapter(azureTokenProvider, getCustomTokenFetchRetryCount());
      } catch(IllegalArgumentException e) {
        throw e;
      } catch (Exception e) {
        throw new TokenAccessProviderException("Unable to load custom token provider class: " + e, e);
      }

    } else {
      throw new TokenAccessProviderException(String.format(
              "Invalid auth type: %s is being used, expecting OAuth", authType));
    }
  }

  public SASTokenProvider getSASTokenProvider() throws AzureBlobFileSystemException {
    AuthType authType = getEnum(FS_AZURE_ACCOUNT_AUTH_TYPE_PROPERTY_NAME, AuthType.SharedKey);
    if (authType != AuthType.SAS) {
      throw new SASTokenProviderException(String.format(
        "Invalid auth type: %s is being used, expecting SAS", authType));
    }

    try {
      String configKey = FS_AZURE_SAS_TOKEN_PROVIDER_TYPE;
      Class<? extends SASTokenProvider> sasTokenProviderClass =
          getTokenProviderClass(authType, configKey, null,
              SASTokenProvider.class);

      Preconditions.checkArgument(sasTokenProviderClass != null,
          String.format("The configuration value for \"%s\" is invalid.", configKey));

      SASTokenProvider sasTokenProvider = ReflectionUtils
          .newInstance(sasTokenProviderClass, rawConfig);
      Preconditions.checkArgument(sasTokenProvider != null,
          String.format("Failed to initialize %s", sasTokenProviderClass));

      LOG.trace("Initializing {}", sasTokenProviderClass.getName());
      sasTokenProvider.initialize(rawConfig, accountName);
      LOG.trace("{} init complete", sasTokenProviderClass.getName());
      return sasTokenProvider;
    } catch (Exception e) {
      throw new TokenAccessProviderException("Unable to load SAS token provider class: " + e, e);
    }
  }

  public boolean isReadAheadEnabled() {
    return this.enabledReadAhead;
  }

  @VisibleForTesting
  void setReadAheadEnabled(final boolean enabledReadAhead) {
    this.enabledReadAhead = enabledReadAhead;
  }

  public int getReadAheadRange() {
    return this.readAheadRange;
  }

  int validateInt(Field field) throws IllegalAccessException, InvalidConfigurationValueException {
    IntegerConfigurationValidatorAnnotation validator = field.getAnnotation(IntegerConfigurationValidatorAnnotation.class);
    String value = get(validator.ConfigurationKey());

    // validate
    return new IntegerConfigurationBasicValidator(
        validator.MinValue(),
        validator.MaxValue(),
        validator.DefaultValue(),
        validator.ConfigurationKey(),
        validator.ThrowIfInvalid()).validate(value);
  }

  int validateIntWithOutlier(Field field) throws IllegalAccessException, InvalidConfigurationValueException {
    IntegerWithOutlierConfigurationValidatorAnnotation validator =
        field.getAnnotation(IntegerWithOutlierConfigurationValidatorAnnotation.class);
    String value = get(validator.ConfigurationKey());

    // validate
    return new IntegerConfigurationBasicValidator(
        validator.OutlierValue(),
        validator.MinValue(),
        validator.MaxValue(),
        validator.DefaultValue(),
        validator.ConfigurationKey(),
        validator.ThrowIfInvalid()).validate(value);
  }

  long validateLong(Field field) throws IllegalAccessException, InvalidConfigurationValueException {
    LongConfigurationValidatorAnnotation validator = field.getAnnotation(LongConfigurationValidatorAnnotation.class);
    String value = rawConfig.get(validator.ConfigurationKey());

    // validate
    return new LongConfigurationBasicValidator(
        validator.MinValue(),
        validator.MaxValue(),
        validator.DefaultValue(),
        validator.ConfigurationKey(),
        validator.ThrowIfInvalid()).validate(value);
  }

  String validateString(Field field) throws IllegalAccessException, InvalidConfigurationValueException {
    StringConfigurationValidatorAnnotation validator = field.getAnnotation(StringConfigurationValidatorAnnotation.class);
    String value = rawConfig.get(validator.ConfigurationKey());

    // validate
    return new StringConfigurationBasicValidator(
        validator.ConfigurationKey(),
        validator.DefaultValue(),
        validator.ThrowIfInvalid()).validate(value);
  }

  String validateBase64String(Field field) throws IllegalAccessException, InvalidConfigurationValueException {
    Base64StringConfigurationValidatorAnnotation validator = field.getAnnotation((Base64StringConfigurationValidatorAnnotation.class));
    String value = rawConfig.get(validator.ConfigurationKey());

    // validate
    return new Base64StringConfigurationBasicValidator(
        validator.ConfigurationKey(),
        validator.DefaultValue(),
        validator.ThrowIfInvalid()).validate(value);
  }

  boolean validateBoolean(Field field) throws IllegalAccessException, InvalidConfigurationValueException {
    BooleanConfigurationValidatorAnnotation validator = field.getAnnotation(BooleanConfigurationValidatorAnnotation.class);
    String value = rawConfig.get(validator.ConfigurationKey());

    // validate
    return new BooleanConfigurationBasicValidator(
        validator.ConfigurationKey(),
        validator.DefaultValue(),
        validator.ThrowIfInvalid()).validate(value);
  }

  public ExponentialRetryPolicy getOauthTokenFetchRetryPolicy() {
    return new ExponentialRetryPolicy(oauthTokenFetchRetryCount,
        oauthTokenFetchRetryMinBackoff, oauthTokenFetchRetryMaxBackoff,
        oauthTokenFetchRetryDeltaBackoff);
  }

  public int getWriteMaxConcurrentRequestCount() {
    if (this.writeMaxConcurrentRequestCount < 1) {
      return 4 * Runtime.getRuntime().availableProcessors();
    }
    return this.writeMaxConcurrentRequestCount;
  }

  public int getMaxWriteRequestsToQueue() {
    if (this.maxWriteRequestsToQueue < 1) {
      return 2 * getWriteMaxConcurrentRequestCount();
    }
    return this.maxWriteRequestsToQueue;
  }

  public boolean enableAbfsListIterator() {
    return this.enableAbfsListIterator;
  }

  public String getClientProvidedEncryptionKey() {
    String accSpecEncKey = accountConf(FS_AZURE_CLIENT_PROVIDED_ENCRYPTION_KEY);
    return rawConfig.get(accSpecEncKey, null);
  }

  public int getBlobDirRenameMaxThread() {
    return blobDirRenameMaxThread;
  }

  public long getBlobCopyProgressPollWaitMillis() {
    return blobCopyProgressPollWaitMillis;
  }

  @VisibleForTesting
  void setReadBufferSize(int bufferSize) {
    this.readBufferSize = bufferSize;
  }

  @VisibleForTesting
  void setWriteBufferSize(int bufferSize) {
    this.writeBufferSize = bufferSize;
  }

  @VisibleForTesting
  void setEnableFlush(boolean enableFlush) {
    this.enableFlush = enableFlush;
  }

  @VisibleForTesting
  void setDisableOutputStreamFlush(boolean disableOutputStreamFlush) {
    this.disableOutputStreamFlush = disableOutputStreamFlush;
  }

  @VisibleForTesting
  void setListMaxResults(int listMaxResults) {
    this.listMaxResults = listMaxResults;
  }

  @VisibleForTesting
  public void setMaxIoRetries(int maxIoRetries) {
    this.maxIoRetries = maxIoRetries;
  }

  @VisibleForTesting
  void setMaxBackoffIntervalMilliseconds(int maxBackoffInterval) {
    this.maxBackoffInterval = maxBackoffInterval;
  }

  @VisibleForTesting
  void setIsNamespaceEnabledAccount(String isNamespaceEnabledAccount) {
    this.isNamespaceEnabledAccount = isNamespaceEnabledAccount;
  }

  private String getTrimmedPasswordString(String key, String defaultValue) throws IOException {
    String value = getPasswordString(key);
    if (StringUtils.isBlank(value)) {
      value = defaultValue;
    }
    return value.trim();
  }

  private String appendSlashIfNeeded(String authority) {
    if (!authority.endsWith(AbfsHttpConstants.FORWARD_SLASH)) {
      authority = authority + AbfsHttpConstants.FORWARD_SLASH;
    }
    return authority;
  }

  @VisibleForTesting
  public void setReadSmallFilesCompletely(boolean readSmallFilesCompletely) {
    this.readSmallFilesCompletely = readSmallFilesCompletely;
  }

  @VisibleForTesting
  public void setOptimizeFooterRead(boolean optimizeFooterRead) {
    this.optimizeFooterRead = optimizeFooterRead;
  }

  @VisibleForTesting
  public void setEnableAbfsListIterator(boolean enableAbfsListIterator) {
    this.enableAbfsListIterator = enableAbfsListIterator;
  }
<<<<<<< HEAD

  public int getProducerQueueMaxSize() {
    return producerQueueMaxSize;
  }

  public boolean isLeaseOnCreateNonRecursive() {
    return leaseOnCreateNonRecursive;
  }

=======
>>>>>>> 28faec16
}<|MERGE_RESOLUTION|>--- conflicted
+++ resolved
@@ -1230,7 +1230,6 @@
   public void setEnableAbfsListIterator(boolean enableAbfsListIterator) {
     this.enableAbfsListIterator = enableAbfsListIterator;
   }
-<<<<<<< HEAD
 
   public int getProducerQueueMaxSize() {
     return producerQueueMaxSize;
@@ -1239,7 +1238,4 @@
   public boolean isLeaseOnCreateNonRecursive() {
     return leaseOnCreateNonRecursive;
   }
-
-=======
->>>>>>> 28faec16
 }