/**
 * Licensed to the Apache Software Foundation (ASF) under one
 * or more contributor license agreements.  See the NOTICE file
 * distributed with this work for additional information
 * regarding copyright ownership.  The ASF licenses this file
 * to you under the Apache License, Version 2.0 (the
 * "License"); you may not use this file except in compliance
 * with the License.  You may obtain a copy of the License at
 *
 *     http://www.apache.org/licenses/LICENSE-2.0
 *
 * Unless required by applicable law or agreed to in writing, software
 * distributed under the License is distributed on an "AS IS" BASIS,
 * WITHOUT WARRANTIES OR CONDITIONS OF ANY KIND, either express or implied.
 * See the License for the specific language governing permissions and
 * limitations under the License.
 */

package org.apache.hadoop.fs.azurebfs;

import java.io.IOException;
import java.lang.reflect.Field;

import org.apache.hadoop.classification.VisibleForTesting;
import org.apache.hadoop.util.Preconditions;

import org.apache.commons.lang3.StringUtils;
import org.apache.hadoop.classification.InterfaceAudience;
import org.apache.hadoop.classification.InterfaceStability;
import org.apache.hadoop.conf.Configuration;
import org.apache.hadoop.fs.azurebfs.constants.AbfsHttpConstants;
import org.apache.hadoop.fs.azurebfs.constants.AuthConfigurations;
import org.apache.hadoop.fs.azurebfs.contracts.annotations.ConfigurationValidationAnnotations.DoubleConfigurationValidatorAnnotation;
import org.apache.hadoop.fs.azurebfs.contracts.annotations.ConfigurationValidationAnnotations.IntegerConfigurationValidatorAnnotation;
import org.apache.hadoop.fs.azurebfs.contracts.annotations.ConfigurationValidationAnnotations.IntegerWithOutlierConfigurationValidatorAnnotation;
import org.apache.hadoop.fs.azurebfs.contracts.annotations.ConfigurationValidationAnnotations.LongConfigurationValidatorAnnotation;
import org.apache.hadoop.fs.azurebfs.contracts.annotations.ConfigurationValidationAnnotations.StringConfigurationValidatorAnnotation;
import org.apache.hadoop.fs.azurebfs.contracts.annotations.ConfigurationValidationAnnotations.Base64StringConfigurationValidatorAnnotation;
import org.apache.hadoop.fs.azurebfs.contracts.annotations.ConfigurationValidationAnnotations.BooleanConfigurationValidatorAnnotation;
import org.apache.hadoop.fs.azurebfs.contracts.exceptions.AzureBlobFileSystemException;
import org.apache.hadoop.fs.azurebfs.contracts.exceptions.ConfigurationPropertyNotFoundException;
import org.apache.hadoop.fs.azurebfs.contracts.exceptions.InvalidConfigurationValueException;
import org.apache.hadoop.fs.azurebfs.contracts.exceptions.KeyProviderException;
import org.apache.hadoop.fs.azurebfs.contracts.exceptions.SASTokenProviderException;
import org.apache.hadoop.fs.azurebfs.contracts.exceptions.TokenAccessProviderException;
import org.apache.hadoop.fs.azurebfs.diagnostics.Base64StringConfigurationBasicValidator;
import org.apache.hadoop.fs.azurebfs.diagnostics.BooleanConfigurationBasicValidator;
import org.apache.hadoop.fs.azurebfs.diagnostics.IntegerConfigurationBasicValidator;
import org.apache.hadoop.fs.azurebfs.diagnostics.LongConfigurationBasicValidator;
import org.apache.hadoop.fs.azurebfs.diagnostics.StringConfigurationBasicValidator;
import org.apache.hadoop.fs.azurebfs.enums.Trilean;
import org.apache.hadoop.fs.azurebfs.extensions.CustomTokenProviderAdaptee;
import org.apache.hadoop.fs.azurebfs.extensions.SASTokenProvider;
import org.apache.hadoop.fs.azurebfs.oauth2.AccessTokenProvider;
import org.apache.hadoop.fs.azurebfs.oauth2.ClientCredsTokenProvider;
import org.apache.hadoop.fs.azurebfs.oauth2.CustomTokenProviderAdapter;
import org.apache.hadoop.fs.azurebfs.oauth2.MsiTokenProvider;
import org.apache.hadoop.fs.azurebfs.oauth2.RefreshTokenBasedTokenProvider;
import org.apache.hadoop.fs.azurebfs.oauth2.UserPasswordTokenProvider;
import org.apache.hadoop.fs.azurebfs.security.AbfsDelegationTokenManager;
import org.apache.hadoop.fs.azurebfs.services.AuthType;
import org.apache.hadoop.fs.azurebfs.services.ExponentialRetryPolicy;
import org.apache.hadoop.fs.azurebfs.services.KeyProvider;
import org.apache.hadoop.fs.azurebfs.services.SimpleKeyProvider;
import org.apache.hadoop.fs.azurebfs.utils.TracingHeaderFormat;
import org.apache.hadoop.security.ssl.DelegatingSSLSocketFactory;
import org.apache.hadoop.security.ProviderUtils;
import org.apache.hadoop.util.ReflectionUtils;

import org.slf4j.Logger;
import org.slf4j.LoggerFactory;

import static org.apache.hadoop.fs.azurebfs.constants.AbfsHttpConstants.EMPTY_STRING;
import static org.apache.hadoop.fs.azurebfs.constants.ConfigurationKeys.*;
import static org.apache.hadoop.fs.azurebfs.constants.FileSystemConfigurations.*;

/**
 * Configuration for Azure Blob FileSystem.
 */
@InterfaceAudience.Private
@InterfaceStability.Evolving
public class AbfsConfiguration{

  private final Configuration rawConfig;
  private final String accountName;
  private final boolean isSecure;
  private static final Logger LOG = LoggerFactory.getLogger(AbfsConfiguration.class);

  @StringConfigurationValidatorAnnotation(ConfigurationKey = FS_AZURE_ACCOUNT_IS_HNS_ENABLED,
      DefaultValue = DEFAULT_FS_AZURE_ACCOUNT_IS_HNS_ENABLED)
  private String isNamespaceEnabledAccount;

  @IntegerConfigurationValidatorAnnotation(ConfigurationKey = AZURE_WRITE_MAX_CONCURRENT_REQUESTS,
      DefaultValue = -1)
  private int writeMaxConcurrentRequestCount;

  @IntegerConfigurationValidatorAnnotation(ConfigurationKey = AZURE_WRITE_MAX_REQUESTS_TO_QUEUE,
      DefaultValue = -1)
  private int maxWriteRequestsToQueue;

  @IntegerConfigurationValidatorAnnotation(ConfigurationKey = AZURE_WRITE_BUFFER_SIZE,
      MinValue = MIN_BUFFER_SIZE,
      MaxValue = MAX_BUFFER_SIZE,
      DefaultValue = DEFAULT_WRITE_BUFFER_SIZE)
  private int writeBufferSize;

  @BooleanConfigurationValidatorAnnotation(ConfigurationKey = AZURE_ENABLE_SMALL_WRITE_OPTIMIZATION,
      DefaultValue = DEFAULT_AZURE_ENABLE_SMALL_WRITE_OPTIMIZATION)
  private boolean enableSmallWriteOptimization;

  @BooleanConfigurationValidatorAnnotation(
      ConfigurationKey = AZURE_READ_SMALL_FILES_COMPLETELY,
      DefaultValue = DEFAULT_READ_SMALL_FILES_COMPLETELY)
  private boolean readSmallFilesCompletely;

  @BooleanConfigurationValidatorAnnotation(
      ConfigurationKey = AZURE_READ_OPTIMIZE_FOOTER_READ,
      DefaultValue = DEFAULT_OPTIMIZE_FOOTER_READ)
  private boolean optimizeFooterRead;

  @BooleanConfigurationValidatorAnnotation(ConfigurationKey = FS_AZURE_ACCOUNT_LEVEL_THROTTLING_ENABLED,
      DefaultValue = DEFAULT_FS_AZURE_ACCOUNT_LEVEL_THROTTLING_ENABLED)
  private boolean accountThrottlingEnabled;

  @IntegerConfigurationValidatorAnnotation(ConfigurationKey = AZURE_READ_BUFFER_SIZE,
      MinValue = MIN_BUFFER_SIZE,
      MaxValue = MAX_BUFFER_SIZE,
      DefaultValue = DEFAULT_READ_BUFFER_SIZE)
  private int readBufferSize;

  @IntegerConfigurationValidatorAnnotation(ConfigurationKey = AZURE_READ_AHEAD_RANGE,
      MinValue = MIN_BUFFER_SIZE,
      MaxValue = MAX_BUFFER_SIZE,
      DefaultValue = DEFAULT_READ_AHEAD_RANGE)
  private int readAheadRange;

  @IntegerConfigurationValidatorAnnotation(ConfigurationKey = AZURE_MIN_BACKOFF_INTERVAL,
      DefaultValue = DEFAULT_MIN_BACKOFF_INTERVAL)
  private int minBackoffInterval;

  @IntegerConfigurationValidatorAnnotation(ConfigurationKey = AZURE_MAX_BACKOFF_INTERVAL,
      DefaultValue = DEFAULT_MAX_BACKOFF_INTERVAL)
  private int maxBackoffInterval;

  @IntegerConfigurationValidatorAnnotation(ConfigurationKey = AZURE_BACKOFF_INTERVAL,
      DefaultValue = DEFAULT_BACKOFF_INTERVAL)
  private int backoffInterval;

  @IntegerConfigurationValidatorAnnotation(ConfigurationKey = AZURE_MAX_IO_RETRIES,
      MinValue = 0,
      DefaultValue = DEFAULT_MAX_RETRY_ATTEMPTS)
  private int maxIoRetries;

  @IntegerConfigurationValidatorAnnotation(ConfigurationKey = AZURE_CUSTOM_TOKEN_FETCH_RETRY_COUNT,
      MinValue = 0,
      DefaultValue = DEFAULT_CUSTOM_TOKEN_FETCH_RETRY_COUNT)
  private int customTokenFetchRetryCount;

  @IntegerConfigurationValidatorAnnotation(ConfigurationKey = AZURE_OAUTH_TOKEN_FETCH_RETRY_COUNT,
      MinValue = 0,
      DefaultValue = DEFAULT_AZURE_OAUTH_TOKEN_FETCH_RETRY_MAX_ATTEMPTS)
  private int oauthTokenFetchRetryCount;

  @IntegerConfigurationValidatorAnnotation(ConfigurationKey = AZURE_OAUTH_TOKEN_FETCH_RETRY_MIN_BACKOFF,
      MinValue = 0,
      DefaultValue = DEFAULT_AZURE_OAUTH_TOKEN_FETCH_RETRY_MIN_BACKOFF_INTERVAL)
  private int oauthTokenFetchRetryMinBackoff;

  @IntegerConfigurationValidatorAnnotation(ConfigurationKey = AZURE_OAUTH_TOKEN_FETCH_RETRY_MAX_BACKOFF,
      MinValue = 0,
      DefaultValue = DEFAULT_AZURE_OAUTH_TOKEN_FETCH_RETRY_MAX_BACKOFF_INTERVAL)
  private int oauthTokenFetchRetryMaxBackoff;

  @IntegerConfigurationValidatorAnnotation(ConfigurationKey = AZURE_OAUTH_TOKEN_FETCH_RETRY_DELTA_BACKOFF,
      MinValue = 0,
      DefaultValue = DEFAULT_AZURE_OAUTH_TOKEN_FETCH_RETRY_DELTA_BACKOFF)
  private int oauthTokenFetchRetryDeltaBackoff;

  @LongConfigurationValidatorAnnotation(ConfigurationKey = AZURE_BLOCK_SIZE_PROPERTY_NAME,
      MinValue = 0,
      MaxValue = MAX_AZURE_BLOCK_SIZE,
      DefaultValue = MAX_AZURE_BLOCK_SIZE)
  private long azureBlockSize;

  @StringConfigurationValidatorAnnotation(ConfigurationKey = AZURE_BLOCK_LOCATION_HOST_PROPERTY_NAME,
      DefaultValue = AZURE_BLOCK_LOCATION_HOST_DEFAULT)
  private String azureBlockLocationHost;

  @IntegerConfigurationValidatorAnnotation(ConfigurationKey = AZURE_CONCURRENT_CONNECTION_VALUE_OUT,
      MinValue = 1,
      DefaultValue = MAX_CONCURRENT_WRITE_THREADS)
  private int maxConcurrentWriteThreads;

  @IntegerConfigurationValidatorAnnotation(ConfigurationKey = AZURE_LIST_MAX_RESULTS,
      MinValue = 1,
      DefaultValue = DEFAULT_AZURE_LIST_MAX_RESULTS)
  private int listMaxResults;

  @IntegerConfigurationValidatorAnnotation(ConfigurationKey = AZURE_CONCURRENT_CONNECTION_VALUE_IN,
      MinValue = 1,
      DefaultValue = MAX_CONCURRENT_READ_THREADS)
  private int maxConcurrentReadThreads;

  @BooleanConfigurationValidatorAnnotation(ConfigurationKey = AZURE_TOLERATE_CONCURRENT_APPEND,
      DefaultValue = DEFAULT_READ_TOLERATE_CONCURRENT_APPEND)
  private boolean tolerateOobAppends;

  @StringConfigurationValidatorAnnotation(ConfigurationKey = FS_AZURE_ATOMIC_RENAME_KEY,
      DefaultValue = DEFAULT_FS_AZURE_ATOMIC_RENAME_DIRECTORIES)
  private String azureAtomicDirs;

  @BooleanConfigurationValidatorAnnotation(ConfigurationKey = FS_AZURE_ENABLE_CONDITIONAL_CREATE_OVERWRITE,
      DefaultValue = DEFAULT_FS_AZURE_ENABLE_CONDITIONAL_CREATE_OVERWRITE)
  private boolean enableConditionalCreateOverwrite;

  @BooleanConfigurationValidatorAnnotation(ConfigurationKey =
      FS_AZURE_ENABLE_MKDIR_OVERWRITE, DefaultValue =
      DEFAULT_FS_AZURE_ENABLE_MKDIR_OVERWRITE)
  private boolean mkdirOverwrite;

  @StringConfigurationValidatorAnnotation(ConfigurationKey = FS_AZURE_APPEND_BLOB_KEY,
      DefaultValue = DEFAULT_FS_AZURE_APPEND_BLOB_DIRECTORIES)
  private String azureAppendBlobDirs;

  @StringConfigurationValidatorAnnotation(ConfigurationKey = FS_AZURE_INFINITE_LEASE_KEY,
      DefaultValue = DEFAULT_FS_AZURE_INFINITE_LEASE_DIRECTORIES)
  private String azureInfiniteLeaseDirs;

  @IntegerConfigurationValidatorAnnotation(ConfigurationKey = FS_AZURE_LEASE_THREADS,
      MinValue = MIN_LEASE_THREADS,
      DefaultValue = DEFAULT_LEASE_THREADS)
  private int numLeaseThreads;

  @BooleanConfigurationValidatorAnnotation(ConfigurationKey = AZURE_CREATE_REMOTE_FILESYSTEM_DURING_INITIALIZATION,
      DefaultValue = DEFAULT_AZURE_CREATE_REMOTE_FILESYSTEM_DURING_INITIALIZATION)
  private boolean createRemoteFileSystemDuringInitialization;

  @BooleanConfigurationValidatorAnnotation(ConfigurationKey = AZURE_SKIP_USER_GROUP_METADATA_DURING_INITIALIZATION,
      DefaultValue = DEFAULT_AZURE_SKIP_USER_GROUP_METADATA_DURING_INITIALIZATION)
  private boolean skipUserGroupMetadataDuringInitialization;

  @IntegerConfigurationValidatorAnnotation(ConfigurationKey = FS_AZURE_READ_AHEAD_QUEUE_DEPTH,
      DefaultValue = DEFAULT_READ_AHEAD_QUEUE_DEPTH)
  private int readAheadQueueDepth;

  @IntegerConfigurationValidatorAnnotation(ConfigurationKey = FS_AZURE_READ_AHEAD_BLOCK_SIZE,
      MinValue = MIN_BUFFER_SIZE,
      MaxValue = MAX_BUFFER_SIZE,
      DefaultValue = DEFAULT_READ_AHEAD_BLOCK_SIZE)
  private int readAheadBlockSize;

  @BooleanConfigurationValidatorAnnotation(ConfigurationKey = FS_AZURE_ALWAYS_READ_BUFFER_SIZE,
      DefaultValue = DEFAULT_ALWAYS_READ_BUFFER_SIZE)
  private boolean alwaysReadBufferSize;

  @BooleanConfigurationValidatorAnnotation(ConfigurationKey = FS_AZURE_ENABLE_FLUSH,
      DefaultValue = DEFAULT_ENABLE_FLUSH)
  private boolean enableFlush;

  @BooleanConfigurationValidatorAnnotation(ConfigurationKey = FS_AZURE_DISABLE_OUTPUTSTREAM_FLUSH,
      DefaultValue = DEFAULT_DISABLE_OUTPUTSTREAM_FLUSH)
  private boolean disableOutputStreamFlush;

  @BooleanConfigurationValidatorAnnotation(ConfigurationKey = FS_AZURE_ENABLE_AUTOTHROTTLING,
      DefaultValue = DEFAULT_ENABLE_AUTOTHROTTLING)
  private boolean enableAutoThrottling;

  @IntegerConfigurationValidatorAnnotation(ConfigurationKey = FS_AZURE_ACCOUNT_OPERATION_IDLE_TIMEOUT,
      DefaultValue = DEFAULT_ACCOUNT_OPERATION_IDLE_TIMEOUT_MS)
  private int accountOperationIdleTimeout;

  /**
   * Analysis Period for client-side throttling
   */
  @IntegerConfigurationValidatorAnnotation(ConfigurationKey = FS_AZURE_ANALYSIS_PERIOD,
          DefaultValue = DEFAULT_ANALYSIS_PERIOD_MS)
  private int analysisPeriod;

  /**
   * Lower limit of acceptable error percentage
   */
  @DoubleConfigurationValidatorAnnotation(ConfigurationKey = FS_AZURE_MIN_ACCEPTABLE_ERROR_PERCENTAGE,
      DefaultValue = DEFAULT_MIN_ACCEPTABLE_ERROR_PERCENTAGE)
  private double minAcceptableErrorPercentage;

  /**
   * Maximum equilibrium error percentage
   */
  @DoubleConfigurationValidatorAnnotation(ConfigurationKey = FS_AZURE_MAX_EQUILIBRIUM_ERROR_PERCENTAGE,
          DefaultValue = DEFAULT_MAX_EQUILIBRIUM_ERROR_PERCENTAGE)
  private double maxEquilibriumErrorPercentage;

  /**
   * Rapid sleep decrease factor to increase throughput
   */
  @DoubleConfigurationValidatorAnnotation(ConfigurationKey = FS_AZURE_RAPID_SLEEP_DECREASE_FACTOR,
          DefaultValue = DEFAULT_RAPID_SLEEP_DECREASE_FACTOR)
  private double rapidSleepDecreaseFactor;

  /**
   * Rapid sleep decrease transition period in milliseconds
   */
  @DoubleConfigurationValidatorAnnotation(ConfigurationKey = FS_AZURE_RAPID_SLEEP_DECREASE_TRANSITION_MS,
          DefaultValue = DEFAULT_RAPID_SLEEP_DECREASE_TRANSITION_PERIOD_MS)
  private double rapidSleepDecreaseTransitionPeriodMs;

  /**
   * Sleep decrease factor to increase throughput
   */
  @DoubleConfigurationValidatorAnnotation(ConfigurationKey = FS_AZURE_SLEEP_DECREASE_FACTOR,
          DefaultValue = DEFAULT_SLEEP_DECREASE_FACTOR)
  private double sleepDecreaseFactor;

  /**
   * Sleep increase factor to reduce throughput
   */
  @DoubleConfigurationValidatorAnnotation(ConfigurationKey = FS_AZURE_SLEEP_INCREASE_FACTOR,
          DefaultValue = DEFAULT_SLEEP_INCREASE_FACTOR)
  private double sleepIncreaseFactor;

  /**
   * Enable throttling for retried requests
   */
  @BooleanConfigurationValidatorAnnotation(ConfigurationKey = FS_AZURE_THROTTLE_RETRIES,
  DefaultValue = false)
  private boolean throttleRetries;

  @IntegerConfigurationValidatorAnnotation(ConfigurationKey = FS_AZURE_ABFS_IO_RATE_LIMIT,
      MinValue = 0,
      DefaultValue = RATE_LIMIT_DEFAULT)
  private int rateLimit;

  @StringConfigurationValidatorAnnotation(ConfigurationKey = FS_AZURE_USER_AGENT_PREFIX_KEY,
      DefaultValue = DEFAULT_FS_AZURE_USER_AGENT_PREFIX)
  private String userAgentId;

  @StringConfigurationValidatorAnnotation(ConfigurationKey = FS_AZURE_CLUSTER_NAME,
      DefaultValue = DEFAULT_VALUE_UNKNOWN)
  private String clusterName;

  @StringConfigurationValidatorAnnotation(ConfigurationKey = FS_AZURE_CLUSTER_TYPE,
      DefaultValue = DEFAULT_VALUE_UNKNOWN)
  private String clusterType;

  @StringConfigurationValidatorAnnotation(ConfigurationKey = FS_AZURE_CLIENT_CORRELATIONID,
          DefaultValue = EMPTY_STRING)
  private String clientCorrelationId;

  @BooleanConfigurationValidatorAnnotation(ConfigurationKey = FS_AZURE_ENABLE_DELEGATION_TOKEN,
      DefaultValue = DEFAULT_ENABLE_DELEGATION_TOKEN)
  private boolean enableDelegationToken;


  @BooleanConfigurationValidatorAnnotation(ConfigurationKey = FS_AZURE_ALWAYS_USE_HTTPS,
          DefaultValue = DEFAULT_ENABLE_HTTPS)
  private boolean alwaysUseHttps;

  @BooleanConfigurationValidatorAnnotation(ConfigurationKey = FS_AZURE_USE_UPN,
      DefaultValue = DEFAULT_USE_UPN)
  private boolean useUpn;

  @BooleanConfigurationValidatorAnnotation(ConfigurationKey =
      FS_AZURE_ENABLE_CHECK_ACCESS, DefaultValue = DEFAULT_ENABLE_CHECK_ACCESS)
  private boolean isCheckAccessEnabled;

  @BooleanConfigurationValidatorAnnotation(ConfigurationKey = FS_AZURE_ABFS_LATENCY_TRACK,
          DefaultValue = DEFAULT_ABFS_LATENCY_TRACK)
  private boolean trackLatency;

  @BooleanConfigurationValidatorAnnotation(
      ConfigurationKey = FS_AZURE_ENABLE_READAHEAD,
      DefaultValue = DEFAULT_ENABLE_READAHEAD)
  private boolean enabledReadAhead;

  @LongConfigurationValidatorAnnotation(ConfigurationKey = FS_AZURE_SAS_TOKEN_RENEW_PERIOD_FOR_STREAMS,
      MinValue = 0,
      DefaultValue = DEFAULT_SAS_TOKEN_RENEW_PERIOD_FOR_STREAMS_IN_SECONDS)
  private long sasTokenRenewPeriodForStreamsInSeconds;

  @BooleanConfigurationValidatorAnnotation(ConfigurationKey =
      FS_AZURE_ENABLE_ABFS_LIST_ITERATOR, DefaultValue = DEFAULT_ENABLE_ABFS_LIST_ITERATOR)
  private boolean enableAbfsListIterator;

  public AbfsConfiguration(final Configuration rawConfig, String accountName)
      throws IllegalAccessException, InvalidConfigurationValueException, IOException {
    this.rawConfig = ProviderUtils.excludeIncompatibleCredentialProviders(
        rawConfig, AzureBlobFileSystem.class);
    this.accountName = accountName;
    this.isSecure = getBoolean(FS_AZURE_SECURE_MODE, false);

    Field[] fields = this.getClass().getDeclaredFields();
    for (Field field : fields) {
      field.setAccessible(true);
      if (field.isAnnotationPresent(IntegerConfigurationValidatorAnnotation.class)) {
        field.set(this, validateInt(field));
      } else if (field.isAnnotationPresent(IntegerWithOutlierConfigurationValidatorAnnotation.class)) {
        field.set(this, validateIntWithOutlier(field));
      } else if (field.isAnnotationPresent(LongConfigurationValidatorAnnotation.class)) {
        field.set(this, validateLong(field));
      } else if (field.isAnnotationPresent(StringConfigurationValidatorAnnotation.class)) {
        field.set(this, validateString(field));
      } else if (field.isAnnotationPresent(Base64StringConfigurationValidatorAnnotation.class)) {
        field.set(this, validateBase64String(field));
      } else if (field.isAnnotationPresent(BooleanConfigurationValidatorAnnotation.class)) {
        field.set(this, validateBoolean(field));
      }
    }
  }

  public Trilean getIsNamespaceEnabledAccount() {
    return Trilean.getTrilean(isNamespaceEnabledAccount);
  }

  /**
   * Gets the Azure Storage account name corresponding to this instance of configuration.
   * @return the Azure Storage account name
   */
  public String getAccountName() {
    return accountName;
  }

  /**
   * Gets client correlation ID provided in config.
   * @return Client Correlation ID config
   */
  public String getClientCorrelationId() {
    return clientCorrelationId;
  }

  /**
   * Appends an account name to a configuration key yielding the
   * account-specific form.
   * @param key Account-agnostic configuration key
   * @return Account-specific configuration key
   */
  public String accountConf(String key) {
    return key + "." + accountName;
  }

  /**
   * Returns the account-specific value if it exists, then looks for an
   * account-agnostic value.
   * @param key Account-agnostic configuration key
   * @return value if one exists, else null
   */
  public String get(String key) {
    return rawConfig.get(accountConf(key), rawConfig.get(key));
  }

  /**
   * Returns the account-specific value if it exists, then looks for an
   * account-agnostic value.
   * @param key Account-agnostic configuration key
   * @return value if one exists, else the default value
   */
  public String getString(String key, String defaultValue) {
    return rawConfig.get(accountConf(key), rawConfig.get(key, defaultValue));
  }

  /**
   * Returns the account-specific value if it exists, then looks for an
   * account-agnostic value, and finally tries the default value.
   * @param key Account-agnostic configuration key
   * @param defaultValue Value returned if none is configured
   * @return value if one exists, else the default value
   */
  public boolean getBoolean(String key, boolean defaultValue) {
    return rawConfig.getBoolean(accountConf(key), rawConfig.getBoolean(key, defaultValue));
  }

  /**
   * Returns the account-specific value if it exists, then looks for an
   * account-agnostic value, and finally tries the default value.
   * @param key Account-agnostic configuration key
   * @param defaultValue Value returned if none is configured
   * @return value if one exists, else the default value
   */
  public long getLong(String key, long defaultValue) {
    return rawConfig.getLong(accountConf(key), rawConfig.getLong(key, defaultValue));
  }

  /**
   * Returns the account-specific password in string form if it exists, then
   * looks for an account-agnostic value.
   * @param key Account-agnostic configuration key
   * @return value in String form if one exists, else null
   * @throws IOException
   */
  public String getPasswordString(String key) throws IOException {
    char[] passchars = rawConfig.getPassword(accountConf(key));
    if (passchars == null) {
      passchars = rawConfig.getPassword(key);
    }
    if (passchars != null) {
      return new String(passchars);
    }
    return null;
  }

  /**
   * Returns a value for the key if the value exists and is not null.
   * Otherwise, throws {@link ConfigurationPropertyNotFoundException} with
   * key name.
   *
   * @param key Account-agnostic configuration key
   * @return value if exists
   * @throws IOException if error in fetching password or
   *     ConfigurationPropertyNotFoundException for missing key
   */
  private String getMandatoryPasswordString(String key) throws IOException {
    String value = getPasswordString(key);
    if (value == null) {
      throw new ConfigurationPropertyNotFoundException(key);
    }
    return value;
  }

  /**
   * Returns account-specific token provider class if it exists, else checks if
   * an account-agnostic setting is present for token provider class if AuthType
   * matches with authType passed.
   * @param authType AuthType effective on the account
   * @param name Account-agnostic configuration key
   * @param defaultValue Class returned if none is configured
   * @param xface Interface shared by all possible values
   * @param <U> Interface class type
   * @return Highest-precedence Class object that was found
   */
  public <U> Class<? extends U> getTokenProviderClass(AuthType authType,
      String name,
      Class<? extends U> defaultValue,
      Class<U> xface) {
    Class<?> tokenProviderClass = getAccountSpecificClass(name, defaultValue,
        xface);

    // If there is none set specific for account
    // fall back to generic setting if Auth Type matches
    if ((tokenProviderClass == null)
        && (authType == getAccountAgnosticEnum(
        FS_AZURE_ACCOUNT_AUTH_TYPE_PROPERTY_NAME, AuthType.SharedKey))) {
      tokenProviderClass = getAccountAgnosticClass(name, defaultValue, xface);
    }

    return (tokenProviderClass == null)
        ? null
        : tokenProviderClass.asSubclass(xface);
  }

  /**
   * Returns the account-specific class if it exists, else returns default value.
   * @param name Account-agnostic configuration key
   * @param defaultValue Class returned if none is configured
   * @param xface Interface shared by all possible values
   * @param <U> Interface class type
   * @return Account specific Class object that was found
   */
  public <U> Class<? extends U> getAccountSpecificClass(String name,
      Class<? extends U> defaultValue,
      Class<U> xface) {
    return rawConfig.getClass(accountConf(name),
        defaultValue,
        xface);
  }

  /**
   * Returns account-agnostic Class if it exists, else returns the default value.
   * @param name Account-agnostic configuration key
   * @param defaultValue Class returned if none is configured
   * @param xface Interface shared by all possible values
   * @param <U> Interface class type
   * @return Account-Agnostic Class object that was found
   */
  public <U> Class<? extends U> getAccountAgnosticClass(String name,
      Class<? extends U> defaultValue,
      Class<U> xface) {
    return rawConfig.getClass(name, defaultValue, xface);
  }

  /**
   * Returns the account-specific enum value if it exists, then
   * looks for an account-agnostic value.
   * @param name Account-agnostic configuration key
   * @param defaultValue Value returned if none is configured
   * @param <T> Enum type
   * @return enum value if one exists, else null
   */
  public <T extends Enum<T>> T getEnum(String name, T defaultValue) {
    return rawConfig.getEnum(accountConf(name),
        rawConfig.getEnum(name, defaultValue));
  }

  /**
   * Returns the account-agnostic enum value if it exists, else
   * return default.
   * @param name Account-agnostic configuration key
   * @param defaultValue Value returned if none is configured
   * @param <T> Enum type
   * @return enum value if one exists, else null
   */
  public <T extends Enum<T>> T getAccountAgnosticEnum(String name, T defaultValue) {
    return rawConfig.getEnum(name, defaultValue);
  }

  /**
   * Unsets parameter in the underlying Configuration object.
   * Provided only as a convenience; does not add any account logic.
   * @param key Configuration key
   */
  public void unset(String key) {
    rawConfig.unset(key);
  }

  /**
   * Sets String in the underlying Configuration object.
   * Provided only as a convenience; does not add any account logic.
   * @param key Configuration key
   * @param value Configuration value
   */
  public void set(String key, String value) {
    rawConfig.set(key, value);
  }

  /**
   * Sets boolean in the underlying Configuration object.
   * Provided only as a convenience; does not add any account logic.
   * @param key Configuration key
   * @param value Configuration value
   */
  public void setBoolean(String key, boolean value) {
    rawConfig.setBoolean(key, value);
  }

  public boolean isSecureMode() {
    return isSecure;
  }

  public String getStorageAccountKey() throws AzureBlobFileSystemException {
    String key;
    String keyProviderClass = get(AZURE_KEY_ACCOUNT_KEYPROVIDER);
    KeyProvider keyProvider;

    if (keyProviderClass == null) {
      // No key provider was provided so use the provided key as is.
      keyProvider = new SimpleKeyProvider();
    } else {
      // create an instance of the key provider class and verify it
      // implements KeyProvider
      Object keyProviderObject;
      try {
        Class<?> clazz = rawConfig.getClassByName(keyProviderClass);
        keyProviderObject = clazz.newInstance();
      } catch (Exception e) {
        throw new KeyProviderException("Unable to load key provider class.", e);
      }
      if (!(keyProviderObject instanceof KeyProvider)) {
        throw new KeyProviderException(keyProviderClass
                + " specified in config is not a valid KeyProvider class.");
      }
      keyProvider = (KeyProvider) keyProviderObject;
    }
    key = keyProvider.getStorageAccountKey(accountName, rawConfig);

    if (key == null) {
      throw new ConfigurationPropertyNotFoundException(accountName);
    }

    return key;
  }

  public Configuration getRawConfiguration() {
    return this.rawConfig;
  }

  public int getWriteBufferSize() {
    return this.writeBufferSize;
  }

  public boolean isSmallWriteOptimizationEnabled() {
    return this.enableSmallWriteOptimization;
  }

  public boolean readSmallFilesCompletely() {
    return this.readSmallFilesCompletely;
  }

  public boolean optimizeFooterRead() {
    return this.optimizeFooterRead;
  }

  public int getReadBufferSize() {
    return this.readBufferSize;
  }

  public int getMinBackoffIntervalMilliseconds() {
    return this.minBackoffInterval;
  }

  public int getMaxBackoffIntervalMilliseconds() {
    return this.maxBackoffInterval;
  }

  public int getBackoffIntervalMilliseconds() {
    return this.backoffInterval;
  }

  public int getMaxIoRetries() {
    return this.maxIoRetries;
  }

  public int getCustomTokenFetchRetryCount() {
    return this.customTokenFetchRetryCount;
  }

  public long getAzureBlockSize() {
    return this.azureBlockSize;
  }

  public boolean isCheckAccessEnabled() {
    return this.isCheckAccessEnabled;
  }

  public long getSasTokenRenewPeriodForStreamsInSeconds() {
    return this.sasTokenRenewPeriodForStreamsInSeconds;
  }

  public String getAzureBlockLocationHost() {
    return this.azureBlockLocationHost;
  }

  public int getMaxConcurrentWriteThreads() {
    return this.maxConcurrentWriteThreads;
  }

  public int getMaxConcurrentReadThreads() {
    return this.maxConcurrentReadThreads;
  }

  public int getListMaxResults() {
    return this.listMaxResults;
  }

  public boolean getTolerateOobAppends() {
    return this.tolerateOobAppends;
  }

  public String getAzureAtomicRenameDirs() {
    return this.azureAtomicDirs;
  }

  public boolean isConditionalCreateOverwriteEnabled() {
    return this.enableConditionalCreateOverwrite;
  }

  public boolean isEnabledMkdirOverwrite() {
    return mkdirOverwrite;
  }

  public String getAppendBlobDirs() {
    return this.azureAppendBlobDirs;
  }

  public boolean accountThrottlingEnabled() {
    return accountThrottlingEnabled;
  }

  public String getAzureInfiniteLeaseDirs() {
    return this.azureInfiniteLeaseDirs;
  }

  public int getNumLeaseThreads() {
    return this.numLeaseThreads;
  }

  public boolean getCreateRemoteFileSystemDuringInitialization() {
    // we do not support creating the filesystem when AuthType is SAS
    return this.createRemoteFileSystemDuringInitialization
        && this.getAuthType(this.accountName) != AuthType.SAS;
  }

  public boolean getSkipUserGroupMetadataDuringInitialization() {
    return this.skipUserGroupMetadataDuringInitialization;
  }

  public int getReadAheadQueueDepth() {
    return this.readAheadQueueDepth;
  }

  public int getReadAheadBlockSize() {
    return this.readAheadBlockSize;
  }

  public boolean shouldReadBufferSizeAlways() {
    return this.alwaysReadBufferSize;
  }

  public boolean isFlushEnabled() {
    return this.enableFlush;
  }

  public boolean isOutputStreamFlushDisabled() {
    return this.disableOutputStreamFlush;
  }

  public boolean isAutoThrottlingEnabled() {
    return this.enableAutoThrottling;
  }

  public int getAccountOperationIdleTimeout() {
    return accountOperationIdleTimeout;
  }

  public int getAnalysisPeriod() {
    return analysisPeriod;
  }

  public double getMinErrorPercentage() {
    return minAcceptableErrorPercentage;
  }

  public double getMaxEquilibriumErrorPercentage() {
    return maxEquilibriumErrorPercentage;
  }

  public double getRapidSleepDecreaseFactor() {
    return rapidSleepDecreaseFactor;
  }

  public double getRapidSleepDecreaseTransitionPeriod() {
    return rapidSleepDecreaseTransitionPeriodMs;
  }

  public double getSleepDecreaseFactor() {
    return sleepDecreaseFactor;
  }

  public double getSleepIncreaseFactor() {
    return sleepIncreaseFactor;
  }
<<<<<<< HEAD

=======
>>>>>>> 9c5e993d
  public boolean shouldThrottleRetriedRequests() {
    return throttleRetries;
  }

  public int getRateLimit() {
    return rateLimit;
  }

  public String getCustomUserAgentPrefix() {
    return this.userAgentId;
  }

  public String getClusterName() {
    return this.clusterName;
  }

  public String getClusterType() {
    return this.clusterType;
  }

  public DelegatingSSLSocketFactory.SSLChannelMode getPreferredSSLFactoryOption() {
    return getEnum(FS_AZURE_SSL_CHANNEL_MODE_KEY, DEFAULT_FS_AZURE_SSL_CHANNEL_MODE);
  }

  /**
   * Enum config to allow user to pick format of x-ms-client-request-id header
   * @return tracingContextFormat config if valid, else default ALL_ID_FORMAT
   */
  public TracingHeaderFormat getTracingHeaderFormat() {
    return getEnum(FS_AZURE_TRACINGHEADER_FORMAT, TracingHeaderFormat.ALL_ID_FORMAT);
  }

  public AuthType getAuthType(String accountName) {
    return getEnum(FS_AZURE_ACCOUNT_AUTH_TYPE_PROPERTY_NAME, AuthType.SharedKey);
  }

  public boolean isDelegationTokenManagerEnabled() {
    return enableDelegationToken;
  }

  public AbfsDelegationTokenManager getDelegationTokenManager() throws IOException {
    return new AbfsDelegationTokenManager(getRawConfiguration());
  }

  public boolean isHttpsAlwaysUsed() {
    return this.alwaysUseHttps;
  }

  public boolean isUpnUsed() {
    return this.useUpn;
  }

  /**
   * Whether {@code AbfsClient} should track and send latency info back to storage servers.
   *
   * @return a boolean indicating whether latency should be tracked.
   */
  public boolean shouldTrackLatency() {
    return this.trackLatency;
  }

  public AccessTokenProvider getTokenProvider() throws TokenAccessProviderException {
    AuthType authType = getEnum(FS_AZURE_ACCOUNT_AUTH_TYPE_PROPERTY_NAME, AuthType.SharedKey);
    if (authType == AuthType.OAuth) {
      try {
        Class<? extends AccessTokenProvider> tokenProviderClass =
            getTokenProviderClass(authType,
            FS_AZURE_ACCOUNT_TOKEN_PROVIDER_TYPE_PROPERTY_NAME, null,
            AccessTokenProvider.class);

        AccessTokenProvider tokenProvider;
        if (tokenProviderClass == ClientCredsTokenProvider.class) {
          String authEndpoint =
              getMandatoryPasswordString(FS_AZURE_ACCOUNT_OAUTH_CLIENT_ENDPOINT);
          String clientId =
              getMandatoryPasswordString(FS_AZURE_ACCOUNT_OAUTH_CLIENT_ID);
          String clientSecret =
              getMandatoryPasswordString(FS_AZURE_ACCOUNT_OAUTH_CLIENT_SECRET);
          tokenProvider = new ClientCredsTokenProvider(authEndpoint, clientId, clientSecret);
          LOG.trace("ClientCredsTokenProvider initialized");
        } else if (tokenProviderClass == UserPasswordTokenProvider.class) {
          String authEndpoint =
              getMandatoryPasswordString(FS_AZURE_ACCOUNT_OAUTH_CLIENT_ENDPOINT);
          String username =
              getMandatoryPasswordString(FS_AZURE_ACCOUNT_OAUTH_USER_NAME);
          String password =
              getMandatoryPasswordString(FS_AZURE_ACCOUNT_OAUTH_USER_PASSWORD);
          tokenProvider = new UserPasswordTokenProvider(authEndpoint, username, password);
          LOG.trace("UserPasswordTokenProvider initialized");
        } else if (tokenProviderClass == MsiTokenProvider.class) {
          String authEndpoint = getTrimmedPasswordString(
              FS_AZURE_ACCOUNT_OAUTH_MSI_ENDPOINT,
              AuthConfigurations.DEFAULT_FS_AZURE_ACCOUNT_OAUTH_MSI_ENDPOINT);
          String tenantGuid =
              getMandatoryPasswordString(FS_AZURE_ACCOUNT_OAUTH_MSI_TENANT);
          String clientId =
              getMandatoryPasswordString(FS_AZURE_ACCOUNT_OAUTH_CLIENT_ID);
          String authority = getTrimmedPasswordString(
              FS_AZURE_ACCOUNT_OAUTH_MSI_AUTHORITY,
              AuthConfigurations.DEFAULT_FS_AZURE_ACCOUNT_OAUTH_MSI_AUTHORITY);
          authority = appendSlashIfNeeded(authority);
          tokenProvider = new MsiTokenProvider(authEndpoint, tenantGuid,
              clientId, authority);
          LOG.trace("MsiTokenProvider initialized");
        } else if (tokenProviderClass == RefreshTokenBasedTokenProvider.class) {
          String authEndpoint = getTrimmedPasswordString(
              FS_AZURE_ACCOUNT_OAUTH_REFRESH_TOKEN_ENDPOINT,
              AuthConfigurations.DEFAULT_FS_AZURE_ACCOUNT_OAUTH_REFRESH_TOKEN_ENDPOINT);
          String refreshToken =
              getMandatoryPasswordString(FS_AZURE_ACCOUNT_OAUTH_REFRESH_TOKEN);
          String clientId =
              getMandatoryPasswordString(FS_AZURE_ACCOUNT_OAUTH_CLIENT_ID);
          tokenProvider = new RefreshTokenBasedTokenProvider(authEndpoint,
              clientId, refreshToken);
          LOG.trace("RefreshTokenBasedTokenProvider initialized");
        } else {
          throw new IllegalArgumentException("Failed to initialize " + tokenProviderClass);
        }
        return tokenProvider;
      } catch(IllegalArgumentException e) {
        throw e;
      } catch (Exception e) {
        throw new TokenAccessProviderException("Unable to load OAuth token provider class.", e);
      }

    } else if (authType == AuthType.Custom) {
      try {
        String configKey = FS_AZURE_ACCOUNT_TOKEN_PROVIDER_TYPE_PROPERTY_NAME;

        Class<? extends CustomTokenProviderAdaptee> customTokenProviderClass
            = getTokenProviderClass(authType, configKey, null,
            CustomTokenProviderAdaptee.class);

        if (customTokenProviderClass == null) {
          throw new IllegalArgumentException(
                  String.format("The configuration value for \"%s\" is invalid.", configKey));
        }
        CustomTokenProviderAdaptee azureTokenProvider = ReflectionUtils
                .newInstance(customTokenProviderClass, rawConfig);
        if (azureTokenProvider == null) {
          throw new IllegalArgumentException("Failed to initialize " + customTokenProviderClass);
        }
        LOG.trace("Initializing {}", customTokenProviderClass.getName());
        azureTokenProvider.initialize(rawConfig, accountName);
        LOG.trace("{} init complete", customTokenProviderClass.getName());
        return new CustomTokenProviderAdapter(azureTokenProvider, getCustomTokenFetchRetryCount());
      } catch(IllegalArgumentException e) {
        throw e;
      } catch (Exception e) {
        throw new TokenAccessProviderException("Unable to load custom token provider class: " + e, e);
      }

    } else {
      throw new TokenAccessProviderException(String.format(
              "Invalid auth type: %s is being used, expecting OAuth", authType));
    }
  }

  public SASTokenProvider getSASTokenProvider() throws AzureBlobFileSystemException {
    AuthType authType = getEnum(FS_AZURE_ACCOUNT_AUTH_TYPE_PROPERTY_NAME, AuthType.SharedKey);
    if (authType != AuthType.SAS) {
      throw new SASTokenProviderException(String.format(
        "Invalid auth type: %s is being used, expecting SAS", authType));
    }

    try {
      String configKey = FS_AZURE_SAS_TOKEN_PROVIDER_TYPE;
      Class<? extends SASTokenProvider> sasTokenProviderClass =
          getTokenProviderClass(authType, configKey, null,
              SASTokenProvider.class);

      Preconditions.checkArgument(sasTokenProviderClass != null,
          String.format("The configuration value for \"%s\" is invalid.", configKey));

      SASTokenProvider sasTokenProvider = ReflectionUtils
          .newInstance(sasTokenProviderClass, rawConfig);
      Preconditions.checkArgument(sasTokenProvider != null,
          String.format("Failed to initialize %s", sasTokenProviderClass));

      LOG.trace("Initializing {}", sasTokenProviderClass.getName());
      sasTokenProvider.initialize(rawConfig, accountName);
      LOG.trace("{} init complete", sasTokenProviderClass.getName());
      return sasTokenProvider;
    } catch (Exception e) {
      throw new TokenAccessProviderException("Unable to load SAS token provider class: " + e, e);
    }
  }

  public boolean isReadAheadEnabled() {
    return this.enabledReadAhead;
  }

  @VisibleForTesting
  void setReadAheadEnabled(final boolean enabledReadAhead) {
    this.enabledReadAhead = enabledReadAhead;
  }

  public int getReadAheadRange() {
    return this.readAheadRange;
  }

  int validateInt(Field field) throws IllegalAccessException, InvalidConfigurationValueException {
    IntegerConfigurationValidatorAnnotation validator = field.getAnnotation(IntegerConfigurationValidatorAnnotation.class);
    String value = get(validator.ConfigurationKey());

    // validate
    return new IntegerConfigurationBasicValidator(
        validator.MinValue(),
        validator.MaxValue(),
        validator.DefaultValue(),
        validator.ConfigurationKey(),
        validator.ThrowIfInvalid()).validate(value);
  }

  int validateIntWithOutlier(Field field) throws IllegalAccessException, InvalidConfigurationValueException {
    IntegerWithOutlierConfigurationValidatorAnnotation validator =
        field.getAnnotation(IntegerWithOutlierConfigurationValidatorAnnotation.class);
    String value = get(validator.ConfigurationKey());

    // validate
    return new IntegerConfigurationBasicValidator(
        validator.OutlierValue(),
        validator.MinValue(),
        validator.MaxValue(),
        validator.DefaultValue(),
        validator.ConfigurationKey(),
        validator.ThrowIfInvalid()).validate(value);
  }

  long validateLong(Field field) throws IllegalAccessException, InvalidConfigurationValueException {
    LongConfigurationValidatorAnnotation validator = field.getAnnotation(LongConfigurationValidatorAnnotation.class);
    String value = rawConfig.get(validator.ConfigurationKey());

    // validate
    return new LongConfigurationBasicValidator(
        validator.MinValue(),
        validator.MaxValue(),
        validator.DefaultValue(),
        validator.ConfigurationKey(),
        validator.ThrowIfInvalid()).validate(value);
  }

  String validateString(Field field) throws IllegalAccessException, InvalidConfigurationValueException {
    StringConfigurationValidatorAnnotation validator = field.getAnnotation(StringConfigurationValidatorAnnotation.class);
    String value = rawConfig.get(validator.ConfigurationKey());

    // validate
    return new StringConfigurationBasicValidator(
        validator.ConfigurationKey(),
        validator.DefaultValue(),
        validator.ThrowIfInvalid()).validate(value);
  }

  String validateBase64String(Field field) throws IllegalAccessException, InvalidConfigurationValueException {
    Base64StringConfigurationValidatorAnnotation validator = field.getAnnotation((Base64StringConfigurationValidatorAnnotation.class));
    String value = rawConfig.get(validator.ConfigurationKey());

    // validate
    return new Base64StringConfigurationBasicValidator(
        validator.ConfigurationKey(),
        validator.DefaultValue(),
        validator.ThrowIfInvalid()).validate(value);
  }

  boolean validateBoolean(Field field) throws IllegalAccessException, InvalidConfigurationValueException {
    BooleanConfigurationValidatorAnnotation validator = field.getAnnotation(BooleanConfigurationValidatorAnnotation.class);
    String value = rawConfig.get(validator.ConfigurationKey());

    // validate
    return new BooleanConfigurationBasicValidator(
        validator.ConfigurationKey(),
        validator.DefaultValue(),
        validator.ThrowIfInvalid()).validate(value);
  }

  public ExponentialRetryPolicy getOauthTokenFetchRetryPolicy() {
    return new ExponentialRetryPolicy(oauthTokenFetchRetryCount,
        oauthTokenFetchRetryMinBackoff, oauthTokenFetchRetryMaxBackoff,
        oauthTokenFetchRetryDeltaBackoff);
  }

  public int getWriteMaxConcurrentRequestCount() {
    if (this.writeMaxConcurrentRequestCount < 1) {
      return 4 * Runtime.getRuntime().availableProcessors();
    }
    return this.writeMaxConcurrentRequestCount;
  }

  public int getMaxWriteRequestsToQueue() {
    if (this.maxWriteRequestsToQueue < 1) {
      return 2 * getWriteMaxConcurrentRequestCount();
    }
    return this.maxWriteRequestsToQueue;
  }

  public boolean enableAbfsListIterator() {
    return this.enableAbfsListIterator;
  }

  public String getClientProvidedEncryptionKey() {
    String accSpecEncKey = accountConf(FS_AZURE_CLIENT_PROVIDED_ENCRYPTION_KEY);
    return rawConfig.get(accSpecEncKey, null);
  }

  @VisibleForTesting
  void setReadBufferSize(int bufferSize) {
    this.readBufferSize = bufferSize;
  }

  @VisibleForTesting
  void setWriteBufferSize(int bufferSize) {
    this.writeBufferSize = bufferSize;
  }

  @VisibleForTesting
  void setEnableFlush(boolean enableFlush) {
    this.enableFlush = enableFlush;
  }

  @VisibleForTesting
  void setDisableOutputStreamFlush(boolean disableOutputStreamFlush) {
    this.disableOutputStreamFlush = disableOutputStreamFlush;
  }

  @VisibleForTesting
  void setListMaxResults(int listMaxResults) {
    this.listMaxResults = listMaxResults;
  }

  @VisibleForTesting
  public void setMaxIoRetries(int maxIoRetries) {
    this.maxIoRetries = maxIoRetries;
  }

  @VisibleForTesting
  void setMaxBackoffIntervalMilliseconds(int maxBackoffInterval) {
    this.maxBackoffInterval = maxBackoffInterval;
  }

  @VisibleForTesting
  void setIsNamespaceEnabledAccount(String isNamespaceEnabledAccount) {
    this.isNamespaceEnabledAccount = isNamespaceEnabledAccount;
  }

  private String getTrimmedPasswordString(String key, String defaultValue) throws IOException {
    String value = getPasswordString(key);
    if (StringUtils.isBlank(value)) {
      value = defaultValue;
    }
    return value.trim();
  }

  private String appendSlashIfNeeded(String authority) {
    if (!authority.endsWith(AbfsHttpConstants.FORWARD_SLASH)) {
      authority = authority + AbfsHttpConstants.FORWARD_SLASH;
    }
    return authority;
  }

  @VisibleForTesting
  public void setReadSmallFilesCompletely(boolean readSmallFilesCompletely) {
    this.readSmallFilesCompletely = readSmallFilesCompletely;
  }

  @VisibleForTesting
  public void setOptimizeFooterRead(boolean optimizeFooterRead) {
    this.optimizeFooterRead = optimizeFooterRead;
  }

  @VisibleForTesting
  public void setEnableAbfsListIterator(boolean enableAbfsListIterator) {
    this.enableAbfsListIterator = enableAbfsListIterator;
  }

}<|MERGE_RESOLUTION|>--- conflicted
+++ resolved
@@ -836,10 +836,7 @@
   public double getSleepIncreaseFactor() {
     return sleepIncreaseFactor;
   }
-<<<<<<< HEAD
-
-=======
->>>>>>> 9c5e993d
+
   public boolean shouldThrottleRetriedRequests() {
     return throttleRetries;
   }
