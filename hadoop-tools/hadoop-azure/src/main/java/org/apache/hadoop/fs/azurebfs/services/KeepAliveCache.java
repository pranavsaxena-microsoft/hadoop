--- conflicted
+++ resolved
@@ -61,8 +61,6 @@
 
   private static final Logger LOG = LoggerFactory.getLogger(KeepAliveCache.class);
 
-  private static final Logger LOG = LoggerFactory.getLogger(KeepAliveCache.class);
-
   /**
    * Scheduled timer that evicts idle connections.
    */
@@ -76,11 +74,7 @@
   /**
    * Flag to indicate if the cache is closed.
    */
-<<<<<<< HEAD
-  private AtomicBoolean isClosed = new AtomicBoolean(false);
-=======
   private final AtomicBoolean isClosed = new AtomicBoolean(false);
->>>>>>> 6b71d3e1
 
   /**
    * Counter to keep track of the number of KeepAliveCache instances created.
@@ -100,11 +94,7 @@
   /**
    * Flag to indicate if the eviction thread is paused.
    */
-<<<<<<< HEAD
-  private AtomicBoolean isPaused = new AtomicBoolean(false);
-=======
   private final AtomicBoolean isPaused = new AtomicBoolean(false);
->>>>>>> 6b71d3e1
 
   @VisibleForTesting
   synchronized void pauseThread() {
@@ -204,10 +194,6 @@
    */
   @Override
   public synchronized void close() {
-<<<<<<< HEAD
-
-=======
->>>>>>> 6b71d3e1
     boolean closed = isClosed.getAndSet(true);
     if (closed) {
       return;
