/**
 * Licensed to the Apache Software Foundation (ASF) under one
 * or more contributor license agreements.  See the NOTICE file
 * distributed with this work for additional information
 * regarding copyright ownership.  The ASF licenses this file
 * to you under the Apache License, Version 2.0 (the
 * "License"); you may not use this file except in compliance
 * with the License.  You may obtain a copy of the License at
 *
 *     http://www.apache.org/licenses/LICENSE-2.0
 *
 * Unless required by applicable law or agreed to in writing, software
 * distributed under the License is distributed on an "AS IS" BASIS,
 * WITHOUT WARRANTIES OR CONDITIONS OF ANY KIND, either express or implied.
 * See the License for the specific language governing permissions and
 * limitations under the License.
 */
package org.apache.hadoop.fs.azurebfs;

import java.io.Closeable;
import java.io.File;
import java.io.IOException;
import java.io.OutputStream;
import java.lang.reflect.InvocationTargetException;
import java.io.UnsupportedEncodingException;
import java.net.HttpURLConnection;
import java.net.MalformedURLException;
import java.net.URI;
import java.net.URISyntaxException;
import java.net.URL;
import java.nio.ByteBuffer;
import java.nio.CharBuffer;
import java.nio.charset.CharacterCodingException;
import java.nio.charset.Charset;
import java.nio.charset.CharsetDecoder;
import java.nio.charset.CharsetEncoder;
import java.nio.charset.StandardCharsets;
import java.text.SimpleDateFormat;
import java.time.Instant;
import java.util.ArrayList;
import java.util.Arrays;
import java.util.Collections;
import java.util.Date;
import java.util.HashMap;
import java.util.HashSet;
import java.util.Hashtable;
import java.util.List;
import java.util.Locale;
import java.util.Map;
import java.util.Optional;
import java.util.Set;
import java.util.TreeMap;
import java.util.WeakHashMap;
import java.util.concurrent.ExecutionException;
import java.util.concurrent.ExecutorService;
import java.util.concurrent.Executors;
import java.util.concurrent.Future;
import java.util.concurrent.TimeUnit;

import org.apache.hadoop.classification.VisibleForTesting;

import org.apache.hadoop.fs.azurebfs.contracts.exceptions.InvalidConfigurationValueException;
import org.apache.hadoop.fs.azurebfs.enums.BlobCopyProgress;
import org.apache.hadoop.fs.azurebfs.services.AbfsBlobLease;
import org.apache.hadoop.fs.azurebfs.services.AbfsDfsLease;
import org.apache.hadoop.fs.azurebfs.services.ListBlobConsumer;
import org.apache.hadoop.fs.azurebfs.services.ListBlobProducer;
import org.apache.hadoop.fs.azurebfs.services.ListBlobQueue;
import org.apache.hadoop.fs.azurebfs.services.OperativeEndpoint;
import org.apache.hadoop.fs.azurebfs.services.AbfsHttpHeader;
import org.apache.hadoop.fs.azurebfs.services.PrefixMode;
import org.apache.hadoop.fs.azurebfs.services.BlobList;
import org.apache.hadoop.fs.azurebfs.services.BlobProperty;

import org.apache.hadoop.fs.azurebfs.services.RenameAtomicityUtils;
import org.apache.hadoop.thirdparty.com.google.common.base.Preconditions;
import org.apache.hadoop.thirdparty.com.google.common.base.Strings;
import org.apache.hadoop.thirdparty.com.google.common.util.concurrent.Futures;
import org.apache.hadoop.thirdparty.com.google.common.util.concurrent.ListenableFuture;

import org.slf4j.Logger;
import org.slf4j.LoggerFactory;

import org.apache.hadoop.classification.InterfaceAudience;
import org.apache.hadoop.classification.InterfaceStability;
import org.apache.hadoop.conf.Configuration;
import org.apache.hadoop.fs.EtagSource;
import org.apache.hadoop.fs.FileStatus;
import org.apache.hadoop.fs.FileSystem;
import org.apache.hadoop.fs.Path;
import org.apache.hadoop.fs.azurebfs.constants.AbfsHttpConstants;
import org.apache.hadoop.fs.azurebfs.constants.FileSystemUriSchemes;
import org.apache.hadoop.fs.azurebfs.constants.FileSystemConfigurations;
import org.apache.hadoop.fs.azurebfs.constants.HttpHeaderConfigurations;
import org.apache.hadoop.fs.azurebfs.contracts.exceptions.AbfsRestOperationException;
import org.apache.hadoop.fs.azurebfs.contracts.exceptions.AzureBlobFileSystemException;
import org.apache.hadoop.fs.azurebfs.contracts.exceptions.ConcurrentWriteOperationDetectedException;
import org.apache.hadoop.fs.azurebfs.contracts.exceptions.FileSystemOperationUnhandledException;
import org.apache.hadoop.fs.azurebfs.contracts.exceptions.InvalidAbfsRestOperationException;
import org.apache.hadoop.fs.azurebfs.contracts.exceptions.InvalidFileSystemPropertyException;
import org.apache.hadoop.fs.azurebfs.contracts.exceptions.InvalidUriAuthorityException;
import org.apache.hadoop.fs.azurebfs.contracts.exceptions.InvalidUriException;
import org.apache.hadoop.fs.azurebfs.contracts.services.AzureServiceErrorCode;
import org.apache.hadoop.fs.azurebfs.contracts.services.ListResultEntrySchema;
import org.apache.hadoop.fs.azurebfs.contracts.services.ListResultSchema;
import org.apache.hadoop.fs.azurebfs.contracts.exceptions.TrileanConversionException;
import org.apache.hadoop.fs.azurebfs.enums.Trilean;
import org.apache.hadoop.fs.azurebfs.extensions.SASTokenProvider;
import org.apache.hadoop.fs.azurebfs.extensions.ExtensionHelper;
import org.apache.hadoop.fs.azurebfs.oauth2.AccessTokenProvider;
import org.apache.hadoop.fs.azurebfs.oauth2.AzureADAuthenticator;
import org.apache.hadoop.fs.azurebfs.oauth2.IdentityTransformer;
import org.apache.hadoop.fs.azurebfs.oauth2.IdentityTransformerInterface;
import org.apache.hadoop.fs.azurebfs.services.AbfsAclHelper;
import org.apache.hadoop.fs.azurebfs.services.AbfsClient;
import org.apache.hadoop.fs.azurebfs.services.AbfsClientContext;
import org.apache.hadoop.fs.azurebfs.services.AbfsClientContextBuilder;
import org.apache.hadoop.fs.azurebfs.services.AbfsCounters;
import org.apache.hadoop.fs.azurebfs.services.AbfsHttpOperation;
import org.apache.hadoop.fs.azurebfs.services.AbfsInputStream;
import org.apache.hadoop.fs.azurebfs.services.AbfsInputStreamContext;
import org.apache.hadoop.fs.azurebfs.services.AbfsInputStreamStatisticsImpl;
import org.apache.hadoop.fs.azurebfs.services.AbfsOutputStream;
import org.apache.hadoop.fs.azurebfs.services.AbfsOutputStreamContext;
import org.apache.hadoop.fs.azurebfs.services.AbfsOutputStreamStatisticsImpl;
import org.apache.hadoop.fs.azurebfs.services.AbfsPermission;
import org.apache.hadoop.fs.azurebfs.services.AbfsRestOperation;
import org.apache.hadoop.fs.azurebfs.services.AuthType;
import org.apache.hadoop.fs.azurebfs.services.ExponentialRetryPolicy;
import org.apache.hadoop.fs.azurebfs.services.AbfsLease;
import org.apache.hadoop.fs.azurebfs.services.SharedKeyCredentials;
import org.apache.hadoop.fs.azurebfs.services.AbfsPerfTracker;
import org.apache.hadoop.fs.azurebfs.services.AbfsPerfInfo;
import org.apache.hadoop.fs.azurebfs.services.ListingSupport;
import org.apache.hadoop.fs.azurebfs.utils.Base64;
import org.apache.hadoop.fs.azurebfs.utils.CRC64;
import org.apache.hadoop.fs.azurebfs.utils.DateTimeUtils;
import org.apache.hadoop.fs.azurebfs.utils.TracingContext;
import org.apache.hadoop.fs.azurebfs.utils.UriUtils;
import org.apache.hadoop.fs.permission.AclEntry;
import org.apache.hadoop.fs.permission.AclStatus;
import org.apache.hadoop.fs.permission.FsAction;
import org.apache.hadoop.fs.permission.FsPermission;
import org.apache.hadoop.fs.store.DataBlocks;
import org.apache.hadoop.io.IOUtils;
import org.apache.hadoop.security.UserGroupInformation;
import org.apache.hadoop.util.BlockingThreadPoolExecutorService;
import org.apache.hadoop.util.SemaphoredDelegatingExecutor;
import org.apache.hadoop.util.concurrent.HadoopExecutors;
import org.apache.http.client.utils.URIBuilder;

import static java.net.HttpURLConnection.HTTP_CONFLICT;
import static java.net.HttpURLConnection.HTTP_NOT_FOUND;

import static org.apache.hadoop.fs.azurebfs.constants.AbfsHttpConstants.BLOB_LEASE_ONE_MINUTE_DURATION;
import static org.apache.hadoop.fs.azurebfs.constants.AbfsHttpConstants.FORWARD_SLASH;
import static org.apache.hadoop.fs.azurebfs.constants.HttpHeaderConfigurations.X_MS_METADATA_PREFIX;
import static org.apache.hadoop.fs.azurebfs.constants.AbfsHttpConstants.CHAR_EQUALS;
import static org.apache.hadoop.fs.azurebfs.constants.AbfsHttpConstants.CHAR_FORWARD_SLASH;
import static org.apache.hadoop.fs.azurebfs.constants.AbfsHttpConstants.CHAR_HYPHEN;
import static org.apache.hadoop.fs.azurebfs.constants.AbfsHttpConstants.CHAR_PLUS;
import static org.apache.hadoop.fs.azurebfs.constants.AbfsHttpConstants.CHAR_STAR;
import static org.apache.hadoop.fs.azurebfs.constants.AbfsHttpConstants.CHAR_UNDERSCORE;
import static org.apache.hadoop.fs.azurebfs.constants.AbfsHttpConstants.COPY_STATUS_ABORTED;
import static org.apache.hadoop.fs.azurebfs.constants.AbfsHttpConstants.COPY_STATUS_FAILED;
import static org.apache.hadoop.fs.azurebfs.constants.AbfsHttpConstants.COPY_STATUS_SUCCESS;
import static org.apache.hadoop.fs.azurebfs.constants.AbfsHttpConstants.EMPTY_STRING;
import static org.apache.hadoop.fs.azurebfs.constants.AbfsHttpConstants.ROOT_PATH;
import static org.apache.hadoop.fs.azurebfs.constants.AbfsHttpConstants.SINGLE_WHITE_SPACE;
import static org.apache.hadoop.fs.azurebfs.constants.AbfsHttpConstants.TOKEN_VERSION;
import static org.apache.hadoop.fs.azurebfs.constants.AbfsHttpConstants.TRUE;
import static org.apache.hadoop.fs.azurebfs.constants.ConfigurationKeys.AZURE_ABFS_ENDPOINT;
import static org.apache.hadoop.fs.azurebfs.constants.ConfigurationKeys.FS_AZURE_BUFFERED_PREAD_DISABLE;
import static org.apache.hadoop.fs.azurebfs.constants.ConfigurationKeys.FS_AZURE_IDENTITY_TRANSFORM_CLASS;
import static org.apache.hadoop.fs.azurebfs.constants.FileSystemConfigurations.HBASE_ROOT;
import static org.apache.hadoop.fs.azurebfs.constants.HttpHeaderConfigurations.CONTENT_LENGTH;
import static org.apache.hadoop.fs.azurebfs.constants.HttpHeaderConfigurations.X_MS_COPY_ID;
import static org.apache.hadoop.fs.azurebfs.constants.HttpHeaderConfigurations.X_MS_COPY_SOURCE;
import static org.apache.hadoop.fs.azurebfs.constants.HttpHeaderConfigurations.X_MS_COPY_STATUS;
import static org.apache.hadoop.fs.azurebfs.constants.HttpHeaderConfigurations.X_MS_COPY_STATUS_DESCRIPTION;
import static org.apache.hadoop.fs.azurebfs.constants.HttpHeaderConfigurations.X_MS_META_HDI_ISFOLDER;
import static org.apache.hadoop.fs.azurebfs.contracts.services.AzureServiceErrorCode.COPY_BLOB_ABORTED;
import static org.apache.hadoop.fs.azurebfs.contracts.services.AzureServiceErrorCode.COPY_BLOB_FAILED;
import static org.apache.hadoop.fs.azurebfs.services.AbfsErrors.PATH_EXISTS;
import static org.apache.hadoop.fs.azurebfs.services.RenameAtomicityUtils.SUFFIX;

/**
 * Provides the bridging logic between Hadoop's abstract filesystem and Azure Storage.
 */
@InterfaceAudience.Public
@InterfaceStability.Evolving
public class AzureBlobFileSystemStore implements Closeable, ListingSupport {
  private static final Logger LOG = LoggerFactory.getLogger(AzureBlobFileSystemStore.class);

  private AbfsClient client;
  private URI uri;
  private String userName;
  private String primaryUserGroup;
  private static final String TOKEN_DATE_PATTERN = "yyyy-MM-dd'T'HH:mm:ss.SSSSSSS'Z'";
  private static final String XMS_PROPERTIES_ENCODING = "ISO-8859-1";
  private static final int GET_SET_AGGREGATE_COUNT = 2;

  private final Map<AbfsLease, Object> leaseRefs;

  private final AbfsConfiguration abfsConfiguration;
  private final Set<String> azureAtomicRenameDirSet;
  private Set<String> azureInfiniteLeaseDirSet;
  private Trilean isNamespaceEnabled;
  private final AuthType authType;
  private final UserGroupInformation userGroupInformation;
  private final IdentityTransformerInterface identityTransformer;
  private final AbfsPerfTracker abfsPerfTracker;
  private final AbfsCounters abfsCounters;
  private PrefixMode prefixMode;
  /**
   * The set of directories where we should store files as append blobs.
   */
  private Set<String> appendBlobDirSet;

  /** BlockFactory being used by this instance.*/
  private DataBlocks.BlockFactory blockFactory;
  /** Number of active data blocks per AbfsOutputStream */
  private int blockOutputActiveBlocks;
  /** Bounded ThreadPool for this instance. */
  private ExecutorService boundedThreadPool;

  /**
   * FileSystem Store for {@link AzureBlobFileSystem} for Abfs operations.
   * Built using the {@link AzureBlobFileSystemStoreBuilder} with parameters
   * required.
   * @param abfsStoreBuilder Builder for AzureBlobFileSystemStore.
   * @throws IOException Throw IOE in case of failure during constructing.
   */
  public AzureBlobFileSystemStore(
      AzureBlobFileSystemStoreBuilder abfsStoreBuilder) throws IOException {
    this.uri = abfsStoreBuilder.uri;
    String[] authorityParts = authorityParts(uri);
    final String fileSystemName = authorityParts[0];
    final String accountName = authorityParts[1];

    leaseRefs = Collections.synchronizedMap(new WeakHashMap<>());

    try {
      this.abfsConfiguration = new AbfsConfiguration(abfsStoreBuilder.configuration, accountName);
    } catch (IllegalAccessException exception) {
      throw new FileSystemOperationUnhandledException(exception);
    }

    LOG.trace("AbfsConfiguration init complete");

    this.isNamespaceEnabled = abfsConfiguration.getIsNamespaceEnabledAccount();

    this.userGroupInformation = UserGroupInformation.getCurrentUser();
    this.userName = userGroupInformation.getShortUserName();
    LOG.trace("UGI init complete");
    if (!abfsConfiguration.getSkipUserGroupMetadataDuringInitialization()) {
      try {
        this.primaryUserGroup = userGroupInformation.getPrimaryGroupName();
      } catch (IOException ex) {
        LOG.error("Failed to get primary group for {}, using user name as primary group name", userName);
        this.primaryUserGroup = userName;
      }
    } else {
      //Provide a default group name
      this.primaryUserGroup = userName;
    }
    LOG.trace("primaryUserGroup is {}", this.primaryUserGroup);

    this.azureAtomicRenameDirSet = new HashSet<>(Arrays.asList(
        abfsConfiguration.getAzureAtomicRenameDirs().split(AbfsHttpConstants.COMMA)));
    this.azureAtomicRenameDirSet.add(HBASE_ROOT);
    updateInfiniteLeaseDirs();
    this.authType = abfsConfiguration.getAuthType(accountName);
    boolean usingOauth = (authType == AuthType.OAuth);
    boolean useHttps = (usingOauth || abfsConfiguration.isHttpsAlwaysUsed()) ? true : abfsStoreBuilder.isSecureScheme;
    this.abfsPerfTracker = new AbfsPerfTracker(fileSystemName, accountName, this.abfsConfiguration);
    this.abfsCounters = abfsStoreBuilder.abfsCounters;
    initializeClient(uri, fileSystemName, accountName, useHttps);
    final Class<? extends IdentityTransformerInterface> identityTransformerClass =
        abfsStoreBuilder.configuration.getClass(FS_AZURE_IDENTITY_TRANSFORM_CLASS, IdentityTransformer.class,
            IdentityTransformerInterface.class);
    try {
      this.identityTransformer =
          identityTransformerClass.getConstructor(Configuration.class).newInstance(abfsStoreBuilder.configuration);
    } catch (IllegalAccessException | InstantiationException | IllegalArgumentException | InvocationTargetException | NoSuchMethodException e) {
      throw new IOException(e);
    }
    LOG.trace("IdentityTransformer init complete");

    // Extract the directories that should contain append blobs
    String appendBlobDirs = abfsConfiguration.getAppendBlobDirs();
    if (appendBlobDirs.trim().isEmpty()) {
      this.appendBlobDirSet = new HashSet<String>();
    } else {
      this.appendBlobDirSet = new HashSet<>(Arrays.asList(
          abfsConfiguration.getAppendBlobDirs().split(AbfsHttpConstants.COMMA)));
    }
    this.blockFactory = abfsStoreBuilder.blockFactory;
    this.blockOutputActiveBlocks = abfsStoreBuilder.blockOutputActiveBlocks;
    this.boundedThreadPool = BlockingThreadPoolExecutorService.newInstance(
        abfsConfiguration.getWriteMaxConcurrentRequestCount(),
        abfsConfiguration.getMaxWriteRequestsToQueue(),
        10L, TimeUnit.SECONDS,
        "abfs-bounded");
  }

  /**
   * Checks if the given key in Azure Storage should be stored as a page
   * blob instead of block blob.
   */
  public boolean isAppendBlobKey(String key) {
    return isKeyForDirectorySet(key, appendBlobDirSet);
  }

  /**
   * @return local user name.
   * */
  public String getUser() {
    return this.userName;
  }

  /**
  * @return primary group that user belongs to.
  * */
  public String getPrimaryGroup() {
    return this.primaryUserGroup;
  }

  public PrefixMode getPrefixMode() {
    if (prefixMode == null) {
      prefixMode = abfsConfiguration.getPrefixMode();
    }
    return prefixMode;
  }

  @Override
  public void close() throws IOException {
    List<ListenableFuture<?>> futures = new ArrayList<>();
    for (AbfsLease lease : leaseRefs.keySet()) {
      if (lease == null) {
        continue;
      }
      ListenableFuture<?> future = client.submit(() -> lease.free());
      futures.add(future);
    }
    try {
      Futures.allAsList(futures).get();
      // shutdown the threadPool and set it to null.
      HadoopExecutors.shutdown(boundedThreadPool, LOG,
          30, TimeUnit.SECONDS);
      boundedThreadPool = null;
    } catch (InterruptedException e) {
      LOG.error("Interrupted freeing leases", e);
      Thread.currentThread().interrupt();
    } catch (ExecutionException e) {
      LOG.error("Error freeing leases", e);
    } finally {
      IOUtils.cleanupWithLogger(LOG, client);
    }
  }

  byte[] encodeAttribute(String value) throws UnsupportedEncodingException {
    return value.getBytes(XMS_PROPERTIES_ENCODING);
  }

  String decodeAttribute(byte[] value) throws UnsupportedEncodingException {
    return new String(value, XMS_PROPERTIES_ENCODING);
  }

  private String[] authorityParts(URI uri) throws InvalidUriAuthorityException, InvalidUriException {
    final String authority = uri.getRawAuthority();
    if (null == authority) {
      throw new InvalidUriAuthorityException(uri.toString());
    }

    if (!authority.contains(AbfsHttpConstants.AZURE_DISTRIBUTED_FILE_SYSTEM_AUTHORITY_DELIMITER)) {
      throw new InvalidUriAuthorityException(uri.toString());
    }

    final String[] authorityParts = authority.split(AbfsHttpConstants.AZURE_DISTRIBUTED_FILE_SYSTEM_AUTHORITY_DELIMITER, 2);

    if (authorityParts.length < 2 || authorityParts[0] != null
        && authorityParts[0].isEmpty()) {
      final String errMsg = String
              .format("'%s' has a malformed authority, expected container name. "
                      + "Authority takes the form "
                      + FileSystemUriSchemes.ABFS_SCHEME + "://[<container name>@]<account name>",
                      uri.toString());
      throw new InvalidUriException(errMsg);
    }
    return authorityParts;
  }

  public boolean getIsNamespaceEnabled(TracingContext tracingContext)
      throws AzureBlobFileSystemException {
    try {
      return this.isNamespaceEnabled.toBoolean();
    } catch (TrileanConversionException e) {
      LOG.debug("isNamespaceEnabled is UNKNOWN; fall back and determine through"
          + " getAcl server call", e);
    }

    LOG.debug("Get root ACL status");
    try (AbfsPerfInfo perfInfo = startTracking("getIsNamespaceEnabled",
        "getAclStatus")) {
      AbfsRestOperation op = client
          .getAclStatus(AbfsHttpConstants.ROOT_PATH, tracingContext);
      perfInfo.registerResult(op.getResult());
      isNamespaceEnabled = Trilean.getTrilean(true);
      perfInfo.registerSuccess(true);
    } catch (AbfsRestOperationException ex) {
      // Get ACL status is a HEAD request, its response doesn't contain
      // errorCode
      // So can only rely on its status code to determine its account type.
      if (HttpURLConnection.HTTP_BAD_REQUEST != ex.getStatusCode()) {
        throw ex;
      }

      isNamespaceEnabled = Trilean.getTrilean(false);
    }

    return isNamespaceEnabled.toBoolean();
  }

  @VisibleForTesting
  URIBuilder getURIBuilder(final String hostName, boolean isSecure) {
    String scheme = isSecure ? FileSystemUriSchemes.HTTPS_SCHEME : FileSystemUriSchemes.HTTP_SCHEME;

    final URIBuilder uriBuilder = new URIBuilder();
    uriBuilder.setScheme(scheme);

    // For testing purposes, an IP address and port may be provided to override
    // the host specified in the FileSystem URI.  Also note that the format of
    // the Azure Storage Service URI changes from
    // http[s]://[account][domain-suffix]/[filesystem] to
    // http[s]://[ip]:[port]/[account]/[filesystem].
    String endPoint = abfsConfiguration.get(AZURE_ABFS_ENDPOINT);
    if (endPoint == null || !endPoint.contains(AbfsHttpConstants.COLON)) {
      uriBuilder.setHost(hostName);
      return uriBuilder;
    }

    // Split ip and port
    String[] data = endPoint.split(AbfsHttpConstants.COLON);
    if (data.length != 2) {
      throw new RuntimeException(String.format("ABFS endpoint is not set correctly : %s, "
              + "Do not specify scheme when using {IP}:{PORT}", endPoint));
    }
    uriBuilder.setHost(data[0].trim());
    uriBuilder.setPort(Integer.parseInt(data[1].trim()));
    uriBuilder.setPath("/" + UriUtils.extractAccountNameFromHostName(hostName));

    return uriBuilder;
  }

  public AbfsConfiguration getAbfsConfiguration() {
    return this.abfsConfiguration;
  }

  public Hashtable<String, String> getFilesystemProperties(
      TracingContext tracingContext) throws AzureBlobFileSystemException {
    try (AbfsPerfInfo perfInfo = startTracking("getFilesystemProperties",
            "getFilesystemProperties")) {
      LOG.debug("getFilesystemProperties for filesystem: {}",
              client.getFileSystem());

      final Hashtable<String, String> parsedXmsProperties;

      final AbfsRestOperation op = client
          .getFilesystemProperties(tracingContext);
      perfInfo.registerResult(op.getResult());

      final String xMsProperties = op.getResult().getResponseHeader(HttpHeaderConfigurations.X_MS_PROPERTIES);

      parsedXmsProperties = parseCommaSeparatedXmsProperties(xMsProperties);
      perfInfo.registerSuccess(true);

      return parsedXmsProperties;
    }
  }

  public void setFilesystemProperties(
      final Hashtable<String, String> properties, TracingContext tracingContext)
      throws AzureBlobFileSystemException {
    if (properties == null || properties.isEmpty()) {
      LOG.trace("setFilesystemProperties no properties present");
      return;
    }

    LOG.debug("setFilesystemProperties for filesystem: {} with properties: {}",
            client.getFileSystem(),
            properties);

    try (AbfsPerfInfo perfInfo = startTracking("setFilesystemProperties",
            "setFilesystemProperties")) {
      final String commaSeparatedProperties;
      try {
        commaSeparatedProperties = convertXmsPropertiesToCommaSeparatedString(properties);
      } catch (CharacterCodingException ex) {
        throw new InvalidAbfsRestOperationException(ex);
      }

      final AbfsRestOperation op = client
          .setFilesystemProperties(commaSeparatedProperties, tracingContext);
      perfInfo.registerResult(op.getResult()).registerSuccess(true);
    }
  }

  public Hashtable<String, String> getPathStatus(final Path path,
      TracingContext tracingContext) throws AzureBlobFileSystemException {
    try (AbfsPerfInfo perfInfo = startTracking("getPathStatus", "getPathStatus")){
      LOG.debug("getPathStatus for filesystem: {} path: {}",
              client.getFileSystem(),
              path);

      final Hashtable<String, String> parsedXmsProperties;
      final AbfsRestOperation op = client
          .getPathStatus(getRelativePath(path), true, tracingContext);
      perfInfo.registerResult(op.getResult());

      final String xMsProperties = op.getResult().getResponseHeader(HttpHeaderConfigurations.X_MS_PROPERTIES);

      parsedXmsProperties = parseCommaSeparatedXmsProperties(xMsProperties);

      perfInfo.registerSuccess(true);

      return parsedXmsProperties;
    }
  }

  public void setPathProperties(final Path path,
      final Hashtable<String, String> properties, TracingContext tracingContext)
      throws AzureBlobFileSystemException {
    try (AbfsPerfInfo perfInfo = startTracking("setPathProperties", "setPathProperties")){
      LOG.debug("setFilesystemProperties for filesystem: {} path: {} with properties: {}",
          client.getFileSystem(),
          path,
          properties);

      final String commaSeparatedProperties;
      try {
        commaSeparatedProperties = convertXmsPropertiesToCommaSeparatedString(properties);
      } catch (CharacterCodingException ex) {
        throw new InvalidAbfsRestOperationException(ex);
      }
      final AbfsRestOperation op = client
          .setPathProperties(getRelativePath(path), commaSeparatedProperties,
              tracingContext);
      perfInfo.registerResult(op.getResult()).registerSuccess(true);
    }
  }

  /**
   * Orchestrates the copying of blob from given source to a given destination.
   * @param srcPath source path
   * @param dstPath destination path
   * @param copySrcLeaseId leaseId on the source
   * @param tracingContext object of TracingContext used for the tracing of the
   * server calls.
   *
   * @throws AzureBlobFileSystemException exception thrown from the server calls,
   * or if it is discovered that the copying is failed or aborted.
   */
  @VisibleForTesting
  void copyBlob(Path srcPath,
      Path dstPath,
      final String copySrcLeaseId, TracingContext tracingContext) throws AzureBlobFileSystemException {
    AbfsRestOperation copyOp = null;
    try {
      copyOp = client.copyBlob(srcPath, dstPath,
          copySrcLeaseId, tracingContext);
    } catch (AbfsRestOperationException ex) {
      if (ex.getStatusCode() == HttpURLConnection.HTTP_CONFLICT) {
        final BlobProperty dstBlobProperty = getBlobProperty(dstPath,
            tracingContext);
        try {
          if (dstBlobProperty.getCopySourceUrl() != null &&
              (ROOT_PATH + client.getFileSystem() + srcPath.toUri()
                  .getPath()).equals(
                  new URL(dstBlobProperty.getCopySourceUrl()).toURI()
                      .getPath())) {
            return;
          }
        } catch (URISyntaxException | MalformedURLException e) {
          throw new RuntimeException(e);
        }
      }
      throw ex;
    }
    final String progress = copyOp.getResult()
        .getResponseHeader(X_MS_COPY_STATUS);
    if (COPY_STATUS_SUCCESS.equalsIgnoreCase(progress)) {
      return;
    }
    final String copyId = copyOp.getResult().getResponseHeader(X_MS_COPY_ID);
    final long pollWait = abfsConfiguration.getBlobCopyProgressPollWaitMillis();
    while (handleCopyInProgress(dstPath, tracingContext, copyId)
        == BlobCopyProgress.PENDING) {
      try {
        Thread.sleep(pollWait);
      } catch (Exception e) {

      }
    }
  }

  /**
   * Verifies if the blob copy is success or a failure or still in progress.
   *
   * @param dstPath path of the destination for the copying
   * @param tracingContext object of tracingContext used for the tracing of the
   * server calls.
   * @param copyId id returned by server on the copy server-call. This id gets
   * attached to blob and is returned by GetBlobProperties API on the destination.
   *
   * @return true if copying is success, false if it is still in progress.
   *
   * @throws AzureBlobFileSystemException exception returned in making server call
   * for GetBlobProperties on the path. It can be thrown if the copyStatus is failure
   * or is aborted.
   */
  @VisibleForTesting
  BlobCopyProgress handleCopyInProgress(final Path dstPath,
      final TracingContext tracingContext,
      final String copyId) throws AzureBlobFileSystemException {
    BlobProperty blobProperty = getBlobProperty(dstPath,
        tracingContext);
    if (blobProperty != null && copyId.equals(blobProperty.getCopyId())) {
      if (COPY_STATUS_SUCCESS.equalsIgnoreCase(blobProperty.getCopyStatus())) {
        return BlobCopyProgress.SUCCESS;
      }
      if (COPY_STATUS_FAILED.equalsIgnoreCase(blobProperty.getCopyStatus())) {
        throw new AbfsRestOperationException(
            COPY_BLOB_FAILED.getStatusCode(), COPY_BLOB_FAILED.getErrorCode(),
            String.format("copy to path %s failed due to: %s",
                dstPath.toUri().getPath(), blobProperty.getCopyStatusDescription()),
            new Exception(COPY_BLOB_FAILED.getErrorCode()));
      }
      if (COPY_STATUS_ABORTED.equalsIgnoreCase(blobProperty.getCopyStatus())) {
        throw new AbfsRestOperationException(
            COPY_BLOB_ABORTED.getStatusCode(), COPY_BLOB_ABORTED.getErrorCode(),
            String.format("copy to path %s aborted", dstPath.toUri().getPath()),
            new Exception(COPY_BLOB_ABORTED.getErrorCode()));
      }
    }
    return BlobCopyProgress.PENDING;
  }

  /**
   * Gets the property for the blob over Blob Endpoint.
   *
   * @param blobPath blobPath for which property information is required
   * @param tracingContext object of TracingContext required for tracing server calls.
   * @return BlobProperty for the given path
   * @throws AzureBlobFileSystemException exception thrown from
   * {@link AbfsClient#getBlobProperty(Path, TracingContext)} call
   */
  BlobProperty getBlobProperty(Path blobPath,
      TracingContext tracingContext) throws AzureBlobFileSystemException {
    AbfsRestOperation op = client.getBlobProperty(blobPath, tracingContext);
    BlobProperty blobProperty = new BlobProperty();
    final AbfsHttpOperation opResult = op.getResult();
    blobProperty.setIsDirectory(opResult
        .getResponseHeader(X_MS_META_HDI_ISFOLDER) != null);
    blobProperty.setUrl(op.getUrl().toString());
    blobProperty.setCopyId(opResult.getResponseHeader(X_MS_COPY_ID));
    blobProperty.setPath(blobPath);
    blobProperty.setCopySourceUrl(opResult.getResponseHeader(X_MS_COPY_SOURCE));
    blobProperty.setCopyStatusDescription(
        opResult.getResponseHeader(X_MS_COPY_STATUS_DESCRIPTION));
    blobProperty.setCopyStatus(opResult.getResponseHeader(X_MS_COPY_STATUS));
    blobProperty.setContentLength(
        Long.parseLong(opResult.getResponseHeader(CONTENT_LENGTH)));
    return blobProperty;
  }

  /**
   * Gets the property for the container(filesystem) over Blob Endpoint.
   *
   * @param tracingContext object of TracingContext required for tracing server calls.
   * @return BlobProperty for the given path
   * @throws AzureBlobFileSystemException exception thrown from
   * {@link AbfsClient#getBlobProperty(Path, TracingContext)} call
   */
  BlobProperty getContainerProperty(TracingContext tracingContext)
      throws AzureBlobFileSystemException {
    try (AbfsPerfInfo perfInfo = startTracking("getContainerProperty", "getContainerProperty")) {
      LOG.debug("getContainerProperty for filesystem: {} path: {}",
          client.getFileSystem());

      AbfsRestOperation op = client.getContainerProperty(tracingContext);
      perfInfo.registerResult(op.getResult()).registerSuccess(true);

      BlobProperty blobProperty = new BlobProperty();
      blobProperty.setIsDirectory(true);
      blobProperty.setPath(new Path(FORWARD_SLASH));

      return blobProperty;
    }
  }

  /**
   * Gets user-defined properties(metadata) of the blob over blob endpoint.
   * @param path
   * @param tracingContext
   * @return hashmap containing key value pairs for blob metadata
   * @throws AzureBlobFileSystemException
   */
  public Hashtable<String, String> getBlobMetadata(final Path path,
      TracingContext tracingContext) throws AzureBlobFileSystemException {
    try (AbfsPerfInfo perfInfo = startTracking("getBlobMetadata", "getBlobMetadata")) {
      LOG.debug("getBlobMetadata for filesystem: {} path: {}",
          client.getFileSystem(),
          path);

      final AbfsRestOperation op = client.getBlobMetadata(path, tracingContext);
      perfInfo.registerResult(op.getResult()).registerSuccess(true);

      final Hashtable<String, String> metadata = parseResponseHeadersToHashTable(op.getResult());
      return metadata;
    }
    catch (AbfsRestOperationException ex) {
      // The path does not exist explicitly.
      // Check here if the path is an implicit dir
      if (ex.getStatusCode() == HttpURLConnection.HTTP_NOT_FOUND && !path.isRoot()) {
        List<BlobProperty> blobProperties = getListBlobs(path, null, null,
            tracingContext, 2, true);
        if (blobProperties.size() == 0) {
          throw ex;
        }
        else {
          // Path exists as implicit directory.
          // Return empty hashmap for properties
          return new Hashtable<>();
        }
      }
      else {
        throw ex;
      }
    }
  }

  /**
   * Sets user-defined properties(metadata) of the blob over blob endpoint.
   * @param path on which metadata is to be set
   * @param metadata set of user-defined properties to be set
   * @param tracingContext
   * @throws AzureBlobFileSystemException
   */
  public void setBlobMetadata(final Path path,
      final Hashtable<String, String> metadata, TracingContext tracingContext)
      throws AzureBlobFileSystemException {
    try (AbfsPerfInfo perfInfo = startTracking("setBlobMetadata", "setBlobMetadata")) {
      LOG.debug("setBlobMetadata for filesystem: {} path: {} with properties: {}",
          client.getFileSystem(),
          path,
          metadata);

      final List<AbfsHttpHeader> metadataRequestHeaders = getRequestHeadersForMetadata(metadata);
      final AbfsRestOperation op = client.setBlobMetadata(
          path, metadataRequestHeaders, tracingContext);

      perfInfo.registerResult(op.getResult()).registerSuccess(true);
    }
  }

  /**
   * User-Defined Properties over blob endpoint are actually response headers
   * with prefix "x-ms-meta-". Each property is a different response header.
   * This parses all the headers, removes the prefix and create a hashmap.
   * @param result AbfsHttpOperation result containing response headers.
   * @return Hashmap defining user defined metadata.
   */
  private Hashtable<String, String> parseResponseHeadersToHashTable(
      AbfsHttpOperation result) {
    final Hashtable<String, String> metadata = new Hashtable<>();
    String name, value;

    final Map<String, List<String>> responseHeaders = result.getResponseHeaders();
    for (Map.Entry<String, List<String>> entry : responseHeaders.entrySet()) {
      name = entry.getKey();

      if (name != null && name.startsWith(X_MS_METADATA_PREFIX)) {
        value = entry.getValue().get(0);
        metadata.put(name.substring(X_MS_METADATA_PREFIX.length()), value);
      }
    }
    return metadata;
  }

  /**
   * User-defined properties over blob endpoint are required to be set
   * as request header with prefix "x-ms-meta-". Each property need to be made
   * into a different request header. This parses all the properties, add prefix
   * and create request headers.
   * @param metadata Hashmap
   * @return List of request headers to be passed with API call.
   */
  private List<AbfsHttpHeader> getRequestHeadersForMetadata(Hashtable<String, String> metadata) {
    final List<AbfsHttpHeader> headers = new ArrayList<AbfsHttpHeader>();

    for(Map.Entry<String,String> entry : metadata.entrySet()) {
      headers.add(new AbfsHttpHeader(X_MS_METADATA_PREFIX + entry.getKey(), entry.getValue()));
    }
    return headers;
  }


  /**
   * Get the list of a blob on a give path, or blob starting with the given prefix.
   *
   * @param sourceDirBlobPath path from where the list of blob is required.
   * @param prefix Optional value to be provided. If provided, API call would have
   * prefix = given value. If not provided, the API call would have prefix =
   * sourceDirBlobPath.
   * @param tracingContext object of {@link TracingContext}
   * @param maxResult defines maximum blobs the method should process
   * @param isDefinitiveDirSearch defines if (true) it is blobList search on a
   * definitive directory, if (false) it is blobList search on a prefix.
   *
   * @return List of blobProperties
   *
   * @throws AbfsRestOperationException exception from server-calls / xml-parsing
   */
  public List<BlobProperty> getListBlobs(Path sourceDirBlobPath,
      String prefix, String delimiter, TracingContext tracingContext,
      final Integer maxResult, final Boolean isDefinitiveDirSearch)
      throws AzureBlobFileSystemException {
    List<BlobProperty> blobProperties = new ArrayList<>();
    String nextMarker = null;
    if (prefix == null) {
      prefix = (!sourceDirBlobPath.isRoot()
          ? sourceDirBlobPath.toUri().getPath()
          : EMPTY_STRING) + (isDefinitiveDirSearch
          ? ROOT_PATH
          : EMPTY_STRING);
    }
    if (delimiter == null) {
      delimiter = "";
    }
    do {
      AbfsRestOperation op = client.getListBlobs(
          nextMarker, prefix, delimiter, maxResult, tracingContext
      );
      BlobList blobList = op.getResult().getBlobList();
      nextMarker = blobList.getNextMarker();
      blobProperties.addAll(blobList.getBlobPropertyList());
      if (maxResult != null && blobProperties.size() >= maxResult) {
        break;
      }
    } while (nextMarker != null);
    return blobProperties;
  }

  public void createFilesystem(TracingContext tracingContext)
      throws AzureBlobFileSystemException {
    try (AbfsPerfInfo perfInfo = startTracking("createFilesystem", "createFilesystem")){
      LOG.debug("createFilesystem for filesystem: {}",
              client.getFileSystem());

      final AbfsRestOperation op = client.createFilesystem(tracingContext);
      perfInfo.registerResult(op.getResult()).registerSuccess(true);
    }
  }

  public void deleteFilesystem(TracingContext tracingContext)
      throws AzureBlobFileSystemException {
    try (AbfsPerfInfo perfInfo = startTracking("deleteFilesystem", "deleteFilesystem")) {
      LOG.debug("deleteFilesystem for filesystem: {}",
              client.getFileSystem());

      final AbfsRestOperation op = client.deleteFilesystem(tracingContext);
      perfInfo.registerResult(op.getResult()).registerSuccess(true);
    }
  }

  /**
   * Checks if we are creating a normal blob or markerFile.
   * @param metadata takes metadata as param.
   * @return true or false.
   */
  private boolean checkIsBlobOrMarker(HashMap<String, String> metadata) {
    return metadata != null && TRUE.equalsIgnoreCase(metadata.get(X_MS_META_HDI_ISFOLDER));
  }

  private AbfsRestOperation createPath(final String path, final boolean isFile, final boolean overwrite,
                                      final String permission, final String umask,
                                      final boolean isAppendBlob, final String eTag,
                                      TracingContext tracingContext) throws AzureBlobFileSystemException {
    return client.createPath(path, isFile, overwrite, permission, umask, isAppendBlob, eTag, tracingContext);
  }

  private AbfsRestOperation createPathBlob(final String path, final boolean isFile, final boolean overwrite,
                                          final HashMap<String, String> metadata,
                                          final String eTag,
                                          TracingContext tracingContext) throws AzureBlobFileSystemException {
    return client.createPathBlob(path, isFile, overwrite, metadata, eTag, tracingContext);
  }

  private AbfsRestOperation createFileOrMarker(boolean isNormalBlob, String relativePath, boolean isNamespaceEnabled,
                                               boolean overwrite, HashMap<String, String> metadata, TracingContext tracingContext,
                                               FsPermission permission, FsPermission umask, boolean isAppendBlob, String eTag) throws AzureBlobFileSystemException {
    AbfsRestOperation op;
    if (!isNormalBlob) {
      // Marker blob creation flow.
      if (OperativeEndpoint.isMkdirEnabledOnDFS(getPrefixMode(), abfsConfiguration)) {
        // Marker blob creation is not possible with dfs endpoint.
        throw new InvalidConfigurationValueException("Incorrect flow for create directory for dfs is hit " + relativePath);
      } else {
        op = createPathBlob(relativePath, false, overwrite, metadata, eTag, tracingContext);
      }
    } else {
      // Normal blob creation flow. If config for fallback is not enabled and prefix mode is blob go to blob, else go to dfs.
      if (!OperativeEndpoint.isIngressEnabledOnDFS(getPrefixMode(), abfsConfiguration)) {
        op = createPathBlob(relativePath, true, overwrite, metadata, eTag, tracingContext);
      } else {
        op = createPath(relativePath, true, overwrite, isNamespaceEnabled ? getOctalNotation(permission) : null,
                isNamespaceEnabled ? getOctalNotation(umask) : null, isAppendBlob, eTag, tracingContext);
      }
    }
    return op;
  }

  // Fallback plan : default to v1 create flow which will hit dfs endpoint. Config to enable: "fs.azure.ingress.fallback.to.dfs".
  public OutputStream createFile(final Path path, final FileSystem.Statistics statistics, final boolean overwrite,
      final FsPermission permission, final FsPermission umask,
      TracingContext tracingContext, HashMap<String, String> metadata) throws IOException {
    try (AbfsPerfInfo perfInfo = startTracking("createFile", "createPath")) {
      boolean isNamespaceEnabled = getIsNamespaceEnabled(tracingContext);
      LOG.debug("createFile filesystem: {} path: {} overwrite: {} permission: {} umask: {} isNamespaceEnabled: {}",
              client.getFileSystem(),
              path,
              overwrite,
              permission,
              umask,
              isNamespaceEnabled);

      String relativePath = getRelativePath(path);
      boolean isAppendBlob = false;
      if (isAppendBlobKey(path.toString())) {
        isAppendBlob = true;
      }

      // if "fs.azure.enable.conditional.create.overwrite" is enabled and
      // is a create request with overwrite=true, create will follow different
      // flow.
      boolean triggerConditionalCreateOverwrite = false;
      if (overwrite
          && abfsConfiguration.isConditionalCreateOverwriteEnabled()) {
        triggerConditionalCreateOverwrite = true;
      }

      AbfsRestOperation op;
      if (triggerConditionalCreateOverwrite) {
        op = conditionalCreateOverwriteFile(relativePath,
            statistics,
            isNamespaceEnabled,
            permission,
            umask,
            isAppendBlob,
            metadata,
            tracingContext
        );

      } else {
        boolean isNormalBlob = !checkIsBlobOrMarker(metadata);
        op = createFileOrMarker(isNormalBlob, relativePath, isNamespaceEnabled, overwrite, metadata,
                tracingContext, permission, umask, isAppendBlob, null);
      }
      perfInfo.registerResult(op.getResult()).registerSuccess(true);

      AbfsLease lease = maybeCreateLease(relativePath, tracingContext);
      String eTag = op.getResult().getResponseHeader(HttpHeaderConfigurations.ETAG);
      checkAppendSmallWrite(isAppendBlob);

      return new AbfsOutputStream(
          populateAbfsOutputStreamContext(
              isAppendBlob,
              lease,
              client,
              statistics,
              relativePath,
              0,
              eTag,
              tracingContext));
    }
  }

  /**
   * Returns true if the path is a directory.
   * @param path path to check for file or directory.
   * @param tracingContext tracingContext.
   * @return true or false.
   */
  boolean checkIsDirectory(Path path, TracingContext tracingContext) throws IOException {
   BlobProperty blobProperty;
    try {
      blobProperty = getBlobProperty(path, tracingContext);
    } catch (AbfsRestOperationException ex) {
      if (ex.getStatusCode() != HttpURLConnection.HTTP_NOT_FOUND) {
        throw ex;
      }
      return false;
    }
    return blobProperty.getIsDirectory();
  }

  /**
   * Conditional create overwrite flow ensures that create overwrites is done
   * only if there is match for eTag of existing file.
   * @param relativePath
   * @param statistics
   * @param permission
   * @param umask
   * @param isAppendBlob
   * @return
   * @throws AzureBlobFileSystemException
   */
  private AbfsRestOperation conditionalCreateOverwriteFile(final String relativePath,
      final FileSystem.Statistics statistics,
      boolean isNamespaceEnabled,
      final FsPermission permission,
      final FsPermission umask,
      final boolean isAppendBlob,
      HashMap<String, String> metadata,
      TracingContext tracingContext) throws IOException {
    AbfsRestOperation op;
    VersionedFileStatus fileStatus;
    try {
      // Trigger a create with overwrite=false first so that eTag fetch can be
      // avoided for cases when no pre-existing file is present (major portion
      // of create file traffic falls into the case of no pre-existing file).
      boolean isNormalBlob = !checkIsBlobOrMarker(metadata);
      op = createFileOrMarker(isNormalBlob, relativePath, isNamespaceEnabled, false, metadata,
              tracingContext, permission, umask, isAppendBlob, null);
    } catch (AbfsRestOperationException e) {
      if (e.getStatusCode() == HTTP_CONFLICT) {
        // File pre-exists, fetch eTag
        try {
          boolean useBlobEndpoint = getPrefixMode() == PrefixMode.BLOB;
          if (OperativeEndpoint.isIngressEnabledOnDFS(
                  getAbfsConfiguration().getPrefixMode(), getAbfsConfiguration())) {
            useBlobEndpoint = false;
          }
          fileStatus = (VersionedFileStatus) getFileStatus(new Path(relativePath), tracingContext, useBlobEndpoint);
        } catch (AbfsRestOperationException ex) {
          if (ex.getStatusCode() == HttpURLConnection.HTTP_NOT_FOUND) {
            // Is a parallel access case, as file which was found to be
            // present went missing by this request.
            throw new ConcurrentWriteOperationDetectedException(
                "Parallel access to the create path detected. Failing request "
                    + "to honor single writer semantics");
          } else {
            throw ex;
          }
        }

        String eTag = fileStatus.getEtag();

        try {
          // overwrite only if eTag matches with the file properties fetched before.
          boolean isNormalBlob = !checkIsBlobOrMarker(metadata);
          op = createFileOrMarker(isNormalBlob, relativePath, isNamespaceEnabled, true, metadata,
                  tracingContext, permission, umask, isAppendBlob, eTag);
        } catch (AbfsRestOperationException ex) {
          if (ex.getStatusCode() == HttpURLConnection.HTTP_PRECON_FAILED) {
            // Is a parallel access case, as file with eTag was just queried
            // and precondition failure can happen only when another file with
            // different etag got created.
            throw new ConcurrentWriteOperationDetectedException(
                "Parallel access to the create path detected. Failing request "
                    + "to honor single writer semantics");
          } else {
            throw ex;
          }
        }
      } else {
        throw e;
      }
    }

    return op;
  }

  /**
   * Method to populate AbfsOutputStreamContext with different parameters to
   * be used to construct {@link AbfsOutputStream}.
   *
   * @param isAppendBlob   is Append blob support enabled?
   * @param lease          instance of AbfsLease for this AbfsOutputStream.
   * @param client         AbfsClient.
   * @param statistics     FileSystem statistics.
   * @param path           Path for AbfsOutputStream.
   * @param position       Position or offset of the file being opened, set to 0
   *                       when creating a new file, but needs to be set for APPEND
   *                       calls on the same file.
   * @param tracingContext instance of TracingContext for this AbfsOutputStream.
   * @return AbfsOutputStreamContext instance with the desired parameters.
   */
  private AbfsOutputStreamContext populateAbfsOutputStreamContext(
      boolean isAppendBlob,
      AbfsLease lease,
      AbfsClient client,
      FileSystem.Statistics statistics,
      String path,
      long position,
      String eTag,
      TracingContext tracingContext) {
    int bufferSize = abfsConfiguration.getWriteBufferSize();
    if (isAppendBlob && bufferSize > FileSystemConfigurations.APPENDBLOB_MAX_WRITE_BUFFER_SIZE) {
      bufferSize = FileSystemConfigurations.APPENDBLOB_MAX_WRITE_BUFFER_SIZE;
    }
    return new AbfsOutputStreamContext(abfsConfiguration.getSasTokenRenewPeriodForStreamsInSeconds())
            .withWriteBufferSize(bufferSize)
            .enableExpectHeader(abfsConfiguration.isExpectHeaderEnabled())
            .enableFlush(abfsConfiguration.isFlushEnabled())
            .enableSmallWriteOptimization(abfsConfiguration.isSmallWriteOptimizationEnabled())
            .disableOutputStreamFlush(abfsConfiguration.isOutputStreamFlushDisabled())
            .withStreamStatistics(new AbfsOutputStreamStatisticsImpl())
            .withAppendBlob(isAppendBlob)
            .withWriteMaxConcurrentRequestCount(abfsConfiguration.getWriteMaxConcurrentRequestCount())
            .withMaxWriteRequestsToQueue(abfsConfiguration.getMaxWriteRequestsToQueue())
            .withLease(lease)
            .withBlockFactory(blockFactory)
            .withBlockOutputActiveBlocks(blockOutputActiveBlocks)
            .withClient(client)
            .withPosition(position)
            .withFsStatistics(statistics)
            .withPath(path)
            .withETag(eTag)
            .withExecutorService(new SemaphoredDelegatingExecutor(boundedThreadPool,
                blockOutputActiveBlocks, true))
            .withTracingContext(tracingContext)
            .build();
  }

  public void createDirectory(final Path path, final FileSystem.Statistics statistics, final FsPermission permission,
      final FsPermission umask, TracingContext tracingContext)
          throws IOException {
    try (AbfsPerfInfo perfInfo = startTracking("createDirectory", "createPath")) {
      if (!OperativeEndpoint.isMkdirEnabledOnDFS(getPrefixMode(), abfsConfiguration)) {
        ArrayList<Path> keysToCreateAsFolder = new ArrayList<>();
        checkParentChainForFile(path, tracingContext, keysToCreateAsFolder);
        boolean blobOverwrite = abfsConfiguration.isEnabledBlobMkdirOverwrite();

        HashMap<String, String> metadata = new HashMap<>();
        metadata.put(X_MS_META_HDI_ISFOLDER, TRUE);
        createFile(path, statistics, blobOverwrite,
                permission, umask, tracingContext, metadata);
        for (Path pathToCreate: keysToCreateAsFolder) {
            createFile(pathToCreate, statistics, blobOverwrite,
                    permission, umask, tracingContext, metadata);
        }
        return;
      }
      boolean isNamespaceEnabled = getIsNamespaceEnabled(tracingContext);
      LOG.debug("createDirectory filesystem: {} path: {} permission: {} umask: {} isNamespaceEnabled: {}",
              client.getFileSystem(),
              path,
              permission,
              umask,
              isNamespaceEnabled);

      boolean overwrite =
              !isNamespaceEnabled || abfsConfiguration.isEnabledMkdirOverwrite();
      final AbfsRestOperation op = client.createPath(getRelativePath(path),
              false, overwrite,
              isNamespaceEnabled ? getOctalNotation(permission) : null,
              isNamespaceEnabled ? getOctalNotation(umask) : null, false, null,
              tracingContext);
      perfInfo.registerResult(op.getResult()).registerSuccess(true);
    }
  }

  /**
   * Checks for the entire parent hierarchy and returns if any directory exists and
   * throws an exception if any file exists.
   * @param path path to check the hierarchy for.
   * @param tracingContext the tracingcontext.
   */
  private void checkParentChainForFile(Path path, TracingContext tracingContext,
                                       List<Path> keysToCreateAsFolder) throws IOException {
    if (checkPathIsDirectory(path, tracingContext)) {
      return;
    }
    Path current = path.getParent();
    while (current != null && !current.isRoot()) {
      if (checkPathIsDirectory(current, tracingContext)) {
        break;
      }
      keysToCreateAsFolder.add(current);
      current = current.getParent();
    }
  }

  /**
   * Checks if the path is directory and throws exception if it exists as a file.
   * @param path path to check for file or directory.
   * @param tracingContext the tracingcontext.
   * @return true or false.
   * @throws IOException
   */
  private boolean checkPathIsDirectory(Path path, TracingContext tracingContext) throws IOException {
    BlobProperty blobProperty = null;
    try {
      blobProperty = getBlobProperty(path, tracingContext);
    } catch (AbfsRestOperationException ex) {
      if (ex.getStatusCode() != HttpURLConnection.HTTP_NOT_FOUND) {
        throw ex;
      }
    }

    if (blobProperty != null) {
      boolean isDir = blobProperty.getIsDirectory();
      if (!isDir) {
        throw new AbfsRestOperationException(HTTP_CONFLICT,
                AzureServiceErrorCode.PATH_CONFLICT.getErrorCode(),
                PATH_EXISTS,
                null);
      }
      return true;
    }
    return false;
  }


  public AbfsInputStream openFileForRead(final Path path,
      final FileSystem.Statistics statistics, TracingContext tracingContext)
      throws IOException {
    return openFileForRead(path, Optional.empty(), statistics, tracingContext);
  }

  public AbfsInputStream openFileForRead(final Path path,
      final Optional<Configuration> options,
      final FileSystem.Statistics statistics, TracingContext tracingContext)
      throws IOException {
    try (AbfsPerfInfo perfInfo = startTracking("openFileForRead", "getPathStatus")) {
      LOG.debug("openFileForRead filesystem: {} path: {}",
              client.getFileSystem(),
              path);

      String relativePath = getRelativePath(path);
      boolean useBlobEndpoint = getPrefixMode() == PrefixMode.BLOB;
      if (OperativeEndpoint.isReadEnabledOnDFS(
              getAbfsConfiguration().getPrefixMode(), getAbfsConfiguration())) {
        useBlobEndpoint = false;
      }
      VersionedFileStatus fileStatus;
      fileStatus = (VersionedFileStatus) getFileStatus(path, tracingContext, useBlobEndpoint);

      boolean isDirectory = fileStatus.isDirectory();

      final long contentLength = fileStatus.getLen();
      final String eTag = fileStatus.getEtag();

      if (isDirectory) {
        throw new AbfsRestOperationException(
                AzureServiceErrorCode.PATH_NOT_FOUND.getStatusCode(),
                AzureServiceErrorCode.PATH_NOT_FOUND.getErrorCode(),
                "openFileForRead must be used with files and not directories." +
                        "Attempt made for read on explicit directory.",
                null);
      }

      perfInfo.registerSuccess(true);

      // Add statistics for InputStream
      return new AbfsInputStream(client, statistics,
              relativePath, contentLength,
              populateAbfsInputStreamContext(options),
              eTag, tracingContext);
    }
  }

  private AbfsInputStreamContext populateAbfsInputStreamContext(
      Optional<Configuration> options) {
    boolean bufferedPreadDisabled = options
        .map(c -> c.getBoolean(FS_AZURE_BUFFERED_PREAD_DISABLE, false))
        .orElse(false);
    return new AbfsInputStreamContext(abfsConfiguration.getSasTokenRenewPeriodForStreamsInSeconds())
            .withReadBufferSize(abfsConfiguration.getReadBufferSize())
            .withReadAheadQueueDepth(abfsConfiguration.getReadAheadQueueDepth())
            .withTolerateOobAppends(abfsConfiguration.getTolerateOobAppends())
            .isReadAheadEnabled(abfsConfiguration.isReadAheadEnabled())
            .withReadSmallFilesCompletely(abfsConfiguration.readSmallFilesCompletely())
            .withOptimizeFooterRead(abfsConfiguration.optimizeFooterRead())
            .withReadAheadRange(abfsConfiguration.getReadAheadRange())
            .withStreamStatistics(new AbfsInputStreamStatisticsImpl())
            .withShouldReadBufferSizeAlways(
                abfsConfiguration.shouldReadBufferSizeAlways())
            .withReadAheadBlockSize(abfsConfiguration.getReadAheadBlockSize())
            .withBufferedPreadDisabled(bufferedPreadDisabled)
            .build();
  }

  public OutputStream openFileForWrite(final Path path,
      final FileSystem.Statistics statistics, final boolean overwrite,
      TracingContext tracingContext) throws IOException {
    try (AbfsPerfInfo perfInfo = startTracking("openFileForWrite", "getPathStatus")) {
      LOG.debug("openFileForWrite filesystem: {} path: {} overwrite: {}",
              client.getFileSystem(),
              path,
              overwrite);

      String relativePath = getRelativePath(path);
      boolean useBlobEndpoint = getPrefixMode() == PrefixMode.BLOB;
      if (OperativeEndpoint.isIngressEnabledOnDFS(
              getAbfsConfiguration().getPrefixMode(), getAbfsConfiguration())) {
        useBlobEndpoint = false;
      }
      VersionedFileStatus fileStatus;
      fileStatus = (VersionedFileStatus) getFileStatus(path, tracingContext, useBlobEndpoint);

      final Long contentLength = fileStatus.getLen();

      boolean isDirectory = fileStatus.isDirectory();
      if (isDirectory) {
        throw new AbfsRestOperationException(
                AzureServiceErrorCode.PATH_NOT_FOUND.getStatusCode(),
                AzureServiceErrorCode.PATH_NOT_FOUND.getErrorCode(),
                "openFileForWrite must be used with files and not directories",
                null);
      }

      final long offset = overwrite ? 0 : contentLength;

      perfInfo.registerSuccess(true);

      boolean isAppendBlob = false;
      if (isAppendBlobKey(path.toString())) {
        isAppendBlob = true;
      }

      AbfsLease lease = maybeCreateLease(relativePath, tracingContext);
      final String eTag = fileStatus.getEtag();
      checkAppendSmallWrite(isAppendBlob);

      return new AbfsOutputStream(
          populateAbfsOutputStreamContext(
              isAppendBlob,
              lease,
              client,
              statistics,
              relativePath,
              offset,
              eTag,
              tracingContext));
    }
  }

  public void checkAppendSmallWrite(boolean isAppendBlob) throws IOException {
    if (getAbfsConfiguration().getPrefixMode() == PrefixMode.BLOB) {
      if (isAppendBlob) {
        throw new IOException("AppendBlob is not supported for blob endpoint.");
      }
      if (abfsConfiguration.isSmallWriteOptimizationEnabled()) {
        throw new IOException("Small write optimization is not supported for blob endpoint.");
      }
    }
  }

  /**
   * Break any current lease on an ABFS file.
   *
   * @param path file name
   * @param tracingContext TracingContext instance to track correlation IDs
   * @throws AzureBlobFileSystemException on any exception while breaking the lease
   */
  public void breakLease(final Path path, final TracingContext tracingContext) throws AzureBlobFileSystemException {
    LOG.debug("lease path: {}", path);

    client.breakLease(getRelativePath(path), tracingContext);
  }

  public void rename(final Path source, final Path destination,
      final RenameAtomicityUtils renameAtomicityUtils, TracingContext tracingContext) throws
          IOException {
    final Instant startAggregate = abfsPerfTracker.getLatencyInstant();
    long countAggregate = 0;
    boolean shouldContinue;

    if (getAbfsConfiguration().getPrefixMode() == PrefixMode.BLOB) {
      LOG.debug("Rename for src: {} dst: {} for non-HNS blob-endpoint",
          source, destination);
      /*
       * Fetch the list of blobs in the given sourcePath.
       */
      StringBuilder listSrcBuilder = new StringBuilder(
          source.toUri().getPath());
      if (!source.isRoot()) {
        listSrcBuilder.append(FORWARD_SLASH);
      }
      String listSrc = listSrcBuilder.toString();
      BlobList blobList = client.getListBlobs(null, listSrc, null, null,
              tracingContext).getResult()
          .getBlobList();
      List<BlobProperty> srcBlobProperties = blobList.getBlobPropertyList();

      if (srcBlobProperties.size() > 0) {
        orchestrateBlobRenameDir(source, destination, renameAtomicityUtils,
            tracingContext, listSrc, blobList);
      } else {
        /*
        * Source doesn't have any hierarchy. It can either be marker or non-marker blob.
        * Or there can be no blob on the path.
        * Rename procedure will start. If its a file or a marker file, it will be renamed.
        * In case there is no blob on the path, server will return exception.
        */
        LOG.debug("source {} doesn't have any blob in its hierarchy. "
            + "Starting rename process on the source.", source);

        AbfsLease lease = null;
        try {
          if (isAtomicRenameKey(source.toUri().getPath())) {
            lease = getBlobLease(source.toUri().getPath(),
                BLOB_LEASE_ONE_MINUTE_DURATION, tracingContext);
          }
          renameBlob(source, destination, lease, tracingContext);
        } catch (AzureBlobFileSystemException ex) {
          if (lease != null) {
            lease.free();
          }
          LOG.error(
              String.format("Rename of path from %s to %s failed",
                  source, destination), ex);
          if (ex instanceof AbfsRestOperationException
              && ((AbfsRestOperationException) ex).getStatusCode()
              == HTTP_NOT_FOUND) {
            AbfsRestOperationException ex1 = (AbfsRestOperationException) ex;
            throw new AbfsRestOperationException(
                ex1.getStatusCode(),
                AzureServiceErrorCode.SOURCE_PATH_NOT_FOUND.getErrorCode(),
                ex1.getErrorMessage(), ex1);
          }
          throw ex;
        }
      }
      LOG.info("Rename from source {} to destination {} done", source,
          destination);
      return;
    }

    if (isAtomicRenameKey(source.getName())) {
      LOG.warn("The atomic rename feature is not supported by the ABFS scheme; however rename,"
              +" create and delete operations are atomic if Namespace is enabled for your Azure Storage account.");
    }

    LOG.debug("renameAsync filesystem: {} source: {} destination: {}",
            client.getFileSystem(),
            source,
            destination);

    String continuation = null;

    String sourceRelativePath = getRelativePath(source);
    String destinationRelativePath = getRelativePath(destination);

    do {
      try (AbfsPerfInfo perfInfo = startTracking("rename", "renamePath")) {
        AbfsRestOperation op = client
            .renamePath(sourceRelativePath, destinationRelativePath,
                continuation, tracingContext);
        perfInfo.registerResult(op.getResult());
        continuation = op.getResult().getResponseHeader(HttpHeaderConfigurations.X_MS_CONTINUATION);
        perfInfo.registerSuccess(true);
        countAggregate++;
        shouldContinue = continuation != null && !continuation.isEmpty();

        if (!shouldContinue) {
          perfInfo.registerAggregates(startAggregate, countAggregate);
        }
      }
    } while (shouldContinue);
  }

  private void orchestrateBlobRenameDir(final Path source,
      final Path destination,
      final RenameAtomicityUtils renameAtomicityUtils,
      final TracingContext tracingContext,
      final String listSrc,
      final BlobList blobList) throws IOException {
    ListBlobQueue listBlobQueue = new ListBlobQueue(
        blobList.getBlobPropertyList(),
        getAbfsConfiguration().getProducerQueueMaxSize(),
        getAbfsConfiguration().getBlobDirRenameMaxThread());

    if (blobList.getNextMarker() != null) {
      new ListBlobProducer(listSrc,
          client, listBlobQueue, blobList.getNextMarker(), tracingContext);
    } else {
      listBlobQueue.complete();
    }
    LOG.debug("src {} exists and is a directory", source);
    /*
     * Fetch if there is a marker-blob for the source blob.
     */
    BlobProperty blobPropOnSrcNullable;
    try {
      blobPropOnSrcNullable = getBlobProperty(source, tracingContext);
    } catch (AbfsRestOperationException ex) {
      if (ex.getStatusCode() != HttpURLConnection.HTTP_NOT_FOUND) {
        throw ex;
      }
      blobPropOnSrcNullable = null;
    }

    if (blobPropOnSrcNullable == null) {
      /*
       * There is no marker-blob, the client has to create marker blob before
       * starting the rename.
       */
      LOG.debug("Source {} is a directory but there is no marker-blob",
          source);
      createDirectory(source, null, FsPermission.getDirDefault(),
          FsPermission.getUMask(
              getAbfsConfiguration().getRawConfiguration()),
          tracingContext);
    } else {
      LOG.debug("Source {} is a directory but there is a marker-blob",
          source);
    }
    /*
     * If source is a directory, all the blobs in the directory have to be
     * individually copied and then deleted at the source.
     */
    LOG.debug("source {} is a directory", source);
    final AbfsBlobLease srcDirLease;
    final Boolean isAtomicRename;
    if (isAtomicRenameKey(source.toUri().getPath())) {
      LOG.debug("source dir {} is an atomicRenameKey",
          source.toUri().getPath());
      srcDirLease = getBlobLease(source.toUri().getPath(),
          BLOB_LEASE_ONE_MINUTE_DURATION,
          tracingContext);
      renameAtomicityUtils.preRename(
          isCreateOperationOnBlobEndpoint());
      isAtomicRename = true;
    } else {
      srcDirLease = null;
      isAtomicRename = false;
      LOG.debug("source dir {} is not an atomicRenameKey",
          source.toUri().getPath());
    }

    renameBlobDir(source, destination, tracingContext, listBlobQueue,
        srcDirLease, isAtomicRename);

    if (isAtomicRename) {
      renameAtomicityUtils.cleanup();
    }
  }

  @VisibleForTesting
  AbfsBlobLease getBlobLease(final String source,
      final Integer blobLeaseOneMinuteDuration,
      final TracingContext tracingContext) throws AzureBlobFileSystemException {
    return new AbfsBlobLease(client, source, blobLeaseOneMinuteDuration,
        tracingContext);
  }

  private void renameBlobDir(final Path source,
      final Path destination,
      final TracingContext tracingContext,
      final ListBlobQueue listBlobQueue,
      final AbfsBlobLease srcDirBlobLease,
      final Boolean isAtomicRename) throws AzureBlobFileSystemException {
    List<BlobProperty> blobList;
    ListBlobConsumer listBlobConsumer = new ListBlobConsumer(listBlobQueue);
    final ExecutorService renameBlobExecutorService
        = Executors.newFixedThreadPool(
        getAbfsConfiguration().getBlobDirRenameMaxThread());
    while(!listBlobConsumer.isCompleted()) {
      blobList = listBlobConsumer.consume();
      if(blobList == null) {
        continue;
      }
      List<Future> futures = new ArrayList<>();
      for (BlobProperty blobProperty : blobList) {
        futures.add(renameBlobExecutorService.submit(() -> {
          try {
            AbfsBlobLease blobLease = null;
            if (isAtomicRename) {
              /*
               * Conditionally get a lease on the source blob to prevent other writers
               * from changing it. This is used for correctness in HBase when log files
               * are renamed. It generally should do no harm other than take a little
               * more time for other rename scenarios. When the HBase master renames a
               * log file folder, the lease locks out other writers.  This
               * prevents a region server that the master thinks is dead, but is still
               * alive, from committing additional updates.  This is different than
               * when HBase runs on HDFS, where the region server recovers the lease
               * on a log file, to gain exclusive access to it, before it splits it.
               */
              blobLease = getBlobLease(blobProperty.getPath().toUri().getPath(),
                  BLOB_LEASE_ONE_MINUTE_DURATION, tracingContext);
            }
            renameBlob(
                blobProperty.getPath(),
                createDestinationPathForBlobPartOfRenameSrcDir(destination,
                    blobProperty.getPath(), source),
                blobLease,
                tracingContext);
          } catch (AzureBlobFileSystemException e) {
            LOG.error(String.format("rename from %s to %s for blob %s failed",
                source, destination, blobProperty.getPath()), e);
            throw new RuntimeException(e);
          }
        }));
      }
      for (Future future : futures) {
        try {
          future.get();
        } catch (InterruptedException | ExecutionException e) {
          LOG.error(String.format("rename from %s to %s failed", source,
              destination), e);
          renameBlobExecutorService.shutdown();
          if (srcDirBlobLease != null) {
            srcDirBlobLease.free();
          }
          throw new RuntimeException(e);
        }
      }
    }
    renameBlobExecutorService.shutdown();

    renameBlob(
        source, createDestinationPathForBlobPartOfRenameSrcDir(destination,
            source, source),
        srcDirBlobLease,
        tracingContext);
  }

  private Boolean isCreateOperationOnBlobEndpoint() {
    return !OperativeEndpoint.isIngressEnabledOnDFS(prefixMode, abfsConfiguration);
  }

  /**
   * Translates the destination path for a blob part of a source directory getting
   * renamed.
   *
   * @param destinationDir destination directory for the rename operation
   * @param blobPath path of blob inside sourceDir being renamed.
   * @param sourceDir source directory for the rename operation
   *
   * @return translated path for the blob
   */
  private Path createDestinationPathForBlobPartOfRenameSrcDir(final Path destinationDir,
      final Path blobPath, final Path sourceDir) {
    String destinationPathStr = destinationDir.toUri().getPath();
    String sourcePathStr = sourceDir.toUri().getPath();
    String srcBlobPropertyPathStr = blobPath.toUri().getPath();
    if (sourcePathStr.equals(srcBlobPropertyPathStr)) {
      return destinationDir;
    }
    return new Path(destinationPathStr + ROOT_PATH + srcBlobPropertyPathStr.substring(
        sourcePathStr.length()));
  }

  /**
   * Renames blob.
   * It copies the source blob to the destination. After copy is succesful, it
   * deletes the source blob
   *
   * @param sourcePath source path which gets copied to the destination
   * @param destination destination path to which the source has to be moved
   * @param lease lease of the srcBlob
   * @param tracingContext tracingContext for tracing the API calls
   *
   * @throws AzureBlobFileSystemException exception in making server calls
   */
  private void renameBlob(final Path sourcePath, final Path destination,
      final AbfsLease lease, final TracingContext tracingContext)
      throws AzureBlobFileSystemException {
    copyBlob(sourcePath, destination, lease != null ? lease.getLeaseID() : null,
        tracingContext);
    deleteBlob(sourcePath, lease, tracingContext);
  }

  private void deleteBlob(final Path sourcePath,
      final AbfsLease lease, final TracingContext tracingContext)
      throws AzureBlobFileSystemException {
    try {
      client.deleteBlobPath(sourcePath,
          lease != null ? lease.getLeaseID() : null, tracingContext);
      if (lease != null) {
        lease.cancelTimer();
      }
    } catch (AbfsRestOperationException ex) {
      if (ex.getStatusCode() != HttpURLConnection.HTTP_NOT_FOUND) {
        throw ex;
      }
    }
  }

  public void delete(final Path path, final boolean recursive,
      TracingContext tracingContext) throws IOException {
    if(getPrefixMode() == PrefixMode.BLOB) {
      deleteBlobPath(path, recursive, tracingContext);
      return;
    }
    final Instant startAggregate = abfsPerfTracker.getLatencyInstant();
    long countAggregate = 0;
    boolean shouldContinue = true;

    LOG.debug("delete filesystem: {} path: {} recursive: {}",
            client.getFileSystem(),
            path,
            String.valueOf(recursive));

    String continuation = null;

    String relativePath = getRelativePath(path);

    do {
      try (AbfsPerfInfo perfInfo = startTracking("delete", "deletePath")) {
        AbfsRestOperation op = client
            .deletePath(relativePath, recursive, continuation, tracingContext);
        perfInfo.registerResult(op.getResult());
        continuation = op.getResult().getResponseHeader(HttpHeaderConfigurations.X_MS_CONTINUATION);
        perfInfo.registerSuccess(true);
        countAggregate++;
        shouldContinue = continuation != null && !continuation.isEmpty();

        if (!shouldContinue) {
          perfInfo.registerAggregates(startAggregate, countAggregate);
        }
      }
    } while (shouldContinue);
  }

<<<<<<< HEAD
  private void deleteBlobPath(final Path path,
      final boolean recursive,
      final TracingContext tracingContext) throws IOException {
    /*
     * Fetch the list of blobs in the given sourcePath.
     */
    StringBuilder listSrcBuilder = new StringBuilder();
    listSrcBuilder.append(path.toUri().getPath());
    if (!path.isRoot()) {
      listSrcBuilder.append(FORWARD_SLASH);
    }

    String listSrc = listSrcBuilder.toString();
    BlobList blobList = client.getListBlobs(null, listSrc, null, null,
        tracingContext).getResult().getBlobList();
    if (blobList.getBlobPropertyList().size() > 0) {
      ListBlobQueue queue = new ListBlobQueue(blobList.getBlobPropertyList(),
          getAbfsConfiguration().getProducerQueueMaxSize(),
          getAbfsConfiguration().getBlobDirDeleteMaxThread());
      ListBlobProducer producer = new ListBlobProducer(listSrc, client, queue,
          blobList.getNextMarker(), tracingContext);
      ListBlobConsumer consumer = new ListBlobConsumer(queue);
      deleteCheckOnParentBlob(path, tracingContext);
      deleteOnConsumedBlobs(path, consumer, recursive, tracingContext);
      return;
    }
    if (!path.isRoot()) {
      try {
        getBlobProperty(path, tracingContext);
      } catch (AbfsRestOperationException ex) {
        if (ex.getStatusCode() == HTTP_NOT_FOUND) {
          throw new AbfsRestOperationException(
              ex.getStatusCode(),
              AzureServiceErrorCode.PATH_NOT_FOUND.getErrorCode(),
              ex.getErrorMessage(), ex);
        }
      }
      deleteCheckOnParentBlob(path, tracingContext);
      client.deleteBlobPath(path, null, tracingContext);
    }
  }

  private void deleteCheckOnParentBlob(final Path path,
      final TracingContext tracingContext) throws IOException {
    if (path.isRoot()) {
      return;
    }
    Path parentPath = path.getParent();
    if (parentPath.isRoot()) {
      return;
    }
    try {
      getBlobProperty(parentPath, tracingContext);
    } catch (AbfsRestOperationException ex) {
      if (ex.getStatusCode() != HttpURLConnection.HTTP_NOT_FOUND) {
        throw ex;
      }
      createDirectory(path, null, FsPermission.getDirDefault(),
          FsPermission.getUMask(
              getAbfsConfiguration().getRawConfiguration()),
          tracingContext);
    }
  }

  private void deleteOnConsumedBlobs(final Path srcPath,
      final ListBlobConsumer consumer,
      final Boolean recursive,
      final TracingContext tracingContext)
      throws IOException {
    while (!consumer.isCompleted()) {
      final List<BlobProperty> blobList = consumer.consume();
      if (blobList == null) {
        continue;
      }
      if (!recursive) {
        throw new IOException(
            "Non-recursive delete of non-empty directory ");
      }
      ExecutorService deleteBlobExecutorService = Executors.newFixedThreadPool(
          getAbfsConfiguration().getBlobDirDeleteMaxThread());
      List<Future> futureList = new ArrayList<>();
      for (BlobProperty blobProperty : blobList) {
        futureList.add(deleteBlobExecutorService.submit(() -> {
          try {
            client.deleteBlobPath(blobProperty.getPath(), null, tracingContext);
          } catch (AzureBlobFileSystemException ex) {
            if (ex instanceof AbfsRestOperationException
                && ((AbfsRestOperationException) ex).getStatusCode()
                == HttpURLConnection.HTTP_NOT_FOUND) {
              return;
            }
            throw new RuntimeException(ex);
          }
        }));
      }

      for (Future future : futureList) {
        try {
          future.get();
        } catch (InterruptedException | ExecutionException e) {
          deleteBlobExecutorService.shutdown();
          throw new RuntimeException(e);
        }
      }
      deleteBlobExecutorService.shutdown();
    }
    if (srcPath != null && !srcPath.isRoot()) {
      try {
        client.deleteBlobPath(srcPath, null, tracingContext);
      } catch (AbfsRestOperationException ex) {
        if (ex.getStatusCode() != HttpURLConnection.HTTP_NOT_FOUND) {
          throw ex;
        }
      }
    }
  }

  public FileStatus getFileStatus(final Path path,
      TracingContext tracingContext) throws IOException {
=======
  public FileStatus getFileStatus(Path path, TracingContext tracingContext, boolean useBlobEndpoint) throws IOException {
>>>>>>> fbfe1954
    try (AbfsPerfInfo perfInfo = startTracking("getFileStatus", "undetermined")) {
      boolean isNamespaceEnabled = getIsNamespaceEnabled(tracingContext);
      LOG.debug("getFileStatus filesystem: {} path: {} isNamespaceEnabled: {}",
              client.getFileSystem(),
              path,
              isNamespaceEnabled);

      final AbfsRestOperation op;
      if (useBlobEndpoint) {
        LOG.debug("getFileStatus filesystem call over blob endpoint: {} path: {}",
                client.getFileSystem(),
                path);

        if (path.isRoot()) {
          perfInfo.registerCallee("getContainerProperties");
          op = client.getContainerProperty(tracingContext);
        } else {
          perfInfo.registerCallee("getBlobProperty");
          op = client.getBlobProperty(path, tracingContext);
        }
      } else {
        if (path.isRoot()) {
          if (isNamespaceEnabled) {
            perfInfo.registerCallee("getAclStatus");
            op = client.getAclStatus(getRelativePath(path), tracingContext);
          } else {
            perfInfo.registerCallee("getFilesystemProperties");
            op = client.getFilesystemProperties(tracingContext);
          }
        } else {
          perfInfo.registerCallee("getPathStatus");
          op = client.getPathStatus(getRelativePath(path), false, tracingContext);
        }
      }

      perfInfo.registerResult(op.getResult());
      final long blockSize = abfsConfiguration.getAzureBlockSize();
      final AbfsHttpOperation result = op.getResult();

      String eTag = extractEtagHeader(result);
      final String lastModified = result.getResponseHeader(HttpHeaderConfigurations.LAST_MODIFIED);
      final String permissions = result.getResponseHeader((HttpHeaderConfigurations.X_MS_PERMISSIONS));
      final boolean hasAcl = AbfsPermission.isExtendedAcl(permissions);
      final long contentLength;
      final boolean resourceIsDir;

      if (path.isRoot()) {
        contentLength = 0;
        resourceIsDir = true;
      } else {
        contentLength = parseContentLength(result.getResponseHeader(HttpHeaderConfigurations.CONTENT_LENGTH));
        if (useBlobEndpoint) {
          resourceIsDir = result.getResponseHeader(X_MS_META_HDI_ISFOLDER) != null;
        } else {
          resourceIsDir = parseIsDirectory(result.getResponseHeader(HttpHeaderConfigurations.X_MS_RESOURCE_TYPE));
        }
      }

      final String transformedOwner = identityTransformer.transformIdentityForGetRequest(
              result.getResponseHeader(HttpHeaderConfigurations.X_MS_OWNER),
              true,
              userName);

      final String transformedGroup = identityTransformer.transformIdentityForGetRequest(
              result.getResponseHeader(HttpHeaderConfigurations.X_MS_GROUP),
              false,
              primaryUserGroup);

      perfInfo.registerSuccess(true);

      return new VersionedFileStatus(
              transformedOwner,
              transformedGroup,
              permissions == null ? new AbfsPermission(FsAction.ALL, FsAction.ALL, FsAction.ALL)
                      : AbfsPermission.valueOf(permissions),
              hasAcl,
              contentLength,
              resourceIsDir,
              1,
              blockSize,
              DateTimeUtils.parseLastModifiedTime(lastModified),
              path,
              eTag);
    } catch (AbfsRestOperationException ex) {
      if (useBlobEndpoint && ex.getStatusCode() == HttpURLConnection.HTTP_NOT_FOUND && !path.isRoot()) {
        List<BlobProperty> blobProperties = getListBlobs(path, null, null, tracingContext, 2, true);
        if (blobProperties.size() == 0) {
          throw ex;
        }
        else {
          // TODO: return properties of first child blob here like in wasb after listFileStatus is implemented over blob
          return new VersionedFileStatus(
                  userName,
                  primaryUserGroup,
                  new AbfsPermission(FsAction.ALL, FsAction.ALL, FsAction.ALL),
                  false,
                  0L,
                  true,
                  1,
                  abfsConfiguration.getAzureBlockSize(),
                  DateTimeUtils.parseLastModifiedTime(null),
                  path,
                  null);
        }
      } else {
        throw ex;
      }
    }
  }

  /**
   * @param path The list path.
   * @param tracingContext Tracks identifiers for request header
   * @return the entries in the path.
   * */
  @Override
  public FileStatus[] listStatus(final Path path, TracingContext tracingContext) throws IOException {
    return listStatus(path, null, tracingContext);
  }

  /**
   * @param path Path the list path.
   * @param startFrom the entry name that list results should start with.
   *                  For example, if folder "/folder" contains four files: "afile", "bfile", "hfile", "ifile".
   *                  Then listStatus(Path("/folder"), "hfile") will return "/folder/hfile" and "folder/ifile"
   *                  Notice that if startFrom is a non-existent entry name, then the list response contains
   *                  all entries after this non-existent entry in lexical order:
   *                  listStatus(Path("/folder"), "cfile") will return "/folder/hfile" and "/folder/ifile".
   * @param tracingContext Tracks identifiers for request header
   * @return the entries in the path start from  "startFrom" in lexical order.
   * */
  @InterfaceStability.Unstable
  @Override
  public FileStatus[] listStatus(final Path path, final String startFrom, TracingContext tracingContext) throws IOException {
    List<FileStatus> fileStatuses = new ArrayList<>();
    listStatus(path, startFrom, fileStatuses, true, null, tracingContext);
    return fileStatuses.toArray(new FileStatus[fileStatuses.size()]);
  }

  @Override
  public String listStatus(final Path path, final String startFrom,
      List<FileStatus> fileStatuses, final boolean fetchAll,
      String continuation, TracingContext tracingContext) throws IOException {
    final Instant startAggregate = abfsPerfTracker.getLatencyInstant();
    long countAggregate = 0;
    boolean shouldContinue = true;

    LOG.debug("listStatus filesystem: {} path: {}, startFrom: {}",
            client.getFileSystem(),
            path,
            startFrom);

    final String relativePath = getRelativePath(path);
    boolean useBlobEndpointListing = getPrefixMode() == PrefixMode.BLOB;

    if (continuation == null || continuation.isEmpty()) {
      // generate continuation token if a valid startFrom is provided.
      if (startFrom != null && !startFrom.isEmpty()) {
        // In case startFrom is passed, fallback to DFS for now
        // TODO: Support startFrom for List Blobs on Blob Endpoint
        useBlobEndpointListing = false;
        continuation = getIsNamespaceEnabled(tracingContext)
            ? generateContinuationTokenForXns(startFrom)
            : generateContinuationTokenForNonXns(relativePath, startFrom);
      }
    }

    if (useBlobEndpointListing) {
      FileStatus status = getFileStatus(path, tracingContext, true);
      if (status.isFile()) {
        fileStatuses.add(status);
        return continuation;
      }
      // For blob endpoint continuation will be used as nextMarker.
      String prefix = relativePath + ROOT_PATH;
      String delimiter = ROOT_PATH;
      if (path.isRoot()) {
        prefix = null;
      }

      TreeMap<String, FileStatus> fileMetadata = new TreeMap<>();
      do {
        /*
         * List Blob calls will be made with delimiter "/". This will ensure
         * that all the children of a folder not listed out separately. Instead,
         * a single entry corresponding to the directory name will be returned as BlobPrefix.
         */
        try (AbfsPerfInfo perfInfo = startTracking("listStatus", "getListBlobs")) {
          AbfsRestOperation op = client.getListBlobs(
              continuation, prefix, delimiter, abfsConfiguration.getListMaxResults(),
              tracingContext
          );
          perfInfo.registerResult(op.getResult());
          BlobList blobList = op.getResult().getBlobList();
          continuation = blobList.getNextMarker();

          addBlobListAsFileStatus(blobList, fileMetadata);

          perfInfo.registerSuccess(true);
          countAggregate++;
          shouldContinue =
              fetchAll && continuation != null && !continuation.isEmpty();

          if (!shouldContinue) {
            perfInfo.registerAggregates(startAggregate, countAggregate);
          }
        }
      } while (shouldContinue);

      fileStatuses.addAll(fileMetadata.values());
      return continuation;
    }

    do {
      try (AbfsPerfInfo perfInfo = startTracking("listStatus", "listPath")) {
        AbfsRestOperation op = client.listPath(relativePath, false,
            abfsConfiguration.getListMaxResults(), continuation,
            tracingContext);
        perfInfo.registerResult(op.getResult());
        continuation = op.getResult().getResponseHeader(HttpHeaderConfigurations.X_MS_CONTINUATION);
        ListResultSchema retrievedSchema = op.getResult().getListResultSchema();
        if (retrievedSchema == null) {
          throw new AbfsRestOperationException(
                  AzureServiceErrorCode.PATH_NOT_FOUND.getStatusCode(),
                  AzureServiceErrorCode.PATH_NOT_FOUND.getErrorCode(),
                  "listStatusAsync path not found",
                  null, op.getResult());
        }

        long blockSize = abfsConfiguration.getAzureBlockSize();

        for (ListResultEntrySchema entry : retrievedSchema.paths()) {
          final String owner = identityTransformer.transformIdentityForGetRequest(entry.owner(), true, userName);
          final String group = identityTransformer.transformIdentityForGetRequest(entry.group(), false, primaryUserGroup);
          final FsPermission fsPermission = entry.permissions() == null
                  ? new AbfsPermission(FsAction.ALL, FsAction.ALL, FsAction.ALL)
                  : AbfsPermission.valueOf(entry.permissions());
          final boolean hasAcl = AbfsPermission.isExtendedAcl(entry.permissions());

          long lastModifiedMillis = 0;
          long contentLength = entry.contentLength() == null ? 0 : entry.contentLength();
          boolean isDirectory = entry.isDirectory() == null ? false : entry.isDirectory();
          if (entry.lastModified() != null && !entry.lastModified().isEmpty()) {
            lastModifiedMillis = DateTimeUtils.parseLastModifiedTime(
                entry.lastModified());
          }

          Path entryPath = new Path(File.separator + entry.name());
          entryPath = entryPath.makeQualified(this.uri, entryPath);

          fileStatuses.add(
                  new VersionedFileStatus(
                          owner,
                          group,
                          fsPermission,
                          hasAcl,
                          contentLength,
                          isDirectory,
                          1,
                          blockSize,
                          lastModifiedMillis,
                          entryPath,
                          entry.eTag()));
        }

        perfInfo.registerSuccess(true);
        countAggregate++;
        shouldContinue =
            fetchAll && continuation != null && !continuation.isEmpty();

        if (!shouldContinue) {
          perfInfo.registerAggregates(startAggregate, countAggregate);
        }
      }
    } while (shouldContinue);

    return continuation;
  }

  private void addBlobListAsFileStatus(final BlobList blobList,
      TreeMap<String, FileStatus> fileMetadata) throws IOException {

    /*
     * Here before adding the data we might have to remove the duplicates.
     * List Blobs call over blob endpoint returns two types of entries: Blob
     * and BlobPrefix.  In the case where ABFS generated the data,
     * there will be a marker blob for each "directory" created by driver,
     * and we will receive them as a Blob.  If there are also files within this
     * "directory", we will also receive a BlobPrefix.  To further
     * complicate matters, the data may not be generated by ABFS Driver, in
     * which case we may not have a marker blob for each "directory". In this
     * the only way to know there is a directory is using BlobPrefix entry.
     * So, sometimes we receive both a Blob and a BlobPrefix for directories,
     * and sometimes we receive only BlobPrefix as directory. We remove duplicates
     * but prefer Blob over BlobPrefix.
     */
    List<BlobProperty> blobProperties = blobList.getBlobPropertyList();

    for (BlobProperty entry: blobProperties) {
      String blobKey = entry.getName();
      final String owner = identityTransformer.transformIdentityForGetRequest(
          entry.getOwner(), true, userName);
      final String group = identityTransformer.transformIdentityForGetRequest(
          entry.getGroup(), false, primaryUserGroup);
      final FsPermission fsPermission = entry.getPermission() == null
          ? new AbfsPermission(FsAction.ALL, FsAction.ALL, FsAction.ALL)
          : AbfsPermission.valueOf(entry.getPermission());
      final boolean hasAcl = entry.getAcl() != null;
      long blockSize = abfsConfiguration.getAzureBlockSize();

      Path entryPath = entry.getPath();
      entryPath = entryPath.makeQualified(this.uri, entryPath);

      FileStatus fileStatus = new VersionedFileStatus(
          owner,
          group,
          fsPermission,
          hasAcl,
          entry.getContentLength(),
          entry.getIsDirectory(),
          1,
          blockSize,
          entry.getLastModifiedTime(),
          entryPath,
          entry.getETag());

      if (entry.getETag() != null) {
        // This is a blob entry. It is either a file or a marker blob.
        // In both cases we will add this.
        fileMetadata.put(blobKey, fileStatus);
      } else {
        // This is a BlobPrefix entry. It is a directory with file inside
        // This might have already been added as a marker blob.
        if (!fileMetadata.containsKey(blobKey)) {
          fileMetadata.put(blobKey, fileStatus);
        }
      }
    }
  }

  // generate continuation token for xns account
  private String generateContinuationTokenForXns(final String firstEntryName) {
    Preconditions.checkArgument(!Strings.isNullOrEmpty(firstEntryName)
            && !firstEntryName.startsWith(AbfsHttpConstants.ROOT_PATH),
            "startFrom must be a dir/file name and it can not be a full path");

    StringBuilder sb = new StringBuilder();
    sb.append(firstEntryName).append("#$").append("0");

    CRC64 crc64 = new CRC64();
    StringBuilder token = new StringBuilder();
    token.append(crc64.compute(sb.toString().getBytes(StandardCharsets.UTF_8)))
            .append(SINGLE_WHITE_SPACE)
            .append("0")
            .append(SINGLE_WHITE_SPACE)
            .append(firstEntryName);

    return Base64.encode(token.toString().getBytes(StandardCharsets.UTF_8));
  }

  // generate continuation token for non-xns account
  private String generateContinuationTokenForNonXns(String path, final String firstEntryName) {
    Preconditions.checkArgument(!Strings.isNullOrEmpty(firstEntryName)
            && !firstEntryName.startsWith(AbfsHttpConstants.ROOT_PATH),
            "startFrom must be a dir/file name and it can not be a full path");

    // Notice: non-xns continuation token requires full path (first "/" is not included) for startFrom
    path = AbfsClient.getDirectoryQueryParameter(path);
    final String startFrom = (path.isEmpty() || path.equals(ROOT_PATH))
            ? firstEntryName
            : path + ROOT_PATH + firstEntryName;

    SimpleDateFormat simpleDateFormat = new SimpleDateFormat(TOKEN_DATE_PATTERN, Locale.US);
    String date = simpleDateFormat.format(new Date());
    String token = String.format("%06d!%s!%06d!%s!%06d!%s!",
            path.length(), path, startFrom.length(), startFrom, date.length(), date);
    String base64EncodedToken = Base64.encode(token.getBytes(StandardCharsets.UTF_8));

    StringBuilder encodedTokenBuilder = new StringBuilder(base64EncodedToken.length() + 5);
    encodedTokenBuilder.append(String.format("%s!%d!", TOKEN_VERSION, base64EncodedToken.length()));

    for (int i = 0; i < base64EncodedToken.length(); i++) {
      char current = base64EncodedToken.charAt(i);
      if (CHAR_FORWARD_SLASH == current) {
        current = CHAR_UNDERSCORE;
      } else if (CHAR_PLUS == current) {
        current = CHAR_STAR;
      } else if (CHAR_EQUALS == current) {
        current = CHAR_HYPHEN;
      }
      encodedTokenBuilder.append(current);
    }

    return encodedTokenBuilder.toString();
  }

  public void setOwner(final Path path, final String owner, final String group,
      TracingContext tracingContext) throws AzureBlobFileSystemException {
    if (!getIsNamespaceEnabled(tracingContext)) {
      throw new UnsupportedOperationException(
          "This operation is only valid for storage accounts with the hierarchical namespace enabled.");
    }

    try (AbfsPerfInfo perfInfo = startTracking("setOwner", "setOwner")) {

      LOG.debug(
              "setOwner filesystem: {} path: {} owner: {} group: {}",
              client.getFileSystem(),
              path,
              owner,
              group);

      final String transformedOwner = identityTransformer.transformUserOrGroupForSetRequest(owner);
      final String transformedGroup = identityTransformer.transformUserOrGroupForSetRequest(group);

      final AbfsRestOperation op = client.setOwner(getRelativePath(path),
              transformedOwner,
              transformedGroup,
              tracingContext);

      perfInfo.registerResult(op.getResult()).registerSuccess(true);
    }
  }

  public void setPermission(final Path path, final FsPermission permission,
      TracingContext tracingContext) throws AzureBlobFileSystemException {
    if (!getIsNamespaceEnabled(tracingContext)) {
      throw new UnsupportedOperationException(
          "This operation is only valid for storage accounts with the hierarchical namespace enabled.");
    }

    try (AbfsPerfInfo perfInfo = startTracking("setPermission", "setPermission")) {

      LOG.debug(
              "setPermission filesystem: {} path: {} permission: {}",
              client.getFileSystem(),
              path,
              permission);

      final AbfsRestOperation op = client.setPermission(getRelativePath(path),
          String.format(AbfsHttpConstants.PERMISSION_FORMAT,
              permission.toOctal()), tracingContext);

      perfInfo.registerResult(op.getResult()).registerSuccess(true);
    }
  }

  public void modifyAclEntries(final Path path, final List<AclEntry> aclSpec,
      TracingContext tracingContext) throws AzureBlobFileSystemException {
    if (!getIsNamespaceEnabled(tracingContext)) {
      throw new UnsupportedOperationException(
          "This operation is only valid for storage accounts with the hierarchical namespace enabled.");
    }

    try (AbfsPerfInfo perfInfoGet = startTracking("modifyAclEntries", "getAclStatus")) {

      LOG.debug(
              "modifyAclEntries filesystem: {} path: {} aclSpec: {}",
              client.getFileSystem(),
              path,
              AclEntry.aclSpecToString(aclSpec));

      identityTransformer.transformAclEntriesForSetRequest(aclSpec);
      final Map<String, String> modifyAclEntries = AbfsAclHelper.deserializeAclSpec(AclEntry.aclSpecToString(aclSpec));
      boolean useUpn = AbfsAclHelper.isUpnFormatAclEntries(modifyAclEntries);

      String relativePath = getRelativePath(path);

      final AbfsRestOperation op = client
          .getAclStatus(relativePath, useUpn, tracingContext);
      perfInfoGet.registerResult(op.getResult());
      final String eTag = op.getResult().getResponseHeader(HttpHeaderConfigurations.ETAG);

      final Map<String, String> aclEntries = AbfsAclHelper.deserializeAclSpec(op.getResult().getResponseHeader(HttpHeaderConfigurations.X_MS_ACL));

      AbfsAclHelper.modifyAclEntriesInternal(aclEntries, modifyAclEntries);

      perfInfoGet.registerSuccess(true).finishTracking();

      try (AbfsPerfInfo perfInfoSet = startTracking("modifyAclEntries", "setAcl")) {
        final AbfsRestOperation setAclOp = client
            .setAcl(relativePath, AbfsAclHelper.serializeAclSpec(aclEntries),
                eTag, tracingContext);
        perfInfoSet.registerResult(setAclOp.getResult())
                .registerSuccess(true)
                .registerAggregates(perfInfoGet.getTrackingStart(), GET_SET_AGGREGATE_COUNT);
      }
    }
  }

  public void removeAclEntries(final Path path, final List<AclEntry> aclSpec,
      TracingContext tracingContext) throws AzureBlobFileSystemException {
    if (!getIsNamespaceEnabled(tracingContext)) {
      throw new UnsupportedOperationException(
          "This operation is only valid for storage accounts with the hierarchical namespace enabled.");
    }

    try (AbfsPerfInfo perfInfoGet = startTracking("removeAclEntries", "getAclStatus")) {

      LOG.debug(
              "removeAclEntries filesystem: {} path: {} aclSpec: {}",
              client.getFileSystem(),
              path,
              AclEntry.aclSpecToString(aclSpec));

      identityTransformer.transformAclEntriesForSetRequest(aclSpec);
      final Map<String, String> removeAclEntries = AbfsAclHelper.deserializeAclSpec(AclEntry.aclSpecToString(aclSpec));
      boolean isUpnFormat = AbfsAclHelper.isUpnFormatAclEntries(removeAclEntries);

      String relativePath = getRelativePath(path);

      final AbfsRestOperation op = client
          .getAclStatus(relativePath, isUpnFormat, tracingContext);
      perfInfoGet.registerResult(op.getResult());
      final String eTag = op.getResult().getResponseHeader(HttpHeaderConfigurations.ETAG);

      final Map<String, String> aclEntries = AbfsAclHelper.deserializeAclSpec(op.getResult().getResponseHeader(HttpHeaderConfigurations.X_MS_ACL));

      AbfsAclHelper.removeAclEntriesInternal(aclEntries, removeAclEntries);

      perfInfoGet.registerSuccess(true).finishTracking();

      try (AbfsPerfInfo perfInfoSet = startTracking("removeAclEntries", "setAcl")) {
        final AbfsRestOperation setAclOp = client
            .setAcl(relativePath, AbfsAclHelper.serializeAclSpec(aclEntries),
                eTag, tracingContext);
        perfInfoSet.registerResult(setAclOp.getResult())
                .registerSuccess(true)
                .registerAggregates(perfInfoGet.getTrackingStart(), GET_SET_AGGREGATE_COUNT);
      }
    }
  }

  public void removeDefaultAcl(final Path path, TracingContext tracingContext)
      throws AzureBlobFileSystemException {
    if (!getIsNamespaceEnabled(tracingContext)) {
      throw new UnsupportedOperationException(
          "This operation is only valid for storage accounts with the hierarchical namespace enabled.");
    }

    try (AbfsPerfInfo perfInfoGet = startTracking("removeDefaultAcl", "getAclStatus")) {

      LOG.debug(
              "removeDefaultAcl filesystem: {} path: {}",
              client.getFileSystem(),
              path);

      String relativePath = getRelativePath(path);

      final AbfsRestOperation op = client
          .getAclStatus(relativePath, tracingContext);
      perfInfoGet.registerResult(op.getResult());
      final String eTag = op.getResult().getResponseHeader(HttpHeaderConfigurations.ETAG);
      final Map<String, String> aclEntries = AbfsAclHelper.deserializeAclSpec(op.getResult().getResponseHeader(HttpHeaderConfigurations.X_MS_ACL));
      final Map<String, String> defaultAclEntries = new HashMap<>();

      for (Map.Entry<String, String> aclEntry : aclEntries.entrySet()) {
        if (aclEntry.getKey().startsWith("default:")) {
          defaultAclEntries.put(aclEntry.getKey(), aclEntry.getValue());
        }
      }

      aclEntries.keySet().removeAll(defaultAclEntries.keySet());

      perfInfoGet.registerSuccess(true).finishTracking();

      try (AbfsPerfInfo perfInfoSet = startTracking("removeDefaultAcl", "setAcl")) {
        final AbfsRestOperation setAclOp = client
            .setAcl(relativePath, AbfsAclHelper.serializeAclSpec(aclEntries),
                eTag, tracingContext);
        perfInfoSet.registerResult(setAclOp.getResult())
                .registerSuccess(true)
                .registerAggregates(perfInfoGet.getTrackingStart(), GET_SET_AGGREGATE_COUNT);
      }
    }
  }

  public void removeAcl(final Path path, TracingContext tracingContext)
      throws AzureBlobFileSystemException {
    if (!getIsNamespaceEnabled(tracingContext)) {
      throw new UnsupportedOperationException(
          "This operation is only valid for storage accounts with the hierarchical namespace enabled.");
    }

    try (AbfsPerfInfo perfInfoGet = startTracking("removeAcl", "getAclStatus")){

      LOG.debug(
              "removeAcl filesystem: {} path: {}",
              client.getFileSystem(),
              path);

      String relativePath = getRelativePath(path);

      final AbfsRestOperation op = client
          .getAclStatus(relativePath, tracingContext);
      perfInfoGet.registerResult(op.getResult());
      final String eTag = op.getResult().getResponseHeader(HttpHeaderConfigurations.ETAG);

      final Map<String, String> aclEntries = AbfsAclHelper.deserializeAclSpec(op.getResult().getResponseHeader(HttpHeaderConfigurations.X_MS_ACL));
      final Map<String, String> newAclEntries = new HashMap<>();

      newAclEntries.put(AbfsHttpConstants.ACCESS_USER, aclEntries.get(AbfsHttpConstants.ACCESS_USER));
      newAclEntries.put(AbfsHttpConstants.ACCESS_GROUP, aclEntries.get(AbfsHttpConstants.ACCESS_GROUP));
      newAclEntries.put(AbfsHttpConstants.ACCESS_OTHER, aclEntries.get(AbfsHttpConstants.ACCESS_OTHER));

      perfInfoGet.registerSuccess(true).finishTracking();

      try (AbfsPerfInfo perfInfoSet = startTracking("removeAcl", "setAcl")) {
        final AbfsRestOperation setAclOp = client
            .setAcl(relativePath, AbfsAclHelper.serializeAclSpec(newAclEntries),
                eTag, tracingContext);
        perfInfoSet.registerResult(setAclOp.getResult())
                .registerSuccess(true)
                .registerAggregates(perfInfoGet.getTrackingStart(), GET_SET_AGGREGATE_COUNT);
      }
    }
  }

  public void setAcl(final Path path, final List<AclEntry> aclSpec,
      TracingContext tracingContext) throws AzureBlobFileSystemException {
    if (!getIsNamespaceEnabled(tracingContext)) {
      throw new UnsupportedOperationException(
          "This operation is only valid for storage accounts with the hierarchical namespace enabled.");
    }

    try (AbfsPerfInfo perfInfoGet = startTracking("setAcl", "getAclStatus")) {

      LOG.debug(
              "setAcl filesystem: {} path: {} aclspec: {}",
              client.getFileSystem(),
              path,
              AclEntry.aclSpecToString(aclSpec));

      identityTransformer.transformAclEntriesForSetRequest(aclSpec);
      final Map<String, String> aclEntries = AbfsAclHelper.deserializeAclSpec(AclEntry.aclSpecToString(aclSpec));
      final boolean isUpnFormat = AbfsAclHelper.isUpnFormatAclEntries(aclEntries);

      String relativePath = getRelativePath(path);

      final AbfsRestOperation op = client
          .getAclStatus(relativePath, isUpnFormat, tracingContext);
      perfInfoGet.registerResult(op.getResult());
      final String eTag = op.getResult().getResponseHeader(HttpHeaderConfigurations.ETAG);

      final Map<String, String> getAclEntries = AbfsAclHelper.deserializeAclSpec(op.getResult().getResponseHeader(HttpHeaderConfigurations.X_MS_ACL));

      AbfsAclHelper.setAclEntriesInternal(aclEntries, getAclEntries);

      perfInfoGet.registerSuccess(true).finishTracking();

      try (AbfsPerfInfo perfInfoSet = startTracking("setAcl", "setAcl")) {
        final AbfsRestOperation setAclOp =
                client.setAcl(relativePath,
                AbfsAclHelper.serializeAclSpec(aclEntries), eTag, tracingContext);
        perfInfoSet.registerResult(setAclOp.getResult())
                .registerSuccess(true)
                .registerAggregates(perfInfoGet.getTrackingStart(), GET_SET_AGGREGATE_COUNT);
      }
    }
  }

  public AclStatus getAclStatus(final Path path, TracingContext tracingContext)
      throws IOException {
    if (!getIsNamespaceEnabled(tracingContext)) {
      throw new UnsupportedOperationException(
          "This operation is only valid for storage accounts with the hierarchical namespace enabled.");
    }

    try (AbfsPerfInfo perfInfo = startTracking("getAclStatus", "getAclStatus")) {

      LOG.debug(
              "getAclStatus filesystem: {} path: {}",
              client.getFileSystem(),
              path);

      AbfsRestOperation op = client
          .getAclStatus(getRelativePath(path), tracingContext);
      AbfsHttpOperation result = op.getResult();
      perfInfo.registerResult(result);

      final String transformedOwner = identityTransformer.transformIdentityForGetRequest(
              result.getResponseHeader(HttpHeaderConfigurations.X_MS_OWNER),
              true,
              userName);
      final String transformedGroup = identityTransformer.transformIdentityForGetRequest(
              result.getResponseHeader(HttpHeaderConfigurations.X_MS_GROUP),
              false,
              primaryUserGroup);

      final String permissions = result.getResponseHeader(HttpHeaderConfigurations.X_MS_PERMISSIONS);
      final String aclSpecString = op.getResult().getResponseHeader(HttpHeaderConfigurations.X_MS_ACL);

      final List<AclEntry> aclEntries = AclEntry.parseAclSpec(AbfsAclHelper.processAclString(aclSpecString), true);
      identityTransformer.transformAclEntriesForGetRequest(aclEntries, userName, primaryUserGroup);
      final FsPermission fsPermission = permissions == null ? new AbfsPermission(FsAction.ALL, FsAction.ALL, FsAction.ALL)
              : AbfsPermission.valueOf(permissions);

      final AclStatus.Builder aclStatusBuilder = new AclStatus.Builder();
      aclStatusBuilder.owner(transformedOwner);
      aclStatusBuilder.group(transformedGroup);

      aclStatusBuilder.setPermission(fsPermission);
      aclStatusBuilder.stickyBit(fsPermission.getStickyBit());
      aclStatusBuilder.addEntries(aclEntries);
      perfInfo.registerSuccess(true);
      return aclStatusBuilder.build();
    }
  }

  public void access(final Path path, final FsAction mode,
      TracingContext tracingContext) throws AzureBlobFileSystemException {
    LOG.debug("access for filesystem: {}, path: {}, mode: {}",
        this.client.getFileSystem(), path, mode);
    if (!this.abfsConfiguration.isCheckAccessEnabled()
        || !getIsNamespaceEnabled(tracingContext)) {
      LOG.debug("Returning; either check access is not enabled or the account"
          + " used is not namespace enabled");
      return;
    }
    try (AbfsPerfInfo perfInfo = startTracking("access", "checkAccess")) {
      final AbfsRestOperation op = this.client
          .checkAccess(getRelativePath(path), mode.SYMBOL, tracingContext);
      perfInfo.registerResult(op.getResult()).registerSuccess(true);
    }
  }

  public boolean isAtomicRenameKey(String key) {
    return isKeyForDirectorySet(key, azureAtomicRenameDirSet);
  }

  /**
   * Provides a standard implementation of
   * {@link RenameAtomicityUtils.RedoRenameInvocation}.
   */
  RenameAtomicityUtils.RedoRenameInvocation getRedoRenameInvocation(final TracingContext tracingContext) {
    return new RenameAtomicityUtils.RedoRenameInvocation() {
      @Override
      public void redo(final Path destination, final Path src)
          throws AzureBlobFileSystemException {

        ListBlobQueue listBlobQueue = new ListBlobQueue(
            getAbfsConfiguration().getProducerQueueMaxSize(),
            getAbfsConfiguration().getBlobDirRenameMaxThread());
        StringBuilder listSrcBuilder = new StringBuilder(src.toUri().getPath());
        if (!src.isRoot()) {
          listSrcBuilder.append(FORWARD_SLASH);
        }
        String listSrc = listSrcBuilder.toString();
        new ListBlobProducer(listSrc, client, listBlobQueue, null,
            tracingContext);
        AbfsBlobLease abfsBlobLease = getBlobLease(src.toUri().getPath(),
            BLOB_LEASE_ONE_MINUTE_DURATION, tracingContext);
        renameBlobDir(src, destination, tracingContext, listBlobQueue,
            abfsBlobLease, true);
      }
    };
  }

  public boolean isInfiniteLeaseKey(String key) {
    if (azureInfiniteLeaseDirSet.isEmpty()) {
      return false;
    }
    return isKeyForDirectorySet(key, azureInfiniteLeaseDirSet);
  }

  /**
   * A on-off operation to initialize AbfsClient for AzureBlobFileSystem
   * Operations.
   *
   * @param uri            Uniform resource identifier for Abfs.
   * @param fileSystemName Name of the fileSystem being used.
   * @param accountName    Name of the account being used to access Azure
   *                       data store.
   * @param isSecure       Tells if https is being used or http.
   * @throws IOException
   */
  private void initializeClient(URI uri, String fileSystemName,
      String accountName, boolean isSecure)
      throws IOException {
    if (this.client != null) {
      return;
    }

    final String url = getBaseUrlString(fileSystemName, accountName, isSecure);

    URL baseUrl;
    try {
      baseUrl = new URL(url);
    } catch (MalformedURLException e) {
      throw new InvalidUriException(uri.toString());
    }

    SharedKeyCredentials creds = null;
    AccessTokenProvider tokenProvider = null;
    SASTokenProvider sasTokenProvider = null;

    if (authType == AuthType.OAuth) {
      AzureADAuthenticator.init(abfsConfiguration);
    }

    if (authType == AuthType.SharedKey) {
      LOG.trace("Fetching SharedKey credentials");
      int dotIndex = accountName.indexOf(AbfsHttpConstants.DOT);
      if (dotIndex <= 0) {
        throw new InvalidUriException(
                uri.toString() + " - account name is not fully qualified.");
      }
      creds = new SharedKeyCredentials(accountName.substring(0, dotIndex),
            abfsConfiguration.getStorageAccountKey());
    } else if (authType == AuthType.SAS) {
      LOG.trace("Fetching SAS token provider");
      sasTokenProvider = abfsConfiguration.getSASTokenProvider();
    } else {
      LOG.trace("Fetching token provider");
      tokenProvider = abfsConfiguration.getTokenProvider();
      ExtensionHelper.bind(tokenProvider, uri,
            abfsConfiguration.getRawConfiguration());
    }

    LOG.trace("Initializing AbfsClient for {}", baseUrl);
    if (tokenProvider != null) {
      this.client = new AbfsClient(baseUrl, creds, abfsConfiguration,
          tokenProvider,
          populateAbfsClientContext());
    } else {
      this.client = new AbfsClient(baseUrl, creds, abfsConfiguration,
          sasTokenProvider,
          populateAbfsClientContext());
    }
    LOG.trace("AbfsClient init complete");
  }

  private String getBaseUrlString(final String fileSystemName,
      final String accountName,
      final boolean isSecure) {
    final URIBuilder uriBuilder = getURIBuilder(accountName, isSecure);

    final String url = uriBuilder.toString() + AbfsHttpConstants.FORWARD_SLASH
        + fileSystemName;
    return url;
  }

  /**
   * Populate a new AbfsClientContext instance with the desired properties.
   *
   * @return an instance of AbfsClientContext.
   */
  private AbfsClientContext populateAbfsClientContext() {
    return new AbfsClientContextBuilder()
        .withExponentialRetryPolicy(
            new ExponentialRetryPolicy(abfsConfiguration))
        .withAbfsCounters(abfsCounters)
        .withAbfsPerfTracker(abfsPerfTracker)
        .build();
  }

  private String getOctalNotation(FsPermission fsPermission) {
    Preconditions.checkNotNull(fsPermission, "fsPermission");
    return String.format(AbfsHttpConstants.PERMISSION_FORMAT, fsPermission.toOctal());
  }

  private String getRelativePath(final Path path) {
    Preconditions.checkNotNull(path, "path");
    return path.toUri().getPath();
  }

  private long parseContentLength(final String contentLength) {
    if (contentLength == null) {
      return -1;
    }

    return Long.parseLong(contentLength);
  }

  private boolean parseIsDirectory(final String resourceType) {
    return resourceType != null
        && resourceType.equalsIgnoreCase(AbfsHttpConstants.DIRECTORY);
  }

  private String convertXmsPropertiesToCommaSeparatedString(final Hashtable<String, String> properties) throws
          CharacterCodingException {
    StringBuilder commaSeparatedProperties = new StringBuilder();

    final CharsetEncoder encoder = Charset.forName(XMS_PROPERTIES_ENCODING).newEncoder();

    for (Map.Entry<String, String> propertyEntry : properties.entrySet()) {
      String key = propertyEntry.getKey();
      String value = propertyEntry.getValue();

      Boolean canEncodeValue = encoder.canEncode(value);
      if (!canEncodeValue) {
        throw new CharacterCodingException();
      }

      String encodedPropertyValue = Base64.encode(encoder.encode(CharBuffer.wrap(value)).array());
      commaSeparatedProperties.append(key)
              .append(AbfsHttpConstants.EQUAL)
              .append(encodedPropertyValue);

      commaSeparatedProperties.append(AbfsHttpConstants.COMMA);
    }

    if (commaSeparatedProperties.length() != 0) {
      commaSeparatedProperties.deleteCharAt(commaSeparatedProperties.length() - 1);
    }

    return commaSeparatedProperties.toString();
  }

  private Hashtable<String, String> parseCommaSeparatedXmsProperties(String xMsProperties) throws
          InvalidFileSystemPropertyException, InvalidAbfsRestOperationException {
    Hashtable<String, String> properties = new Hashtable<>();

    final CharsetDecoder decoder = Charset.forName(XMS_PROPERTIES_ENCODING).newDecoder();

    if (xMsProperties != null && !xMsProperties.isEmpty()) {
      String[] userProperties = xMsProperties.split(AbfsHttpConstants.COMMA);

      if (userProperties.length == 0) {
        return properties;
      }

      for (String property : userProperties) {
        if (property.isEmpty()) {
          throw new InvalidFileSystemPropertyException(xMsProperties);
        }

        String[] nameValue = property.split(AbfsHttpConstants.EQUAL, 2);
        if (nameValue.length != 2) {
          throw new InvalidFileSystemPropertyException(xMsProperties);
        }

        byte[] decodedValue = Base64.decode(nameValue[1]);

        final String value;
        try {
          value = decoder.decode(ByteBuffer.wrap(decodedValue)).toString();
        } catch (CharacterCodingException ex) {
          throw new InvalidAbfsRestOperationException(ex);
        }
        properties.put(nameValue[0], value);
      }
    }

    return properties;
  }

  private boolean isKeyForDirectorySet(String key, Set<String> dirSet) {
    for (String dir : dirSet) {
      if (dir.isEmpty() || key.startsWith(dir + AbfsHttpConstants.FORWARD_SLASH)) {
        return true;
      }

      try {
        URI uri = new URI(dir);
        if (null == uri.getAuthority()) {
          if (key.startsWith(dir + "/")){
            return true;
          }
        }
      } catch (URISyntaxException e) {
        LOG.info("URI syntax error creating URI for {}", dir);
      }
    }

    return false;
  }

  private AbfsPerfInfo startTracking(String callerName, String calleeName) {
    return new AbfsPerfInfo(abfsPerfTracker, callerName, calleeName);
  }

  /**
   * Search for a FileStatus corresponding to a RenamePending JSON file.
   * @param fileStatuses array of fileStatus from which JSON file has to be searched.
   * @return filestatus corresponding to RenamePending JSON file.
   */
  public FileStatus getRenamePendingFileStatus(final FileStatus[] fileStatuses) {
    for (FileStatus fileStatus : fileStatuses) {
      if (fileStatus.getPath().toUri().getPath().endsWith(SUFFIX)) {
        return fileStatus;
      }
    }
    return null;
  }

  /**
   * For a given directory, returns back the fileStatus information for the
   * RenamePending JSON file for the directory.
   *
   * @param fileStatus FileStatus object of the directory for which JSON file has
   * to be searched.
   * @param tracingContext TracingContext object for tracing the backend server calls
   * for the operation.
   * @throws IOException exception thrown from the call to {@link #getPathStatus(Path, TracingContext)}
   * method.
   */
  public boolean getRenamePendingFileStatusInDirectory(final FileStatus fileStatus,
      final TracingContext tracingContext) throws IOException {
    try {
      getFileStatus(
          new Path(fileStatus.getPath().toUri().getPath() + SUFFIX),
          tracingContext, true);
      return true;
    } catch (AbfsRestOperationException ex) {
      if (ex.getStatusCode() == HttpURLConnection.HTTP_NOT_FOUND) {
        return false;
      }
      throw ex;
    }
  }

  /**
   * A File status with version info extracted from the etag value returned
   * in a LIST or HEAD request.
   * The etag is included in the java serialization.
   */
  static final class VersionedFileStatus extends FileStatus
      implements EtagSource {

    /**
     * The superclass is declared serializable; this subclass can also
     * be serialized.
     */
    private static final long serialVersionUID = -2009013240419749458L;

    /**
     * The etag of an object.
     * Not-final so that serialization via reflection will preserve the value.
     */
    private String version;

    private VersionedFileStatus(
            final String owner, final String group, final FsPermission fsPermission, final boolean hasAcl,
            final long length, final boolean isdir, final int blockReplication,
            final long blocksize, final long modificationTime, final Path path,
            String version) {
      super(length, isdir, blockReplication, blocksize, modificationTime, 0,
              fsPermission,
              owner,
              group,
              null,
              path,
              hasAcl, false, false);

      this.version = version;
    }

    /** Compare if this object is equal to another object.
     * @param   obj the object to be compared.
     * @return  true if two file status has the same path name; false if not.
     */
    @Override
    public boolean equals(Object obj) {
      if (!(obj instanceof FileStatus)) {
        return false;
      }

      FileStatus other = (FileStatus) obj;

      if (!this.getPath().equals(other.getPath())) {// compare the path
        return false;
      }

      if (other instanceof VersionedFileStatus) {
        return this.version.equals(((VersionedFileStatus) other).version);
      }

      return true;
    }

    /**
     * Returns a hash code value for the object, which is defined as
     * the hash code of the path name.
     *
     * @return  a hash code value for the path name and version
     */
    @Override
    public int hashCode() {
      int hash = getPath().hashCode();
      hash = 89 * hash + (this.version != null ? this.version.hashCode() : 0);
      return hash;
    }

    /**
     * Returns the version of this FileStatus
     *
     * @return  a string value for the FileStatus version
     */
    public String getVersion() {
      return this.version;
    }

    @Override
    public String getEtag() {
      return getVersion();
    }

    @Override
    public String toString() {
      final StringBuilder sb = new StringBuilder(
          "VersionedFileStatus{");
      sb.append(super.toString());
      sb.append("; version='").append(version).append('\'');
      sb.append('}');
      return sb.toString();
    }
  }

  /**
   * A builder class for AzureBlobFileSystemStore.
   */
  public static final class AzureBlobFileSystemStoreBuilder {

    private URI uri;
    private boolean isSecureScheme;
    private Configuration configuration;
    private AbfsCounters abfsCounters;
    private DataBlocks.BlockFactory blockFactory;
    private int blockOutputActiveBlocks;

    public AzureBlobFileSystemStoreBuilder withUri(URI value) {
      this.uri = value;
      return this;
    }

    public AzureBlobFileSystemStoreBuilder withSecureScheme(boolean value) {
      this.isSecureScheme = value;
      return this;
    }

    public AzureBlobFileSystemStoreBuilder withConfiguration(
        Configuration value) {
      this.configuration = value;
      return this;
    }

    public AzureBlobFileSystemStoreBuilder withAbfsCounters(
        AbfsCounters value) {
      this.abfsCounters = value;
      return this;
    }

    public AzureBlobFileSystemStoreBuilder withBlockFactory(
        DataBlocks.BlockFactory value) {
      this.blockFactory = value;
      return this;
    }

    public AzureBlobFileSystemStoreBuilder withBlockOutputActiveBlocks(
        int value) {
      this.blockOutputActiveBlocks = value;
      return this;
    }

    public AzureBlobFileSystemStoreBuilder build() {
      return this;
    }
  }

  @VisibleForTesting
  AbfsClient getClient() {
    return this.client;
  }

  @VisibleForTesting
  void setClient(AbfsClient client) {
    this.client = client;
  }

  @VisibleForTesting
  void setNamespaceEnabled(Trilean isNamespaceEnabled){
    this.isNamespaceEnabled = isNamespaceEnabled;
  }

  private void updateInfiniteLeaseDirs() {
    this.azureInfiniteLeaseDirSet = new HashSet<>(Arrays.asList(
        abfsConfiguration.getAzureInfiniteLeaseDirs().split(AbfsHttpConstants.COMMA)));
    // remove the empty string, since isKeyForDirectory returns true for empty strings
    // and we don't want to default to enabling infinite lease dirs
    this.azureInfiniteLeaseDirSet.remove("");
  }

  private AbfsLease maybeCreateLease(String relativePath, TracingContext tracingContext)
      throws AzureBlobFileSystemException {
    boolean enableInfiniteLease = isInfiniteLeaseKey(relativePath);
    if (!enableInfiniteLease) {
      return null;
    }
    final AbfsLease lease;
    if (getPrefixMode() == PrefixMode.DFS) {
      lease = new AbfsDfsLease(client, relativePath, null, tracingContext);
    } else {
      lease = getBlobLease(relativePath, null, tracingContext);
    }
    leaseRefs.put(lease, null);
    return lease;
  }

  @VisibleForTesting
  boolean areLeasesFreed() {
    for (AbfsLease lease : leaseRefs.keySet()) {
      if (lease != null && !lease.isFreed()) {
        return false;
      }
    }
    return true;
  }

  /**
   * Get the etag header from a response, stripping any quotations.
   * see: https://developer.mozilla.org/en-US/docs/Web/HTTP/Headers/ETag
   * @param result response to process.
   * @return the quote-unwrapped etag.
   */
  static String extractEtagHeader(AbfsHttpOperation result) {
    String etag = result.getResponseHeader(HttpHeaderConfigurations.ETAG);
    if (etag != null) {
      // strip out any wrapper "" quotes which come back, for consistency with
      // list calls
      if (etag.startsWith("W/\"")) {
        // Weak etag
        etag = etag.substring(3);
      } else if (etag.startsWith("\"")) {
        // strong etag
        etag = etag.substring(1);
      }
      if (etag.endsWith("\"")) {
        // trailing quote
        etag = etag.substring(0, etag.length() - 1);
      }
    }
    return etag;
  }
}<|MERGE_RESOLUTION|>--- conflicted
+++ resolved
@@ -1728,7 +1728,6 @@
     } while (shouldContinue);
   }
 
-<<<<<<< HEAD
   private void deleteBlobPath(final Path path,
       final boolean recursive,
       final TracingContext tracingContext) throws IOException {
@@ -1846,11 +1845,7 @@
     }
   }
 
-  public FileStatus getFileStatus(final Path path,
-      TracingContext tracingContext) throws IOException {
-=======
   public FileStatus getFileStatus(Path path, TracingContext tracingContext, boolean useBlobEndpoint) throws IOException {
->>>>>>> fbfe1954
     try (AbfsPerfInfo perfInfo = startTracking("getFileStatus", "undetermined")) {
       boolean isNamespaceEnabled = getIsNamespaceEnabled(tracingContext);
       LOG.debug("getFileStatus filesystem: {} path: {} isNamespaceEnabled: {}",
