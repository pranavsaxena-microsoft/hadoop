/**
 * Licensed to the Apache Software Foundation (ASF) under one
 * or more contributor license agreements.  See the NOTICE file
 * distributed with this work for additional information
 * regarding copyright ownership.  The ASF licenses this file
 * to you under the Apache License, Version 2.0 (the
 * "License"); you may not use this file except in compliance
 * with the License.  You may obtain a copy of the License at
 *
 *     http://www.apache.org/licenses/LICENSE-2.0
 *
 * Unless required by applicable law or agreed to in writing, software
 * distributed under the License is distributed on an "AS IS" BASIS,
 * WITHOUT WARRANTIES OR CONDITIONS OF ANY KIND, either express or implied.
 * See the License for the specific language governing permissions and
 * limitations under the License.
 */
package org.apache.hadoop.fs.azurebfs;

import java.io.Closeable;
import java.io.File;
import java.io.IOException;
import java.io.OutputStream;
import java.lang.reflect.InvocationTargetException;
import java.io.UnsupportedEncodingException;
import java.net.HttpURLConnection;
import java.net.MalformedURLException;
import java.net.URI;
import java.net.URISyntaxException;
import java.net.URL;
import java.nio.ByteBuffer;
import java.nio.CharBuffer;
import java.nio.charset.CharacterCodingException;
import java.nio.charset.Charset;
import java.nio.charset.CharsetDecoder;
import java.nio.charset.CharsetEncoder;
import java.nio.charset.StandardCharsets;
import java.text.SimpleDateFormat;
import java.time.Instant;
import java.util.ArrayList;
import java.util.Arrays;
import java.util.Collections;
import java.util.Date;
import java.util.HashMap;
import java.util.HashSet;
import java.util.Hashtable;
import java.util.List;
import java.util.Locale;
import java.util.Map;
import java.util.Optional;
import java.util.Set;
import java.util.TreeMap;
import java.util.WeakHashMap;
import java.util.concurrent.ExecutionException;
import java.util.concurrent.ExecutorService;
import java.util.concurrent.Executors;
import java.util.concurrent.Future;
import java.util.concurrent.TimeUnit;
import java.util.concurrent.atomic.AtomicInteger;

import org.apache.hadoop.classification.VisibleForTesting;

import org.apache.hadoop.fs.azurebfs.contracts.exceptions.InvalidConfigurationValueException;
import org.apache.hadoop.fs.azurebfs.enums.BlobCopyProgress;
import org.apache.hadoop.fs.azurebfs.services.AbfsBlobLease;
import org.apache.hadoop.fs.azurebfs.services.AbfsDfsLease;
import org.apache.hadoop.fs.azurebfs.services.ListBlobConsumer;
import org.apache.hadoop.fs.azurebfs.services.ListBlobProducer;
import org.apache.hadoop.fs.azurebfs.services.ListBlobQueue;
import org.apache.hadoop.fs.azurebfs.services.OperativeEndpoint;
import org.apache.hadoop.fs.azurebfs.services.AbfsHttpHeader;
import org.apache.hadoop.fs.azurebfs.services.PrefixMode;
import org.apache.hadoop.fs.azurebfs.services.BlobList;
import org.apache.hadoop.fs.azurebfs.services.BlobProperty;

import org.apache.hadoop.fs.azurebfs.services.RenameAtomicityUtils;
import org.apache.hadoop.thirdparty.com.google.common.base.Preconditions;
import org.apache.hadoop.thirdparty.com.google.common.base.Strings;
import org.apache.hadoop.thirdparty.com.google.common.util.concurrent.Futures;
import org.apache.hadoop.thirdparty.com.google.common.util.concurrent.ListenableFuture;

import org.slf4j.Logger;
import org.slf4j.LoggerFactory;

import org.apache.hadoop.classification.InterfaceAudience;
import org.apache.hadoop.classification.InterfaceStability;
import org.apache.hadoop.conf.Configuration;
import org.apache.hadoop.fs.EtagSource;
import org.apache.hadoop.fs.FileStatus;
import org.apache.hadoop.fs.FileSystem;
import org.apache.hadoop.fs.Path;
import org.apache.hadoop.fs.azurebfs.constants.AbfsHttpConstants;
import org.apache.hadoop.fs.azurebfs.constants.FileSystemUriSchemes;
import org.apache.hadoop.fs.azurebfs.constants.FileSystemConfigurations;
import org.apache.hadoop.fs.azurebfs.constants.HttpHeaderConfigurations;
import org.apache.hadoop.fs.azurebfs.contracts.exceptions.AbfsRestOperationException;
import org.apache.hadoop.fs.azurebfs.contracts.exceptions.AzureBlobFileSystemException;
import org.apache.hadoop.fs.azurebfs.contracts.exceptions.ConcurrentWriteOperationDetectedException;
import org.apache.hadoop.fs.azurebfs.contracts.exceptions.FileSystemOperationUnhandledException;
import org.apache.hadoop.fs.azurebfs.contracts.exceptions.InvalidAbfsRestOperationException;
import org.apache.hadoop.fs.azurebfs.contracts.exceptions.InvalidFileSystemPropertyException;
import org.apache.hadoop.fs.azurebfs.contracts.exceptions.InvalidUriAuthorityException;
import org.apache.hadoop.fs.azurebfs.contracts.exceptions.InvalidUriException;
import org.apache.hadoop.fs.azurebfs.contracts.services.AzureServiceErrorCode;
import org.apache.hadoop.fs.azurebfs.contracts.services.ListResultEntrySchema;
import org.apache.hadoop.fs.azurebfs.contracts.services.ListResultSchema;
import org.apache.hadoop.fs.azurebfs.contracts.exceptions.TrileanConversionException;
import org.apache.hadoop.fs.azurebfs.enums.Trilean;
import org.apache.hadoop.fs.azurebfs.extensions.SASTokenProvider;
import org.apache.hadoop.fs.azurebfs.extensions.ExtensionHelper;
import org.apache.hadoop.fs.azurebfs.oauth2.AccessTokenProvider;
import org.apache.hadoop.fs.azurebfs.oauth2.AzureADAuthenticator;
import org.apache.hadoop.fs.azurebfs.oauth2.IdentityTransformer;
import org.apache.hadoop.fs.azurebfs.oauth2.IdentityTransformerInterface;
import org.apache.hadoop.fs.azurebfs.services.AbfsAclHelper;
import org.apache.hadoop.fs.azurebfs.services.AbfsClient;
import org.apache.hadoop.fs.azurebfs.services.AbfsClientContext;
import org.apache.hadoop.fs.azurebfs.services.AbfsClientContextBuilder;
import org.apache.hadoop.fs.azurebfs.services.AbfsCounters;
import org.apache.hadoop.fs.azurebfs.services.AbfsHttpOperation;
import org.apache.hadoop.fs.azurebfs.services.AbfsInputStream;
import org.apache.hadoop.fs.azurebfs.services.AbfsInputStreamContext;
import org.apache.hadoop.fs.azurebfs.services.AbfsInputStreamStatisticsImpl;
import org.apache.hadoop.fs.azurebfs.services.AbfsOutputStream;
import org.apache.hadoop.fs.azurebfs.services.AbfsOutputStreamContext;
import org.apache.hadoop.fs.azurebfs.services.AbfsOutputStreamStatisticsImpl;
import org.apache.hadoop.fs.azurebfs.services.AbfsPermission;
import org.apache.hadoop.fs.azurebfs.services.AbfsRestOperation;
import org.apache.hadoop.fs.azurebfs.services.AuthType;
import org.apache.hadoop.fs.azurebfs.services.ExponentialRetryPolicy;
import org.apache.hadoop.fs.azurebfs.services.AbfsLease;
import org.apache.hadoop.fs.azurebfs.services.SharedKeyCredentials;
import org.apache.hadoop.fs.azurebfs.services.AbfsPerfTracker;
import org.apache.hadoop.fs.azurebfs.services.AbfsPerfInfo;
import org.apache.hadoop.fs.azurebfs.services.ListingSupport;
import org.apache.hadoop.fs.azurebfs.utils.Base64;
import org.apache.hadoop.fs.azurebfs.utils.CRC64;
import org.apache.hadoop.fs.azurebfs.utils.DateTimeUtils;
import org.apache.hadoop.fs.azurebfs.utils.TracingContext;
import org.apache.hadoop.fs.azurebfs.utils.UriUtils;
import org.apache.hadoop.fs.permission.AclEntry;
import org.apache.hadoop.fs.permission.AclStatus;
import org.apache.hadoop.fs.permission.FsAction;
import org.apache.hadoop.fs.permission.FsPermission;
import org.apache.hadoop.fs.store.DataBlocks;
import org.apache.hadoop.io.IOUtils;
import org.apache.hadoop.security.UserGroupInformation;
import org.apache.hadoop.util.BlockingThreadPoolExecutorService;
import org.apache.hadoop.util.SemaphoredDelegatingExecutor;
import org.apache.hadoop.util.concurrent.HadoopExecutors;
import org.apache.http.client.utils.URIBuilder;

import static java.net.HttpURLConnection.HTTP_CONFLICT;
import static java.net.HttpURLConnection.HTTP_NOT_FOUND;

import static org.apache.hadoop.fs.azurebfs.constants.AbfsHttpConstants.BLOB_LEASE_ONE_MINUTE_DURATION;
import static org.apache.hadoop.fs.azurebfs.constants.AbfsHttpConstants.FORWARD_SLASH;
import static org.apache.hadoop.fs.azurebfs.constants.HttpHeaderConfigurations.X_MS_METADATA_PREFIX;
import static org.apache.hadoop.fs.azurebfs.constants.AbfsHttpConstants.CHAR_EQUALS;
import static org.apache.hadoop.fs.azurebfs.constants.AbfsHttpConstants.CHAR_FORWARD_SLASH;
import static org.apache.hadoop.fs.azurebfs.constants.AbfsHttpConstants.CHAR_HYPHEN;
import static org.apache.hadoop.fs.azurebfs.constants.AbfsHttpConstants.CHAR_PLUS;
import static org.apache.hadoop.fs.azurebfs.constants.AbfsHttpConstants.CHAR_STAR;
import static org.apache.hadoop.fs.azurebfs.constants.AbfsHttpConstants.CHAR_UNDERSCORE;
import static org.apache.hadoop.fs.azurebfs.constants.AbfsHttpConstants.COPY_STATUS_ABORTED;
import static org.apache.hadoop.fs.azurebfs.constants.AbfsHttpConstants.COPY_STATUS_FAILED;
import static org.apache.hadoop.fs.azurebfs.constants.AbfsHttpConstants.COPY_STATUS_SUCCESS;
import static org.apache.hadoop.fs.azurebfs.constants.AbfsHttpConstants.EMPTY_STRING;
import static org.apache.hadoop.fs.azurebfs.constants.AbfsHttpConstants.ROOT_PATH;
import static org.apache.hadoop.fs.azurebfs.constants.AbfsHttpConstants.SINGLE_WHITE_SPACE;
import static org.apache.hadoop.fs.azurebfs.constants.AbfsHttpConstants.TOKEN_VERSION;
import static org.apache.hadoop.fs.azurebfs.constants.AbfsHttpConstants.TRUE;
import static org.apache.hadoop.fs.azurebfs.constants.ConfigurationKeys.AZURE_ABFS_ENDPOINT;
import static org.apache.hadoop.fs.azurebfs.constants.ConfigurationKeys.FS_AZURE_BUFFERED_PREAD_DISABLE;
import static org.apache.hadoop.fs.azurebfs.constants.ConfigurationKeys.FS_AZURE_IDENTITY_TRANSFORM_CLASS;
import static org.apache.hadoop.fs.azurebfs.constants.FileSystemConfigurations.HBASE_ROOT;
import static org.apache.hadoop.fs.azurebfs.constants.HttpHeaderConfigurations.CONTENT_LENGTH;
import static org.apache.hadoop.fs.azurebfs.constants.HttpHeaderConfigurations.X_MS_COPY_ID;
import static org.apache.hadoop.fs.azurebfs.constants.HttpHeaderConfigurations.X_MS_COPY_SOURCE;
import static org.apache.hadoop.fs.azurebfs.constants.HttpHeaderConfigurations.X_MS_COPY_STATUS;
import static org.apache.hadoop.fs.azurebfs.constants.HttpHeaderConfigurations.X_MS_COPY_STATUS_DESCRIPTION;
import static org.apache.hadoop.fs.azurebfs.constants.HttpHeaderConfigurations.X_MS_META_HDI_ISFOLDER;
import static org.apache.hadoop.fs.azurebfs.contracts.services.AzureServiceErrorCode.COPY_BLOB_ABORTED;
import static org.apache.hadoop.fs.azurebfs.contracts.services.AzureServiceErrorCode.COPY_BLOB_FAILED;
import static org.apache.hadoop.fs.azurebfs.services.AbfsErrors.PATH_EXISTS;
import static org.apache.hadoop.fs.azurebfs.services.RenameAtomicityUtils.SUFFIX;

/**
 * Provides the bridging logic between Hadoop's abstract filesystem and Azure Storage.
 */
@InterfaceAudience.Public
@InterfaceStability.Evolving
public class AzureBlobFileSystemStore implements Closeable, ListingSupport {
  private static final Logger LOG = LoggerFactory.getLogger(AzureBlobFileSystemStore.class);

  private AbfsClient client;
  private URI uri;
  private String userName;
  private String primaryUserGroup;
  private static final String TOKEN_DATE_PATTERN = "yyyy-MM-dd'T'HH:mm:ss.SSSSSSS'Z'";
  private static final String XMS_PROPERTIES_ENCODING = "ISO-8859-1";
  private static final int GET_SET_AGGREGATE_COUNT = 2;

  private final Map<AbfsLease, Object> leaseRefs;

  private final AbfsConfiguration abfsConfiguration;
  private final Set<String> azureAtomicRenameDirSet;
  private Set<String> azureInfiniteLeaseDirSet;
  private Trilean isNamespaceEnabled;
  private final AuthType authType;
  private final UserGroupInformation userGroupInformation;
  private final IdentityTransformerInterface identityTransformer;
  private final AbfsPerfTracker abfsPerfTracker;
  private final AbfsCounters abfsCounters;
  private PrefixMode prefixMode;

  /**
   * The set of directories where we should store files as append blobs.
   */
  private Set<String> appendBlobDirSet;

  /** BlockFactory being used by this instance.*/
  private DataBlocks.BlockFactory blockFactory;
  /** Number of active data blocks per AbfsOutputStream */
  private int blockOutputActiveBlocks;
  /** Bounded ThreadPool for this instance. */
  private ExecutorService boundedThreadPool;

  /**
   * FileSystem Store for {@link AzureBlobFileSystem} for Abfs operations.
   * Built using the {@link AzureBlobFileSystemStoreBuilder} with parameters
   * required.
   * @param abfsStoreBuilder Builder for AzureBlobFileSystemStore.
   * @throws IOException Throw IOE in case of failure during constructing.
   */
  public AzureBlobFileSystemStore(
      AzureBlobFileSystemStoreBuilder abfsStoreBuilder) throws IOException {
    this.uri = abfsStoreBuilder.uri;
    String[] authorityParts = authorityParts(uri);
    final String fileSystemName = authorityParts[0];
    final String accountName = authorityParts[1];

    leaseRefs = Collections.synchronizedMap(new WeakHashMap<>());

    try {
      this.abfsConfiguration = new AbfsConfiguration(abfsStoreBuilder.configuration, accountName);
    } catch (IllegalAccessException exception) {
      throw new FileSystemOperationUnhandledException(exception);
    }

    LOG.trace("AbfsConfiguration init complete");

    this.isNamespaceEnabled = abfsConfiguration.getIsNamespaceEnabledAccount();

    this.userGroupInformation = UserGroupInformation.getCurrentUser();
    this.userName = userGroupInformation.getShortUserName();
    LOG.trace("UGI init complete");
    if (!abfsConfiguration.getSkipUserGroupMetadataDuringInitialization()) {
      try {
        this.primaryUserGroup = userGroupInformation.getPrimaryGroupName();
      } catch (IOException ex) {
        LOG.error("Failed to get primary group for {}, using user name as primary group name", userName);
        this.primaryUserGroup = userName;
      }
    } else {
      //Provide a default group name
      this.primaryUserGroup = userName;
    }
    LOG.trace("primaryUserGroup is {}", this.primaryUserGroup);

    this.azureAtomicRenameDirSet = new HashSet<>(Arrays.asList(
        abfsConfiguration.getAzureAtomicRenameDirs().split(AbfsHttpConstants.COMMA)));
    this.azureAtomicRenameDirSet.add(HBASE_ROOT);
    updateInfiniteLeaseDirs();
    this.authType = abfsConfiguration.getAuthType(accountName);
    boolean usingOauth = (authType == AuthType.OAuth);
    boolean useHttps = (usingOauth || abfsConfiguration.isHttpsAlwaysUsed()) ? true : abfsStoreBuilder.isSecureScheme;
    this.abfsPerfTracker = new AbfsPerfTracker(fileSystemName, accountName, this.abfsConfiguration);
    this.abfsCounters = abfsStoreBuilder.abfsCounters;
    initializeClient(uri, fileSystemName, accountName, useHttps);
    final Class<? extends IdentityTransformerInterface> identityTransformerClass =
        abfsStoreBuilder.configuration.getClass(FS_AZURE_IDENTITY_TRANSFORM_CLASS, IdentityTransformer.class,
            IdentityTransformerInterface.class);
    try {
      this.identityTransformer =
          identityTransformerClass.getConstructor(Configuration.class).newInstance(abfsStoreBuilder.configuration);
    } catch (IllegalAccessException | InstantiationException | IllegalArgumentException | InvocationTargetException | NoSuchMethodException e) {
      throw new IOException(e);
    }
    LOG.trace("IdentityTransformer init complete");

    // Extract the directories that should contain append blobs
    String appendBlobDirs = abfsConfiguration.getAppendBlobDirs();
    if (appendBlobDirs.trim().isEmpty()) {
      this.appendBlobDirSet = new HashSet<String>();
    } else {
      this.appendBlobDirSet = new HashSet<>(Arrays.asList(
          abfsConfiguration.getAppendBlobDirs().split(AbfsHttpConstants.COMMA)));
    }
    this.blockFactory = abfsStoreBuilder.blockFactory;
    this.blockOutputActiveBlocks = abfsStoreBuilder.blockOutputActiveBlocks;
    this.boundedThreadPool = BlockingThreadPoolExecutorService.newInstance(
        abfsConfiguration.getWriteMaxConcurrentRequestCount(),
        abfsConfiguration.getMaxWriteRequestsToQueue(),
        10L, TimeUnit.SECONDS,
        "abfs-bounded");
  }

  /**
   * Checks if the given key in Azure Storage should be stored as a page
   * blob instead of block blob.
   */
  public boolean isAppendBlobKey(String key) {
    return isKeyForDirectorySet(key, appendBlobDirSet);
  }

  /**
   * @return local user name.
   * */
  public String getUser() {
    return this.userName;
  }

  /**
  * @return primary group that user belongs to.
  * */
  public String getPrimaryGroup() {
    return this.primaryUserGroup;
  }

  public PrefixMode getPrefixMode() {
    if (prefixMode == null) {
      prefixMode = abfsConfiguration.getPrefixMode();
    }
    return prefixMode;
  }

  @Override
  public void close() throws IOException {
    List<ListenableFuture<?>> futures = new ArrayList<>();
    for (AbfsLease lease : leaseRefs.keySet()) {
      if (lease == null) {
        continue;
      }
      ListenableFuture<?> future = client.submit(() -> lease.free());
      futures.add(future);
    }
    try {
      Futures.allAsList(futures).get();
      // shutdown the threadPool and set it to null.
      HadoopExecutors.shutdown(boundedThreadPool, LOG,
          30, TimeUnit.SECONDS);
      boundedThreadPool = null;
    } catch (InterruptedException e) {
      LOG.error("Interrupted freeing leases", e);
      Thread.currentThread().interrupt();
    } catch (ExecutionException e) {
      LOG.error("Error freeing leases", e);
    } finally {
      IOUtils.cleanupWithLogger(LOG, client);
    }
  }

  byte[] encodeAttribute(String value) throws UnsupportedEncodingException {
    return value.getBytes(XMS_PROPERTIES_ENCODING);
  }

  String decodeAttribute(byte[] value) throws UnsupportedEncodingException {
    return new String(value, XMS_PROPERTIES_ENCODING);
  }

  private String[] authorityParts(URI uri) throws InvalidUriAuthorityException, InvalidUriException {
    final String authority = uri.getRawAuthority();
    if (null == authority) {
      throw new InvalidUriAuthorityException(uri.toString());
    }

    if (!authority.contains(AbfsHttpConstants.AZURE_DISTRIBUTED_FILE_SYSTEM_AUTHORITY_DELIMITER)) {
      throw new InvalidUriAuthorityException(uri.toString());
    }

    final String[] authorityParts = authority.split(AbfsHttpConstants.AZURE_DISTRIBUTED_FILE_SYSTEM_AUTHORITY_DELIMITER, 2);

    if (authorityParts.length < 2 || authorityParts[0] != null
        && authorityParts[0].isEmpty()) {
      final String errMsg = String
              .format("'%s' has a malformed authority, expected container name. "
                      + "Authority takes the form "
                      + FileSystemUriSchemes.ABFS_SCHEME + "://[<container name>@]<account name>",
                      uri.toString());
      throw new InvalidUriException(errMsg);
    }
    return authorityParts;
  }

  public boolean getIsNamespaceEnabled(TracingContext tracingContext)
      throws AzureBlobFileSystemException {
    try {
      return this.isNamespaceEnabled.toBoolean();
    } catch (TrileanConversionException e) {
      LOG.debug("isNamespaceEnabled is UNKNOWN; fall back and determine through"
          + " getAcl server call", e);
    }

    LOG.debug("Get root ACL status");
    try (AbfsPerfInfo perfInfo = startTracking("getIsNamespaceEnabled",
        "getAclStatus")) {
      AbfsRestOperation op = client
          .getAclStatus(AbfsHttpConstants.ROOT_PATH, tracingContext);
      perfInfo.registerResult(op.getResult());
      isNamespaceEnabled = Trilean.getTrilean(true);
      perfInfo.registerSuccess(true);
    } catch (AbfsRestOperationException ex) {
      // Get ACL status is a HEAD request, its response doesn't contain
      // errorCode
      // So can only rely on its status code to determine its account type.
      if (HttpURLConnection.HTTP_BAD_REQUEST != ex.getStatusCode()) {
        throw ex;
      }

      isNamespaceEnabled = Trilean.getTrilean(false);
    }

    return isNamespaceEnabled.toBoolean();
  }

  @VisibleForTesting
  URIBuilder getURIBuilder(final String hostName, boolean isSecure) {
    String scheme = isSecure ? FileSystemUriSchemes.HTTPS_SCHEME : FileSystemUriSchemes.HTTP_SCHEME;

    final URIBuilder uriBuilder = new URIBuilder();
    uriBuilder.setScheme(scheme);

    // For testing purposes, an IP address and port may be provided to override
    // the host specified in the FileSystem URI.  Also note that the format of
    // the Azure Storage Service URI changes from
    // http[s]://[account][domain-suffix]/[filesystem] to
    // http[s]://[ip]:[port]/[account]/[filesystem].
    String endPoint = abfsConfiguration.get(AZURE_ABFS_ENDPOINT);
    if (endPoint == null || !endPoint.contains(AbfsHttpConstants.COLON)) {
      uriBuilder.setHost(hostName);
      return uriBuilder;
    }

    // Split ip and port
    String[] data = endPoint.split(AbfsHttpConstants.COLON);
    if (data.length != 2) {
      throw new RuntimeException(String.format("ABFS endpoint is not set correctly : %s, "
              + "Do not specify scheme when using {IP}:{PORT}", endPoint));
    }
    uriBuilder.setHost(data[0].trim());
    uriBuilder.setPort(Integer.parseInt(data[1].trim()));
    uriBuilder.setPath("/" + UriUtils.extractAccountNameFromHostName(hostName));

    return uriBuilder;
  }

  public AbfsConfiguration getAbfsConfiguration() {
    return this.abfsConfiguration;
  }

  public Hashtable<String, String> getFilesystemProperties(
      TracingContext tracingContext) throws AzureBlobFileSystemException {
    try (AbfsPerfInfo perfInfo = startTracking("getFilesystemProperties",
            "getFilesystemProperties")) {
      LOG.debug("getFilesystemProperties for filesystem: {}",
              client.getFileSystem());

      final Hashtable<String, String> parsedXmsProperties;

      final AbfsRestOperation op = client
          .getFilesystemProperties(tracingContext);
      perfInfo.registerResult(op.getResult());

      final String xMsProperties = op.getResult().getResponseHeader(HttpHeaderConfigurations.X_MS_PROPERTIES);

      parsedXmsProperties = parseCommaSeparatedXmsProperties(xMsProperties);
      perfInfo.registerSuccess(true);

      return parsedXmsProperties;
    }
  }

  public void setFilesystemProperties(
      final Hashtable<String, String> properties, TracingContext tracingContext)
      throws AzureBlobFileSystemException {
    if (properties == null || properties.isEmpty()) {
      LOG.trace("setFilesystemProperties no properties present");
      return;
    }

    LOG.debug("setFilesystemProperties for filesystem: {} with properties: {}",
            client.getFileSystem(),
            properties);

    try (AbfsPerfInfo perfInfo = startTracking("setFilesystemProperties",
            "setFilesystemProperties")) {
      final String commaSeparatedProperties;
      try {
        commaSeparatedProperties = convertXmsPropertiesToCommaSeparatedString(properties);
      } catch (CharacterCodingException ex) {
        throw new InvalidAbfsRestOperationException(ex);
      }

      final AbfsRestOperation op = client
          .setFilesystemProperties(commaSeparatedProperties, tracingContext);
      perfInfo.registerResult(op.getResult()).registerSuccess(true);
    }
  }

  public Hashtable<String, String> getPathStatus(final Path path,
      TracingContext tracingContext) throws AzureBlobFileSystemException {
    try (AbfsPerfInfo perfInfo = startTracking("getPathStatus", "getPathStatus")){
      LOG.debug("getPathStatus for filesystem: {} path: {}",
              client.getFileSystem(),
              path);

      final Hashtable<String, String> parsedXmsProperties;
      final AbfsRestOperation op = client
          .getPathStatus(getRelativePath(path), true, tracingContext);
      perfInfo.registerResult(op.getResult());

      final String xMsProperties = op.getResult().getResponseHeader(HttpHeaderConfigurations.X_MS_PROPERTIES);

      parsedXmsProperties = parseCommaSeparatedXmsProperties(xMsProperties);

      perfInfo.registerSuccess(true);

      return parsedXmsProperties;
    }
  }

  public void setPathProperties(final Path path,
      final Hashtable<String, String> properties, TracingContext tracingContext)
      throws AzureBlobFileSystemException {
    try (AbfsPerfInfo perfInfo = startTracking("setPathProperties", "setPathProperties")){
      LOG.debug("setFilesystemProperties for filesystem: {} path: {} with properties: {}",
          client.getFileSystem(),
          path,
          properties);

      final String commaSeparatedProperties;
      try {
        commaSeparatedProperties = convertXmsPropertiesToCommaSeparatedString(properties);
      } catch (CharacterCodingException ex) {
        throw new InvalidAbfsRestOperationException(ex);
      }
      final AbfsRestOperation op = client
          .setPathProperties(getRelativePath(path), commaSeparatedProperties,
              tracingContext);
      perfInfo.registerResult(op.getResult()).registerSuccess(true);
    }
  }

  /**
   * Orchestrates the copying of blob from given source to a given destination.
   * @param srcPath source path
   * @param dstPath destination path
   * @param copySrcLeaseId leaseId on the source
   * @param tracingContext object of TracingContext used for the tracing of the
   * server calls.
   *
   * @throws AzureBlobFileSystemException exception thrown from the server calls,
   * or if it is discovered that the copying is failed or aborted.
   */
  @VisibleForTesting
  void copyBlob(Path srcPath,
      Path dstPath,
      final String copySrcLeaseId, TracingContext tracingContext) throws AzureBlobFileSystemException {
    AbfsRestOperation copyOp = null;
    try {
      copyOp = client.copyBlob(srcPath, dstPath,
          copySrcLeaseId, tracingContext);
    } catch (AbfsRestOperationException ex) {
      if (ex.getStatusCode() == HttpURLConnection.HTTP_CONFLICT) {
        final BlobProperty dstBlobProperty = getBlobProperty(dstPath,
            tracingContext);
        try {
          if (dstBlobProperty.getCopySourceUrl() != null &&
              (ROOT_PATH + client.getFileSystem() + srcPath.toUri()
                  .getPath()).equals(
                  new URL(dstBlobProperty.getCopySourceUrl()).toURI()
                      .getPath())) {
            return;
          }
        } catch (URISyntaxException | MalformedURLException e) {
          throw new RuntimeException(e);
        }
      }
      throw ex;
    }
    final String progress = copyOp.getResult()
        .getResponseHeader(X_MS_COPY_STATUS);
    if (COPY_STATUS_SUCCESS.equalsIgnoreCase(progress)) {
      return;
    }
    final String copyId = copyOp.getResult().getResponseHeader(X_MS_COPY_ID);
    final long pollWait = abfsConfiguration.getBlobCopyProgressPollWaitMillis();
    while (handleCopyInProgress(dstPath, tracingContext, copyId)
        == BlobCopyProgress.PENDING) {
      try {
        Thread.sleep(pollWait);
      } catch (Exception e) {

      }
    }
  }

  /**
   * Verifies if the blob copy is success or a failure or still in progress.
   *
   * @param dstPath path of the destination for the copying
   * @param tracingContext object of tracingContext used for the tracing of the
   * server calls.
   * @param copyId id returned by server on the copy server-call. This id gets
   * attached to blob and is returned by GetBlobProperties API on the destination.
   *
   * @return true if copying is success, false if it is still in progress.
   *
   * @throws AzureBlobFileSystemException exception returned in making server call
   * for GetBlobProperties on the path. It can be thrown if the copyStatus is failure
   * or is aborted.
   */
  @VisibleForTesting
  BlobCopyProgress handleCopyInProgress(final Path dstPath,
      final TracingContext tracingContext,
      final String copyId) throws AzureBlobFileSystemException {
    BlobProperty blobProperty = getBlobProperty(dstPath,
        tracingContext);
    if (blobProperty != null && copyId.equals(blobProperty.getCopyId())) {
      if (COPY_STATUS_SUCCESS.equalsIgnoreCase(blobProperty.getCopyStatus())) {
        return BlobCopyProgress.SUCCESS;
      }
      if (COPY_STATUS_FAILED.equalsIgnoreCase(blobProperty.getCopyStatus())) {
        throw new AbfsRestOperationException(
            COPY_BLOB_FAILED.getStatusCode(), COPY_BLOB_FAILED.getErrorCode(),
            String.format("copy to path %s failed due to: %s",
                dstPath.toUri().getPath(), blobProperty.getCopyStatusDescription()),
            new Exception(COPY_BLOB_FAILED.getErrorCode()));
      }
      if (COPY_STATUS_ABORTED.equalsIgnoreCase(blobProperty.getCopyStatus())) {
        throw new AbfsRestOperationException(
            COPY_BLOB_ABORTED.getStatusCode(), COPY_BLOB_ABORTED.getErrorCode(),
            String.format("copy to path %s aborted", dstPath.toUri().getPath()),
            new Exception(COPY_BLOB_ABORTED.getErrorCode()));
      }
    }
    return BlobCopyProgress.PENDING;
  }

  /**
   * Gets the property for the blob over Blob Endpoint.
   *
   * @param blobPath blobPath for which property information is required
   * @param tracingContext object of TracingContext required for tracing server calls.
   * @return BlobProperty for the given path
   * @throws AzureBlobFileSystemException exception thrown from
   * {@link AbfsClient#getBlobProperty(Path, TracingContext)} call
   */
  BlobProperty getBlobProperty(Path blobPath,
      TracingContext tracingContext) throws AzureBlobFileSystemException {
    AbfsRestOperation op = client.getBlobProperty(blobPath, tracingContext);
    BlobProperty blobProperty = new BlobProperty();
    final AbfsHttpOperation opResult = op.getResult();
    blobProperty.setIsDirectory(opResult
        .getResponseHeader(X_MS_META_HDI_ISFOLDER) != null);
    blobProperty.setUrl(op.getUrl().toString());
    blobProperty.setCopyId(opResult.getResponseHeader(X_MS_COPY_ID));
    blobProperty.setPath(blobPath);
    blobProperty.setCopySourceUrl(opResult.getResponseHeader(X_MS_COPY_SOURCE));
    blobProperty.setCopyStatusDescription(
        opResult.getResponseHeader(X_MS_COPY_STATUS_DESCRIPTION));
    blobProperty.setCopyStatus(opResult.getResponseHeader(X_MS_COPY_STATUS));
    blobProperty.setContentLength(
        Long.parseLong(opResult.getResponseHeader(CONTENT_LENGTH)));
    return blobProperty;
  }

  /**
   * Gets the property for the container(filesystem) over Blob Endpoint.
   *
   * @param tracingContext object of TracingContext required for tracing server calls.
   * @return BlobProperty for the given path
   * @throws AzureBlobFileSystemException exception thrown from
   * {@link AbfsClient#getBlobProperty(Path, TracingContext)} call
   */
  BlobProperty getContainerProperty(TracingContext tracingContext)
      throws AzureBlobFileSystemException {
    try (AbfsPerfInfo perfInfo = startTracking("getContainerProperty", "getContainerProperty")) {
      LOG.debug("getContainerProperty for filesystem: {} path: {}",
          client.getFileSystem());

      AbfsRestOperation op = client.getContainerProperty(tracingContext);
      perfInfo.registerResult(op.getResult()).registerSuccess(true);

      BlobProperty blobProperty = new BlobProperty();
      blobProperty.setIsDirectory(true);
      blobProperty.setPath(new Path(FORWARD_SLASH));

      return blobProperty;
    }
  }

  /**
   * Gets user-defined properties(metadata) of the blob over blob endpoint.
   * @param path
   * @param tracingContext
   * @return hashmap containing key value pairs for blob metadata
   * @throws AzureBlobFileSystemException
   */
  public Hashtable<String, String> getBlobMetadata(final Path path,
      TracingContext tracingContext) throws AzureBlobFileSystemException {
    try (AbfsPerfInfo perfInfo = startTracking("getBlobMetadata", "getBlobMetadata")) {
      LOG.debug("getBlobMetadata for filesystem: {} path: {}",
          client.getFileSystem(),
          path);

      final AbfsRestOperation op = client.getBlobMetadata(path, tracingContext);
      perfInfo.registerResult(op.getResult()).registerSuccess(true);

      final Hashtable<String, String> metadata = parseResponseHeadersToHashTable(op.getResult());
      return metadata;
    }
    catch (AbfsRestOperationException ex) {
      // The path does not exist explicitly.
      // Check here if the path is an implicit dir
      if (ex.getStatusCode() == HttpURLConnection.HTTP_NOT_FOUND && !path.isRoot()) {
        List<BlobProperty> blobProperties = getListBlobs(path, null, null,
            tracingContext, 2, true);
        if (blobProperties.size() == 0) {
          throw ex;
        }
        else {
          // Path exists as implicit directory.
          // Return empty hashmap for properties
          return new Hashtable<>();
        }
      }
      else {
        throw ex;
      }
    }
  }

  /**
   * Sets user-defined properties(metadata) of the blob over blob endpoint.
   * @param path on which metadata is to be set
   * @param metadata set of user-defined properties to be set
   * @param tracingContext
   * @throws AzureBlobFileSystemException
   */
  public void setBlobMetadata(final Path path,
      final Hashtable<String, String> metadata, TracingContext tracingContext)
      throws AzureBlobFileSystemException {
    try (AbfsPerfInfo perfInfo = startTracking("setBlobMetadata", "setBlobMetadata")) {
      LOG.debug("setBlobMetadata for filesystem: {} path: {} with properties: {}",
          client.getFileSystem(),
          path,
          metadata);

      final List<AbfsHttpHeader> metadataRequestHeaders = getRequestHeadersForMetadata(metadata);
      final AbfsRestOperation op = client.setBlobMetadata(
          path, metadataRequestHeaders, tracingContext);

      perfInfo.registerResult(op.getResult()).registerSuccess(true);
    }
  }

  /**
   * User-Defined Properties over blob endpoint are actually response headers
   * with prefix "x-ms-meta-". Each property is a different response header.
   * This parses all the headers, removes the prefix and create a hashmap.
   * @param result AbfsHttpOperation result containing response headers.
   * @return Hashmap defining user defined metadata.
   */
  private Hashtable<String, String> parseResponseHeadersToHashTable(
      AbfsHttpOperation result) {
    final Hashtable<String, String> metadata = new Hashtable<>();
    String name, value;

    final Map<String, List<String>> responseHeaders = result.getResponseHeaders();
    for (Map.Entry<String, List<String>> entry : responseHeaders.entrySet()) {
      name = entry.getKey();

      if (name != null && name.startsWith(X_MS_METADATA_PREFIX)) {
        value = entry.getValue().get(0);
        metadata.put(name.substring(X_MS_METADATA_PREFIX.length()), value);
      }
    }
    return metadata;
  }

  /**
   * User-defined properties over blob endpoint are required to be set
   * as request header with prefix "x-ms-meta-". Each property need to be made
   * into a different request header. This parses all the properties, add prefix
   * and create request headers.
   * @param metadata Hashmap
   * @return List of request headers to be passed with API call.
   */
  private List<AbfsHttpHeader> getRequestHeadersForMetadata(Hashtable<String, String> metadata) {
    final List<AbfsHttpHeader> headers = new ArrayList<AbfsHttpHeader>();

    for(Map.Entry<String,String> entry : metadata.entrySet()) {
      headers.add(new AbfsHttpHeader(X_MS_METADATA_PREFIX + entry.getKey(), entry.getValue()));
    }
    return headers;
  }


  /**
   * Get the list of a blob on a give path, or blob starting with the given prefix.
   *
   * @param sourceDirBlobPath path from where the list of blob is required.
   * @param prefix Optional value to be provided. If provided, API call would have
   * prefix = given value. If not provided, the API call would have prefix =
   * sourceDirBlobPath.
   * @param tracingContext object of {@link TracingContext}
   * @param maxResult defines maximum blobs the method should process
   * @param isDefinitiveDirSearch defines if (true) it is blobList search on a
   * definitive directory, if (false) it is blobList search on a prefix.
   *
   * @return List of blobProperties
   *
   * @throws AbfsRestOperationException exception from server-calls / xml-parsing
   */
  public List<BlobProperty> getListBlobs(Path sourceDirBlobPath,
      String prefix, String delimiter, TracingContext tracingContext,
      final Integer maxResult, final Boolean isDefinitiveDirSearch)
      throws AzureBlobFileSystemException {
    List<BlobProperty> blobProperties = new ArrayList<>();
    String nextMarker = null;
    if (prefix == null) {
      prefix = (!sourceDirBlobPath.isRoot()
          ? sourceDirBlobPath.toUri().getPath()
          : EMPTY_STRING) + (isDefinitiveDirSearch
          ? ROOT_PATH
          : EMPTY_STRING);
    }
    if (delimiter == null) {
      delimiter = "";
    }
    do {
      AbfsRestOperation op = client.getListBlobs(
          nextMarker, prefix, delimiter, maxResult, tracingContext
      );
      BlobList blobList = op.getResult().getBlobList();
      nextMarker = blobList.getNextMarker();
      blobProperties.addAll(blobList.getBlobPropertyList());
      if (maxResult != null && blobProperties.size() >= maxResult) {
        break;
      }
    } while (nextMarker != null);
    return blobProperties;
  }

  public void createFilesystem(TracingContext tracingContext)
      throws AzureBlobFileSystemException {
    try (AbfsPerfInfo perfInfo = startTracking("createFilesystem", "createFilesystem")){
      LOG.debug("createFilesystem for filesystem: {}",
              client.getFileSystem());

      final AbfsRestOperation op = client.createFilesystem(tracingContext);
      perfInfo.registerResult(op.getResult()).registerSuccess(true);
    }
  }

  public void deleteFilesystem(TracingContext tracingContext)
      throws AzureBlobFileSystemException {
    try (AbfsPerfInfo perfInfo = startTracking("deleteFilesystem", "deleteFilesystem")) {
      LOG.debug("deleteFilesystem for filesystem: {}",
              client.getFileSystem());

      final AbfsRestOperation op = client.deleteFilesystem(tracingContext);
      perfInfo.registerResult(op.getResult()).registerSuccess(true);
    }
  }

  /**
   * Checks if we are creating a normal blob or markerFile.
   * @param metadata takes metadata as param.
   * @return true or false.
   */
  private boolean checkIsBlobOrMarker(HashMap<String, String> metadata) {
    return metadata != null && TRUE.equalsIgnoreCase(metadata.get(X_MS_META_HDI_ISFOLDER));
  }

  private AbfsRestOperation createPath(final String path, final boolean isFile, final boolean overwrite,
                                      final String permission, final String umask,
                                      final boolean isAppendBlob, final String eTag,
                                      TracingContext tracingContext) throws AzureBlobFileSystemException {
    return client.createPath(path, isFile, overwrite, permission, umask, isAppendBlob, eTag, tracingContext);
  }

  private AbfsRestOperation createPathBlob(final String path, final boolean isFile, final boolean overwrite,
                                          final HashMap<String, String> metadata,
                                          final String eTag,
                                          TracingContext tracingContext) throws AzureBlobFileSystemException {
    return client.createPathBlob(path, isFile, overwrite, metadata, eTag, tracingContext);
  }

  private AbfsRestOperation createFileOrMarker(boolean isNormalBlob, String relativePath, boolean isNamespaceEnabled,
                                               boolean overwrite, HashMap<String, String> metadata, TracingContext tracingContext,
                                               FsPermission permission, FsPermission umask, boolean isAppendBlob, String eTag) throws AzureBlobFileSystemException {
    AbfsRestOperation op;
    if (!isNormalBlob) {
      // Marker blob creation flow.
      if (OperativeEndpoint.isMkdirEnabledOnDFS(getPrefixMode(), abfsConfiguration)) {
        // Marker blob creation is not possible with dfs endpoint.
        throw new InvalidConfigurationValueException("Incorrect flow for create directory for dfs is hit " + relativePath);
      } else {
        op = createPathBlob(relativePath, false, overwrite, metadata, eTag, tracingContext);
      }
    } else {
      // Normal blob creation flow. If config for fallback is not enabled and prefix mode is blob go to blob, else go to dfs.
      if (!OperativeEndpoint.isIngressEnabledOnDFS(getPrefixMode(), abfsConfiguration)) {
        op = createPathBlob(relativePath, true, overwrite, metadata, eTag, tracingContext);
      } else {
        op = createPath(relativePath, true, overwrite, isNamespaceEnabled ? getOctalNotation(permission) : null,
                isNamespaceEnabled ? getOctalNotation(umask) : null, isAppendBlob, eTag, tracingContext);
      }
    }
    return op;
  }

  // Fallback plan : default to v1 create flow which will hit dfs endpoint. Config to enable: "fs.azure.ingress.fallback.to.dfs".
  public OutputStream createFile(final Path path, final FileSystem.Statistics statistics, final boolean overwrite,
      final FsPermission permission, final FsPermission umask,
      TracingContext tracingContext, HashMap<String, String> metadata) throws IOException {
    try (AbfsPerfInfo perfInfo = startTracking("createFile", "createPath")) {
      boolean isNamespaceEnabled = getIsNamespaceEnabled(tracingContext);
      LOG.debug("createFile filesystem: {} path: {} overwrite: {} permission: {} umask: {} isNamespaceEnabled: {}",
              client.getFileSystem(),
              path,
              overwrite,
              permission,
              umask,
              isNamespaceEnabled);

      String relativePath = getRelativePath(path);
      boolean isAppendBlob = false;
      if (isAppendBlobKey(path.toString())) {
        isAppendBlob = true;
      }

      // if "fs.azure.enable.conditional.create.overwrite" is enabled and
      // is a create request with overwrite=true, create will follow different
      // flow.
      boolean triggerConditionalCreateOverwrite = false;
      if (overwrite
          && abfsConfiguration.isConditionalCreateOverwriteEnabled()) {
        triggerConditionalCreateOverwrite = true;
      }

      AbfsRestOperation op;
      if (triggerConditionalCreateOverwrite) {
        op = conditionalCreateOverwriteFile(relativePath,
            statistics,
            isNamespaceEnabled,
            permission,
            umask,
            isAppendBlob,
            metadata,
            tracingContext
        );

      } else {
        boolean isNormalBlob = !checkIsBlobOrMarker(metadata);
        op = createFileOrMarker(isNormalBlob, relativePath, isNamespaceEnabled, overwrite, metadata,
                tracingContext, permission, umask, isAppendBlob, null);
      }
      perfInfo.registerResult(op.getResult()).registerSuccess(true);

      AbfsLease lease = maybeCreateLease(relativePath, tracingContext);
      String eTag = op.getResult().getResponseHeader(HttpHeaderConfigurations.ETAG);
      checkAppendSmallWrite(isAppendBlob);

      return new AbfsOutputStream(
          populateAbfsOutputStreamContext(
              isAppendBlob,
              lease,
              client,
              statistics,
              relativePath,
              0,
              eTag,
              tracingContext));
    }
  }

  /**
   * Returns true if the path is a directory.
   * @param path path to check for file or directory.
   * @param tracingContext tracingContext.
   * @return true or false.
   */
  boolean checkIsDirectory(Path path, TracingContext tracingContext) throws IOException {
   BlobProperty blobProperty;
    try {
      blobProperty = getBlobProperty(path, tracingContext);
    } catch (AbfsRestOperationException ex) {
      if (ex.getStatusCode() != HttpURLConnection.HTTP_NOT_FOUND) {
        throw ex;
      }
      return false;
    }
    return blobProperty.getIsDirectory();
  }

  /**
   * Conditional create overwrite flow ensures that create overwrites is done
   * only if there is match for eTag of existing file.
   * @param relativePath
   * @param statistics
   * @param permission
   * @param umask
   * @param isAppendBlob
   * @return
   * @throws AzureBlobFileSystemException
   */
  private AbfsRestOperation conditionalCreateOverwriteFile(final String relativePath,
      final FileSystem.Statistics statistics,
      boolean isNamespaceEnabled,
      final FsPermission permission,
      final FsPermission umask,
      final boolean isAppendBlob,
      HashMap<String, String> metadata,
      TracingContext tracingContext) throws IOException {
    AbfsRestOperation op;
    VersionedFileStatus fileStatus;
    try {
      // Trigger a create with overwrite=false first so that eTag fetch can be
      // avoided for cases when no pre-existing file is present (major portion
      // of create file traffic falls into the case of no pre-existing file).
      boolean isNormalBlob = !checkIsBlobOrMarker(metadata);
      op = createFileOrMarker(isNormalBlob, relativePath, isNamespaceEnabled, false, metadata,
              tracingContext, permission, umask, isAppendBlob, null);
    } catch (AbfsRestOperationException e) {
      if (e.getStatusCode() == HTTP_CONFLICT) {
        // File pre-exists, fetch eTag
        try {
          boolean useBlobEndpoint = getPrefixMode() == PrefixMode.BLOB;
          if (OperativeEndpoint.isIngressEnabledOnDFS(
                  getAbfsConfiguration().getPrefixMode(), getAbfsConfiguration())) {
            useBlobEndpoint = false;
          }
          fileStatus = (VersionedFileStatus) getFileStatus(new Path(relativePath), tracingContext, useBlobEndpoint);
        } catch (AbfsRestOperationException ex) {
          if (ex.getStatusCode() == HttpURLConnection.HTTP_NOT_FOUND) {
            // Is a parallel access case, as file which was found to be
            // present went missing by this request.
            throw new ConcurrentWriteOperationDetectedException(
                "Parallel access to the create path detected. Failing request "
                    + "to honor single writer semantics");
          } else {
            throw ex;
          }
        }

        String eTag = fileStatus.getEtag();

        try {
          // overwrite only if eTag matches with the file properties fetched before.
          boolean isNormalBlob = !checkIsBlobOrMarker(metadata);
          op = createFileOrMarker(isNormalBlob, relativePath, isNamespaceEnabled, true, metadata,
                  tracingContext, permission, umask, isAppendBlob, eTag);
        } catch (AbfsRestOperationException ex) {
          if (ex.getStatusCode() == HttpURLConnection.HTTP_PRECON_FAILED) {
            // Is a parallel access case, as file with eTag was just queried
            // and precondition failure can happen only when another file with
            // different etag got created.
            throw new ConcurrentWriteOperationDetectedException(
                "Parallel access to the create path detected. Failing request "
                    + "to honor single writer semantics");
          } else {
            throw ex;
          }
        }
      } else {
        throw e;
      }
    }

    return op;
  }

  /**
   * Method to populate AbfsOutputStreamContext with different parameters to
   * be used to construct {@link AbfsOutputStream}.
   *
   * @param isAppendBlob   is Append blob support enabled?
   * @param lease          instance of AbfsLease for this AbfsOutputStream.
   * @param client         AbfsClient.
   * @param statistics     FileSystem statistics.
   * @param path           Path for AbfsOutputStream.
   * @param position       Position or offset of the file being opened, set to 0
   *                       when creating a new file, but needs to be set for APPEND
   *                       calls on the same file.
   * @param tracingContext instance of TracingContext for this AbfsOutputStream.
   * @return AbfsOutputStreamContext instance with the desired parameters.
   */
  private AbfsOutputStreamContext populateAbfsOutputStreamContext(
      boolean isAppendBlob,
      AbfsLease lease,
      AbfsClient client,
      FileSystem.Statistics statistics,
      String path,
      long position,
      String eTag,
      TracingContext tracingContext) {
    int bufferSize = abfsConfiguration.getWriteBufferSize();
    if (isAppendBlob && bufferSize > FileSystemConfigurations.APPENDBLOB_MAX_WRITE_BUFFER_SIZE) {
      bufferSize = FileSystemConfigurations.APPENDBLOB_MAX_WRITE_BUFFER_SIZE;
    }
    return new AbfsOutputStreamContext(abfsConfiguration.getSasTokenRenewPeriodForStreamsInSeconds())
            .withWriteBufferSize(bufferSize)
            .enableExpectHeader(abfsConfiguration.isExpectHeaderEnabled())
            .enableFlush(abfsConfiguration.isFlushEnabled())
            .enableSmallWriteOptimization(abfsConfiguration.isSmallWriteOptimizationEnabled())
            .disableOutputStreamFlush(abfsConfiguration.isOutputStreamFlushDisabled())
            .withStreamStatistics(new AbfsOutputStreamStatisticsImpl())
            .withAppendBlob(isAppendBlob)
            .withWriteMaxConcurrentRequestCount(abfsConfiguration.getWriteMaxConcurrentRequestCount())
            .withMaxWriteRequestsToQueue(abfsConfiguration.getMaxWriteRequestsToQueue())
            .withLease(lease)
            .withBlockFactory(blockFactory)
            .withBlockOutputActiveBlocks(blockOutputActiveBlocks)
            .withClient(client)
            .withPosition(position)
            .withFsStatistics(statistics)
            .withPath(path)
            .withETag(eTag)
            .withExecutorService(new SemaphoredDelegatingExecutor(boundedThreadPool,
                blockOutputActiveBlocks, true))
            .withTracingContext(tracingContext)
            .build();
  }

  public void createDirectory(final Path path, final FileSystem.Statistics statistics, final FsPermission permission,
      final FsPermission umask, TracingContext tracingContext)
          throws IOException {
    try (AbfsPerfInfo perfInfo = startTracking("createDirectory", "createPath")) {
      if (!OperativeEndpoint.isMkdirEnabledOnDFS(getPrefixMode(), abfsConfiguration)) {
        ArrayList<Path> keysToCreateAsFolder = new ArrayList<>();
        checkParentChainForFile(path, tracingContext, keysToCreateAsFolder);
        boolean blobOverwrite = abfsConfiguration.isEnabledBlobMkdirOverwrite();

        createDirectoryMarkerBlob(path, statistics, permission, umask, tracingContext,
            blobOverwrite);
        for (Path pathToCreate: keysToCreateAsFolder) {
          createDirectoryMarkerBlob(pathToCreate, statistics, permission, umask,
              tracingContext, blobOverwrite);
        }
        return;
      }
      boolean isNamespaceEnabled = getIsNamespaceEnabled(tracingContext);
      LOG.debug("createDirectory filesystem: {} path: {} permission: {} umask: {} isNamespaceEnabled: {}",
              client.getFileSystem(),
              path,
              permission,
              umask,
              isNamespaceEnabled);

      boolean overwrite =
              !isNamespaceEnabled || abfsConfiguration.isEnabledMkdirOverwrite();
      final AbfsRestOperation op = client.createPath(getRelativePath(path),
              false, overwrite,
              isNamespaceEnabled ? getOctalNotation(permission) : null,
              isNamespaceEnabled ? getOctalNotation(umask) : null, false, null,
              tracingContext);
      perfInfo.registerResult(op.getResult()).registerSuccess(true);
    }
  }

  private void createDirectoryMarkerBlob(final Path path,
      final FileSystem.Statistics statistics,
      final FsPermission permission,
      final FsPermission umask,
      final TracingContext tracingContext,
      final boolean blobOverwrite) throws IOException {
    HashMap<String, String> metadata = new HashMap<>();
    metadata.put(X_MS_META_HDI_ISFOLDER, TRUE);
    createFile(path, statistics, blobOverwrite,
        permission, umask, tracingContext, metadata);
  }

  /**
   * Checks for the entire parent hierarchy and returns if any directory exists and
   * throws an exception if any file exists.
   * @param path path to check the hierarchy for.
   * @param tracingContext the tracingcontext.
   */
  private void checkParentChainForFile(Path path, TracingContext tracingContext,
                                       List<Path> keysToCreateAsFolder) throws IOException {
    if (checkPathIsDirectory(path, tracingContext)) {
      return;
    }
    Path current = path.getParent();
    while (current != null && !current.isRoot()) {
      if (checkPathIsDirectory(current, tracingContext)) {
        break;
      }
      keysToCreateAsFolder.add(current);
      current = current.getParent();
    }
  }

  /**
   * Checks if the path is directory and throws exception if it exists as a file.
   * @param path path to check for file or directory.
   * @param tracingContext the tracingcontext.
   * @return true or false.
   * @throws IOException
   */
  private boolean checkPathIsDirectory(Path path, TracingContext tracingContext) throws IOException {
    BlobProperty blobProperty = null;
    try {
      blobProperty = getBlobProperty(path, tracingContext);
    } catch (AbfsRestOperationException ex) {
      if (ex.getStatusCode() != HttpURLConnection.HTTP_NOT_FOUND) {
        throw ex;
      }
    }

    if (blobProperty != null) {
      boolean isDir = blobProperty.getIsDirectory();
      if (!isDir) {
        throw new AbfsRestOperationException(HTTP_CONFLICT,
                AzureServiceErrorCode.PATH_CONFLICT.getErrorCode(),
                PATH_EXISTS,
                null);
      }
      return true;
    }
    return false;
  }


  public AbfsInputStream openFileForRead(final Path path,
      final FileSystem.Statistics statistics, TracingContext tracingContext)
      throws IOException {
    return openFileForRead(path, Optional.empty(), statistics, tracingContext);
  }

  public AbfsInputStream openFileForRead(final Path path,
      final Optional<Configuration> options,
      final FileSystem.Statistics statistics, TracingContext tracingContext)
      throws IOException {
    try (AbfsPerfInfo perfInfo = startTracking("openFileForRead", "getPathStatus")) {
      LOG.debug("openFileForRead filesystem: {} path: {}",
              client.getFileSystem(),
              path);

      String relativePath = getRelativePath(path);
      boolean useBlobEndpoint = getPrefixMode() == PrefixMode.BLOB;
      if (OperativeEndpoint.isReadEnabledOnDFS(
              getAbfsConfiguration().getPrefixMode(), getAbfsConfiguration())) {
        useBlobEndpoint = false;
      }
      VersionedFileStatus fileStatus;
      fileStatus = (VersionedFileStatus) getFileStatus(path, tracingContext, useBlobEndpoint);

      boolean isDirectory = fileStatus.isDirectory();

      final long contentLength = fileStatus.getLen();
      final String eTag = fileStatus.getEtag();

      if (isDirectory) {
        throw new AbfsRestOperationException(
                AzureServiceErrorCode.PATH_NOT_FOUND.getStatusCode(),
                AzureServiceErrorCode.PATH_NOT_FOUND.getErrorCode(),
                "openFileForRead must be used with files and not directories." +
                        "Attempt made for read on explicit directory.",
                null);
      }

      perfInfo.registerSuccess(true);

      // Add statistics for InputStream
      return new AbfsInputStream(client, statistics,
              relativePath, contentLength,
              populateAbfsInputStreamContext(options),
              eTag, tracingContext);
    }
  }

  private AbfsInputStreamContext populateAbfsInputStreamContext(
      Optional<Configuration> options) {
    boolean bufferedPreadDisabled = options
        .map(c -> c.getBoolean(FS_AZURE_BUFFERED_PREAD_DISABLE, false))
        .orElse(false);
    return new AbfsInputStreamContext(abfsConfiguration.getSasTokenRenewPeriodForStreamsInSeconds())
            .withReadBufferSize(abfsConfiguration.getReadBufferSize())
            .withReadAheadQueueDepth(abfsConfiguration.getReadAheadQueueDepth())
            .withTolerateOobAppends(abfsConfiguration.getTolerateOobAppends())
            .isReadAheadEnabled(abfsConfiguration.isReadAheadEnabled())
            .withReadSmallFilesCompletely(abfsConfiguration.readSmallFilesCompletely())
            .withOptimizeFooterRead(abfsConfiguration.optimizeFooterRead())
            .withReadAheadRange(abfsConfiguration.getReadAheadRange())
            .withStreamStatistics(new AbfsInputStreamStatisticsImpl())
            .withShouldReadBufferSizeAlways(
                abfsConfiguration.shouldReadBufferSizeAlways())
            .withReadAheadBlockSize(abfsConfiguration.getReadAheadBlockSize())
            .withBufferedPreadDisabled(bufferedPreadDisabled)
            .build();
  }

  public OutputStream openFileForWrite(final Path path,
      final FileSystem.Statistics statistics, final boolean overwrite,
      TracingContext tracingContext) throws IOException {
    try (AbfsPerfInfo perfInfo = startTracking("openFileForWrite", "getPathStatus")) {
      LOG.debug("openFileForWrite filesystem: {} path: {} overwrite: {}",
              client.getFileSystem(),
              path,
              overwrite);

      String relativePath = getRelativePath(path);
      boolean useBlobEndpoint = getPrefixMode() == PrefixMode.BLOB;
      if (OperativeEndpoint.isIngressEnabledOnDFS(
              getAbfsConfiguration().getPrefixMode(), getAbfsConfiguration())) {
        useBlobEndpoint = false;
      }
      VersionedFileStatus fileStatus;
      fileStatus = (VersionedFileStatus) getFileStatus(path, tracingContext, useBlobEndpoint);

      final Long contentLength = fileStatus.getLen();

      boolean isDirectory = fileStatus.isDirectory();
      if (isDirectory) {
        throw new AbfsRestOperationException(
                AzureServiceErrorCode.PATH_NOT_FOUND.getStatusCode(),
                AzureServiceErrorCode.PATH_NOT_FOUND.getErrorCode(),
                "openFileForWrite must be used with files and not directories",
                null);
      }

      final long offset = overwrite ? 0 : contentLength;

      perfInfo.registerSuccess(true);

      boolean isAppendBlob = false;
      if (isAppendBlobKey(path.toString())) {
        isAppendBlob = true;
      }

      AbfsLease lease = maybeCreateLease(relativePath, tracingContext);
      final String eTag = fileStatus.getEtag();
      checkAppendSmallWrite(isAppendBlob);

      return new AbfsOutputStream(
          populateAbfsOutputStreamContext(
              isAppendBlob,
              lease,
              client,
              statistics,
              relativePath,
              offset,
              eTag,
              tracingContext));
    }
  }

  public void checkAppendSmallWrite(boolean isAppendBlob) throws IOException {
    if (getAbfsConfiguration().getPrefixMode() == PrefixMode.BLOB) {
      if (isAppendBlob) {
        throw new IOException("AppendBlob is not supported for blob endpoint.");
      }
      if (abfsConfiguration.isSmallWriteOptimizationEnabled()) {
        throw new IOException("Small write optimization is not supported for blob endpoint.");
      }
    }
  }

  /**
   * Break any current lease on an ABFS file.
   *
   * @param path file name
   * @param tracingContext TracingContext instance to track correlation IDs
   * @throws AzureBlobFileSystemException on any exception while breaking the lease
   */
  public void breakLease(final Path path, final TracingContext tracingContext) throws AzureBlobFileSystemException {
    LOG.debug("lease path: {}", path);

    client.breakLease(getRelativePath(path), tracingContext);
  }

  public void rename(final Path source, final Path destination,
      final RenameAtomicityUtils renameAtomicityUtils, TracingContext tracingContext) throws
          IOException {
    final Instant startAggregate = abfsPerfTracker.getLatencyInstant();
    long countAggregate = 0;
    boolean shouldContinue;

    if (getAbfsConfiguration().getPrefixMode() == PrefixMode.BLOB) {
      LOG.debug("Rename for src: {} dst: {} for non-HNS blob-endpoint",
          source, destination);
      /*
       * Fetch the list of blobs in the given sourcePath.
       */
      StringBuilder listSrcBuilder = new StringBuilder(
          source.toUri().getPath());
      if (!source.isRoot()) {
        listSrcBuilder.append(FORWARD_SLASH);
      }
      String listSrc = listSrcBuilder.toString();
      BlobList blobList = client.getListBlobs(null, listSrc, null, null,
              tracingContext).getResult()
          .getBlobList();
      List<BlobProperty> srcBlobProperties = blobList.getBlobPropertyList();

      if (srcBlobProperties.size() > 0) {
        orchestrateBlobRenameDir(source, destination, renameAtomicityUtils,
            tracingContext, listSrc, blobList);
      } else {
        /*
        * Source doesn't have any hierarchy. It can either be marker or non-marker blob.
        * Or there can be no blob on the path.
        * Rename procedure will start. If its a file or a marker file, it will be renamed.
        * In case there is no blob on the path, server will return exception.
        */
        LOG.debug("source {} doesn't have any blob in its hierarchy. "
            + "Starting rename process on the source.", source);

        AbfsLease lease = null;
        try {
          if (isAtomicRenameKey(source.toUri().getPath())) {
            lease = getBlobLease(source.toUri().getPath(),
                BLOB_LEASE_ONE_MINUTE_DURATION, tracingContext);
          }
          renameBlob(source, destination, lease, tracingContext);
        } catch (AzureBlobFileSystemException ex) {
          if (lease != null) {
            lease.free();
          }
          LOG.error(
              String.format("Rename of path from %s to %s failed",
                  source, destination), ex);
          if (ex instanceof AbfsRestOperationException
              && ((AbfsRestOperationException) ex).getStatusCode()
              == HTTP_NOT_FOUND) {
            AbfsRestOperationException ex1 = (AbfsRestOperationException) ex;
            throw new AbfsRestOperationException(
                ex1.getStatusCode(),
                AzureServiceErrorCode.SOURCE_PATH_NOT_FOUND.getErrorCode(),
                ex1.getErrorMessage(), ex1);
          }
          throw ex;
        }
      }
      LOG.info("Rename from source {} to destination {} done", source,
          destination);
      return;
    }

    if (isAtomicRenameKey(source.getName())) {
      LOG.warn("The atomic rename feature is not supported by the ABFS scheme; however rename,"
              +" create and delete operations are atomic if Namespace is enabled for your Azure Storage account.");
    }

    LOG.debug("renameAsync filesystem: {} source: {} destination: {}",
            client.getFileSystem(),
            source,
            destination);

    String continuation = null;

    String sourceRelativePath = getRelativePath(source);
    String destinationRelativePath = getRelativePath(destination);

    do {
      try (AbfsPerfInfo perfInfo = startTracking("rename", "renamePath")) {
        AbfsRestOperation op = client
            .renamePath(sourceRelativePath, destinationRelativePath,
                continuation, tracingContext);
        perfInfo.registerResult(op.getResult());
        continuation = op.getResult().getResponseHeader(HttpHeaderConfigurations.X_MS_CONTINUATION);
        perfInfo.registerSuccess(true);
        countAggregate++;
        shouldContinue = continuation != null && !continuation.isEmpty();

        if (!shouldContinue) {
          perfInfo.registerAggregates(startAggregate, countAggregate);
        }
      }
    } while (shouldContinue);
  }

  private void orchestrateBlobRenameDir(final Path source,
      final Path destination,
      final RenameAtomicityUtils renameAtomicityUtils,
      final TracingContext tracingContext,
      final String listSrc,
      final BlobList blobList) throws IOException {
    ListBlobQueue listBlobQueue = new ListBlobQueue(
        blobList.getBlobPropertyList(),
        getAbfsConfiguration().getProducerQueueMaxSize(),
        getAbfsConfiguration().getBlobDirRenameMaxThread());

    if (blobList.getNextMarker() != null) {
      new ListBlobProducer(listSrc,
          client, listBlobQueue, blobList.getNextMarker(), tracingContext);
    } else {
      listBlobQueue.complete();
    }
    LOG.debug("src {} exists and is a directory", source);
    /*
     * Fetch if there is a marker-blob for the source blob.
     */
    BlobProperty blobPropOnSrcNullable;
    try {
      blobPropOnSrcNullable = getBlobProperty(source, tracingContext);
    } catch (AbfsRestOperationException ex) {
      if (ex.getStatusCode() != HttpURLConnection.HTTP_NOT_FOUND) {
        throw ex;
      }
      blobPropOnSrcNullable = null;
    }

    if (blobPropOnSrcNullable == null) {
      /*
       * There is no marker-blob, the client has to create marker blob before
       * starting the rename.
       */
      LOG.debug("Source {} is a directory but there is no marker-blob",
          source);
      createDirectory(source, null, FsPermission.getDirDefault(),
          FsPermission.getUMask(
              getAbfsConfiguration().getRawConfiguration()),
          tracingContext);
    } else {
      LOG.debug("Source {} is a directory but there is a marker-blob",
          source);
    }
    /*
     * If source is a directory, all the blobs in the directory have to be
     * individually copied and then deleted at the source.
     */
    LOG.debug("source {} is a directory", source);
    final AbfsBlobLease srcDirLease;
    final Boolean isAtomicRename;
    if (isAtomicRenameKey(source.toUri().getPath())) {
      LOG.debug("source dir {} is an atomicRenameKey",
          source.toUri().getPath());
      srcDirLease = getBlobLease(source.toUri().getPath(),
          BLOB_LEASE_ONE_MINUTE_DURATION,
          tracingContext);
      renameAtomicityUtils.preRename(
          isCreateOperationOnBlobEndpoint());
      isAtomicRename = true;
    } else {
      srcDirLease = null;
      isAtomicRename = false;
      LOG.debug("source dir {} is not an atomicRenameKey",
          source.toUri().getPath());
    }

    renameBlobDir(source, destination, tracingContext, listBlobQueue,
        srcDirLease, isAtomicRename);

    if (isAtomicRename) {
      renameAtomicityUtils.cleanup();
    }
  }

  @VisibleForTesting
  AbfsBlobLease getBlobLease(final String source,
      final Integer blobLeaseOneMinuteDuration,
      final TracingContext tracingContext) throws AzureBlobFileSystemException {
    return new AbfsBlobLease(client, source, blobLeaseOneMinuteDuration,
        tracingContext);
  }

  private void renameBlobDir(final Path source,
      final Path destination,
      final TracingContext tracingContext,
      final ListBlobQueue listBlobQueue,
      final AbfsBlobLease srcDirBlobLease,
      final Boolean isAtomicRename) throws AzureBlobFileSystemException {
    List<BlobProperty> blobList;
    ListBlobConsumer listBlobConsumer = new ListBlobConsumer(listBlobQueue);
    final ExecutorService renameBlobExecutorService
        = Executors.newFixedThreadPool(
        getAbfsConfiguration().getBlobDirRenameMaxThread());
    AtomicInteger renamedBlob = new AtomicInteger(0);
    while(!listBlobConsumer.isCompleted()) {
      blobList = listBlobConsumer.consume();
      if(blobList == null) {
        continue;
      }
      List<Future> futures = new ArrayList<>();
      for (BlobProperty blobProperty : blobList) {
        futures.add(renameBlobExecutorService.submit(() -> {
          try {
            AbfsBlobLease blobLease = null;
            if (isAtomicRename) {
              /*
               * Conditionally get a lease on the source blob to prevent other writers
               * from changing it. This is used for correctness in HBase when log files
               * are renamed. It generally should do no harm other than take a little
               * more time for other rename scenarios. When the HBase master renames a
               * log file folder, the lease locks out other writers.  This
               * prevents a region server that the master thinks is dead, but is still
               * alive, from committing additional updates.  This is different than
               * when HBase runs on HDFS, where the region server recovers the lease
               * on a log file, to gain exclusive access to it, before it splits it.
               */
              blobLease = getBlobLease(blobProperty.getPath().toUri().getPath(),
                  BLOB_LEASE_ONE_MINUTE_DURATION, tracingContext);
            }
            renameBlob(
                blobProperty.getPath(),
                createDestinationPathForBlobPartOfRenameSrcDir(destination,
                    blobProperty.getPath(), source),
                blobLease,
                tracingContext);
            renamedBlob.incrementAndGet();
          } catch (AzureBlobFileSystemException e) {
            LOG.error(String.format("rename from %s to %s for blob %s failed",
                source, destination, blobProperty.getPath()), e);
            throw new RuntimeException(e);
          }
        }));
      }
      for (Future future : futures) {
        try {
          future.get();
        } catch (InterruptedException | ExecutionException e) {
          LOG.error(String.format("rename from %s to %s failed", source,
              destination), e);
          renameBlobExecutorService.shutdown();
          if (srcDirBlobLease != null) {
            srcDirBlobLease.free();
          }
          throw new RuntimeException(e);
        }
      }
    }
    renameBlobExecutorService.shutdown();

    tracingContext.setOperatedBlobCount(renamedBlob.get() + 1);
    renameBlob(
        source, createDestinationPathForBlobPartOfRenameSrcDir(destination,
            source, source),
        srcDirBlobLease,
        tracingContext);
    tracingContext.setOperatedBlobCount(null);
  }

  private Boolean isCreateOperationOnBlobEndpoint() {
    return !OperativeEndpoint.isIngressEnabledOnDFS(prefixMode, abfsConfiguration);
  }

  /**
   * Translates the destination path for a blob part of a source directory getting
   * renamed.
   *
   * @param destinationDir destination directory for the rename operation
   * @param blobPath path of blob inside sourceDir being renamed.
   * @param sourceDir source directory for the rename operation
   *
   * @return translated path for the blob
   */
  private Path createDestinationPathForBlobPartOfRenameSrcDir(final Path destinationDir,
      final Path blobPath, final Path sourceDir) {
    String destinationPathStr = destinationDir.toUri().getPath();
    String sourcePathStr = sourceDir.toUri().getPath();
    String srcBlobPropertyPathStr = blobPath.toUri().getPath();
    if (sourcePathStr.equals(srcBlobPropertyPathStr)) {
      return destinationDir;
    }
    return new Path(destinationPathStr + ROOT_PATH + srcBlobPropertyPathStr.substring(
        sourcePathStr.length()));
  }

  /**
   * Renames blob.
   * It copies the source blob to the destination. After copy is succesful, it
   * deletes the source blob
   *
   * @param sourcePath source path which gets copied to the destination
   * @param destination destination path to which the source has to be moved
   * @param lease lease of the srcBlob
   * @param tracingContext tracingContext for tracing the API calls
   *
   * @throws AzureBlobFileSystemException exception in making server calls
   */
  private void renameBlob(final Path sourcePath, final Path destination,
      final AbfsLease lease, final TracingContext tracingContext)
      throws AzureBlobFileSystemException {
    copyBlob(sourcePath, destination, lease != null ? lease.getLeaseID() : null,
        tracingContext);
    deleteBlob(sourcePath, lease, tracingContext);
  }

  private void deleteBlob(final Path sourcePath,
      final AbfsLease lease, final TracingContext tracingContext)
      throws AzureBlobFileSystemException {
    try {
      client.deleteBlobPath(sourcePath,
          lease != null ? lease.getLeaseID() : null, tracingContext);
      if (lease != null) {
        lease.cancelTimer();
      }
    } catch (AbfsRestOperationException ex) {
      if (ex.getStatusCode() != HttpURLConnection.HTTP_NOT_FOUND) {
        throw ex;
      }
    }
  }

  public void delete(final Path path, final boolean recursive,
      TracingContext tracingContext) throws IOException {
    LOG.debug("delete filesystem: {} path: {} recursive: {}",
        client.getFileSystem(),
        path,
        String.valueOf(recursive));
    if (getPrefixMode() == PrefixMode.BLOB) {
      deleteBlobPath(path, recursive, tracingContext);
      return;
    }

    final Instant startAggregate = abfsPerfTracker.getLatencyInstant();
    long countAggregate = 0;
    boolean shouldContinue = true;

    String continuation = null;

    String relativePath = getRelativePath(path);

    do {
      try (AbfsPerfInfo perfInfo = startTracking("delete", "deletePath")) {
        AbfsRestOperation op = client
            .deletePath(relativePath, recursive, continuation, tracingContext);
        perfInfo.registerResult(op.getResult());
        continuation = op.getResult().getResponseHeader(HttpHeaderConfigurations.X_MS_CONTINUATION);
        perfInfo.registerSuccess(true);
        countAggregate++;
        shouldContinue = continuation != null && !continuation.isEmpty();

        if (!shouldContinue) {
          perfInfo.registerAggregates(startAggregate, countAggregate);
        }
      }
    } while (shouldContinue);
  }

  /**
   * Handles deletion of a path over Blob Endpoint.
   * @param path path to be deleted
   * @param recursive defines deletion to be recursive or not
   * @param tracingContext object to trace the API flows
   *
   * @throws IOException exception from server call or if recursive used on
   * non-empty directory
   */
  private void deleteBlobPath(final Path path,
      final boolean recursive,
      final TracingContext tracingContext) throws IOException {
    StringBuilder listSrcBuilder = new StringBuilder();
    String srcPathStr = path.toUri().getPath();
    listSrcBuilder.append(srcPathStr);
    if (!path.isRoot()) {
      listSrcBuilder.append(FORWARD_SLASH);
    }
    String listSrc = listSrcBuilder.toString();
    BlobList blobList = client.getListBlobs(null, listSrc, null, null,
        tracingContext).getResult().getBlobList();
    if (blobList.getBlobPropertyList().size() > 0) {
      orchestrateBlobDirDeletion(path, recursive, listSrc, blobList, tracingContext);
    } else {
      LOG.debug(String.format("Path %s doesn't have child-blobs", srcPathStr));
      if (!path.isRoot()) {
        try {
          LOG.debug(String.format("Deleting path %s", srcPathStr));
          client.deleteBlobPath(path, null, tracingContext);
          LOG.debug(String.format("Path deleted %s", srcPathStr));
        } catch (AbfsRestOperationException ex) {
          if (ex.getStatusCode() == HTTP_NOT_FOUND) {
            LOG.error(String.format("Path %s doesn't exist", srcPathStr));
            throw new AbfsRestOperationException(
                ex.getStatusCode(),
                AzureServiceErrorCode.PATH_NOT_FOUND.getErrorCode(),
                ex.getErrorMessage(), ex);
          }
          throw ex;
        }
      }
    }
    createParentDirectory(path, tracingContext);
    LOG.debug(String.format("Deletion of Path %s completed", srcPathStr));
  }

  private void orchestrateBlobDirDeletion(final Path path,
      final boolean recursive,
      final String listSrc,
      final BlobList blobList,
      final TracingContext tracingContext) throws IOException {
    final String srcPathStr = path.toUri().getPath();
    LOG.debug(String.format("Path %s has child-blobs", srcPathStr));
    if (!recursive) {
      LOG.error(String.format("Non-recursive delete of non-empty directory %s",
          srcPathStr));
      throw new IOException(
          "Non-recursive delete of non-empty directory");
    }
    ListBlobQueue queue = new ListBlobQueue(blobList.getBlobPropertyList(),
        getAbfsConfiguration().getProducerQueueMaxSize(),
        getAbfsConfiguration().getBlobDirDeleteMaxThread());
    if (blobList.getNextMarker() != null) {
      new ListBlobProducer(listSrc, client, queue,
          blobList.getNextMarker(), tracingContext);
    } else {
      queue.complete();
    }
    ListBlobConsumer consumer = new ListBlobConsumer(queue);
    deleteOnConsumedBlobs(path, consumer, tracingContext);
  }

  /**
   * If parent blob is implicit directory and in case the blob deleted was the
   * only blob in the directory, it will render path as non-existing. To prevent
   * that happening, client create marker-based directory.
   *
   * @param path path getting deleted
   * @param tracingContext tracingContext to trace the API flow
   * @throws IOException
   */
  private void createParentDirectory(final Path path,
      final TracingContext tracingContext) throws IOException {
    if (path.isRoot()) {
      return;
    }
    Path parentPath = path.getParent();
    if (parentPath.isRoot()) {
      return;
    }

    String srcPathStr = path.toUri().getPath();
    String srcParentPathSrc = parentPath.toUri().getPath();
    LOG.debug(String.format(
        "Creating Parent of Path %s : %s", srcPathStr, srcParentPathSrc));
    createDirectoryMarkerBlob(parentPath, null, FsPermission.getDirDefault(),
        FsPermission.getUMask(
            getAbfsConfiguration().getRawConfiguration()),
        tracingContext, true);
    LOG.debug(String.format("Directory for parent of Path %s : %s created",
        srcPathStr, srcParentPathSrc));
  }

  /**
   * Consumes list of blob over the consumer. Deletes the blob listed.
   * The deletion of the consumed blobs is executed over parallel threads spawned
   * by an ExecutorService with threads equal to {@link AbfsConfiguration#getBlobDirDeleteMaxThread()}.
   * Once a list of blobs that were consumed are deleted, the next batch of blobs
   * are consumed.
   *
   * @param srcPath path of the directory which has to be deleted
   * @param consumer {@link ListBlobConsumer} object through which batches of blob
   * are consumed.
   * @param tracingContext object for tracing the API flow
   *
   * @throws AzureBlobFileSystemException exception received from server call.
   */
  private void deleteOnConsumedBlobs(final Path srcPath,
      final ListBlobConsumer consumer,
<<<<<<< HEAD
      final TracingContext tracingContext)
      throws IOException {
    AtomicInteger deletedBlobCount = new AtomicInteger(0);
    ExecutorService deleteBlobExecutorService = Executors.newFixedThreadPool(
        getAbfsConfiguration().getBlobDirDeleteMaxThread());
    while (!consumer.isCompleted()) {
      final List<BlobProperty> blobList = consumer.consume();
      if (blobList == null) {
        continue;
      }
      List<Future> futureList = new ArrayList<>();
      for (BlobProperty blobProperty : blobList) {
        futureList.add(deleteBlobExecutorService.submit(() -> {
          try {
            LOG.debug(String.format("Deleting Path %s",
                blobProperty.getPath().toUri().getPath()));
            client.deleteBlobPath(blobProperty.getPath(), null, tracingContext);
            deletedBlobCount.incrementAndGet();
            LOG.debug(String.format("Deleted Path %s",
                blobProperty.getPath().toUri().getPath()));
          } catch (AzureBlobFileSystemException ex) {
            if (ex instanceof AbfsRestOperationException
                && ((AbfsRestOperationException) ex).getStatusCode()
                == HttpURLConnection.HTTP_NOT_FOUND) {
              LOG.debug(String.format("Path %s already deleted",
                  blobProperty.getPath().toUri().getPath()));
              return;
=======
      final TracingContext tracingContext) throws AzureBlobFileSystemException {
    ExecutorService deleteBlobExecutorService = Executors.newFixedThreadPool(
        getAbfsConfiguration().getBlobDirDeleteMaxThread());
    try {
      while (!consumer.isCompleted()) {
        final List<BlobProperty> blobList = consumer.consume();
        if (blobList == null) {
          continue;
        }
        List<Future> futureList = new ArrayList<>();
        for (BlobProperty blobProperty : blobList) {
          futureList.add(deleteBlobExecutorService.submit(() -> {
            String blobPropertyPathStr = blobProperty.getPath()
                .toUri()
                .getPath();
            try {
              LOG.debug(String.format("Deleting Path %s", blobPropertyPathStr));
              client.deleteBlobPath(blobProperty.getPath(), null,
                  tracingContext);
              LOG.debug(String.format("Deleted Path %s", blobPropertyPathStr));
            } catch (AzureBlobFileSystemException ex) {
              if (ex instanceof AbfsRestOperationException
                  && ((AbfsRestOperationException) ex).getStatusCode()
                  == HttpURLConnection.HTTP_NOT_FOUND) {
                LOG.debug(String.format("Path %s already deleted",
                    blobPropertyPathStr));
                return;
              }
              LOG.error(String.format("Deleting Path %s failed",
                  blobPropertyPathStr));
              throw new RuntimeException(ex);
>>>>>>> 2db8f04c
            }
          }));
        }

        for (Future future : futureList) {
          try {
            future.get();
          } catch (InterruptedException | ExecutionException e) {
            throw new RuntimeException(e);
          }
        }
      }
    } finally {
      deleteBlobExecutorService.shutdown();
    }
<<<<<<< HEAD

    tracingContext.setOperatedBlobCount(deletedBlobCount.get() + 1);
    deleteBlobExecutorService.shutdown();
=======
>>>>>>> 2db8f04c
    if (srcPath != null && !srcPath.isRoot()) {
      String srcPathStr = srcPath.toUri().getPath();
      try {
        LOG.debug(String.format("Deleting Path %s", srcPathStr));
        client.deleteBlobPath(srcPath, null, tracingContext);
        LOG.debug(String.format("Deleted Path %s", srcPathStr));
      } catch (AbfsRestOperationException ex) {
        if (ex.getStatusCode() != HttpURLConnection.HTTP_NOT_FOUND) {
          LOG.debug(String.format("Deleting Path %s failed", srcPathStr), ex);
          throw ex;
        }
        LOG.debug(
            String.format("Path %s is an implicit directory", srcPathStr));
      }
    }
    tracingContext.setOperatedBlobCount(null);
  }

  public FileStatus getFileStatus(Path path, TracingContext tracingContext, boolean useBlobEndpoint) throws IOException {
    try (AbfsPerfInfo perfInfo = startTracking("getFileStatus", "undetermined")) {
      boolean isNamespaceEnabled = getIsNamespaceEnabled(tracingContext);
      LOG.debug("getFileStatus filesystem: {} path: {} isNamespaceEnabled: {}",
              client.getFileSystem(),
              path,
              isNamespaceEnabled);

      final AbfsRestOperation op;
      if (useBlobEndpoint) {
        LOG.debug("getFileStatus filesystem call over blob endpoint: {} path: {}",
                client.getFileSystem(),
                path);

        if (path.isRoot()) {
          perfInfo.registerCallee("getContainerProperties");
          op = client.getContainerProperty(tracingContext);
        } else {
          perfInfo.registerCallee("getBlobProperty");
          op = client.getBlobProperty(path, tracingContext);
        }
      } else {
        if (path.isRoot()) {
          if (isNamespaceEnabled) {
            perfInfo.registerCallee("getAclStatus");
            op = client.getAclStatus(getRelativePath(path), tracingContext);
          } else {
            perfInfo.registerCallee("getFilesystemProperties");
            op = client.getFilesystemProperties(tracingContext);
          }
        } else {
          perfInfo.registerCallee("getPathStatus");
          op = client.getPathStatus(getRelativePath(path), false, tracingContext);
        }
      }

      perfInfo.registerResult(op.getResult());
      final long blockSize = abfsConfiguration.getAzureBlockSize();
      final AbfsHttpOperation result = op.getResult();

      String eTag = extractEtagHeader(result);
      final String lastModified = result.getResponseHeader(HttpHeaderConfigurations.LAST_MODIFIED);
      final String permissions = result.getResponseHeader((HttpHeaderConfigurations.X_MS_PERMISSIONS));
      final boolean hasAcl = AbfsPermission.isExtendedAcl(permissions);
      final long contentLength;
      final boolean resourceIsDir;

      if (path.isRoot()) {
        contentLength = 0;
        resourceIsDir = true;
      } else {
        contentLength = parseContentLength(result.getResponseHeader(HttpHeaderConfigurations.CONTENT_LENGTH));
        if (useBlobEndpoint) {
          resourceIsDir = result.getResponseHeader(X_MS_META_HDI_ISFOLDER) != null;
        } else {
          resourceIsDir = parseIsDirectory(result.getResponseHeader(HttpHeaderConfigurations.X_MS_RESOURCE_TYPE));
        }
      }

      final String transformedOwner = identityTransformer.transformIdentityForGetRequest(
              result.getResponseHeader(HttpHeaderConfigurations.X_MS_OWNER),
              true,
              userName);

      final String transformedGroup = identityTransformer.transformIdentityForGetRequest(
              result.getResponseHeader(HttpHeaderConfigurations.X_MS_GROUP),
              false,
              primaryUserGroup);

      perfInfo.registerSuccess(true);

      return new VersionedFileStatus(
              transformedOwner,
              transformedGroup,
              permissions == null ? new AbfsPermission(FsAction.ALL, FsAction.ALL, FsAction.ALL)
                      : AbfsPermission.valueOf(permissions),
              hasAcl,
              contentLength,
              resourceIsDir,
              1,
              blockSize,
              DateTimeUtils.parseLastModifiedTime(lastModified),
              path,
              eTag);
    } catch (AbfsRestOperationException ex) {
      if (useBlobEndpoint && ex.getStatusCode() == HttpURLConnection.HTTP_NOT_FOUND && !path.isRoot()) {
        List<BlobProperty> blobProperties = getListBlobs(path, null, null, tracingContext, 2, true);
        if (blobProperties.size() == 0) {
          throw ex;
        }
        else {
          // TODO: return properties of first child blob here like in wasb after listFileStatus is implemented over blob
          return new VersionedFileStatus(
                  userName,
                  primaryUserGroup,
                  new AbfsPermission(FsAction.ALL, FsAction.ALL, FsAction.ALL),
                  false,
                  0L,
                  true,
                  1,
                  abfsConfiguration.getAzureBlockSize(),
                  DateTimeUtils.parseLastModifiedTime(null),
                  path,
                  null);
        }
      } else {
        throw ex;
      }
    }
  }

  /**
   * @param path The list path.
   * @param tracingContext Tracks identifiers for request header
   * @return the entries in the path.
   * */
  @Override
  public FileStatus[] listStatus(final Path path, TracingContext tracingContext) throws IOException {
    return listStatus(path, null, tracingContext);
  }

  /**
   * @param path Path the list path.
   * @param startFrom the entry name that list results should start with.
   *                  For example, if folder "/folder" contains four files: "afile", "bfile", "hfile", "ifile".
   *                  Then listStatus(Path("/folder"), "hfile") will return "/folder/hfile" and "folder/ifile"
   *                  Notice that if startFrom is a non-existent entry name, then the list response contains
   *                  all entries after this non-existent entry in lexical order:
   *                  listStatus(Path("/folder"), "cfile") will return "/folder/hfile" and "/folder/ifile".
   * @param tracingContext Tracks identifiers for request header
   * @return the entries in the path start from  "startFrom" in lexical order.
   * */
  @InterfaceStability.Unstable
  @Override
  public FileStatus[] listStatus(final Path path, final String startFrom, TracingContext tracingContext) throws IOException {
    List<FileStatus> fileStatuses = new ArrayList<>();
    listStatus(path, startFrom, fileStatuses, true, null, tracingContext);
    return fileStatuses.toArray(new FileStatus[fileStatuses.size()]);
  }

  @Override
  public String listStatus(final Path path, final String startFrom,
      List<FileStatus> fileStatuses, final boolean fetchAll,
      String continuation, TracingContext tracingContext) throws IOException {
    final Instant startAggregate = abfsPerfTracker.getLatencyInstant();
    long countAggregate = 0;
    boolean shouldContinue = true;

    LOG.debug("listStatus filesystem: {} path: {}, startFrom: {}",
            client.getFileSystem(),
            path,
            startFrom);

    final String relativePath = getRelativePath(path);
    boolean useBlobEndpointListing = getPrefixMode() == PrefixMode.BLOB;

    if (continuation == null || continuation.isEmpty()) {
      // generate continuation token if a valid startFrom is provided.
      if (startFrom != null && !startFrom.isEmpty()) {
        // In case startFrom is passed, fallback to DFS for now
        // TODO: Support startFrom for List Blobs on Blob Endpoint
        useBlobEndpointListing = false;
        continuation = getIsNamespaceEnabled(tracingContext)
            ? generateContinuationTokenForXns(startFrom)
            : generateContinuationTokenForNonXns(relativePath, startFrom);
      }
    }

    if (useBlobEndpointListing) {
      FileStatus status = getFileStatus(path, tracingContext, true);
      if (status.isFile()) {
        fileStatuses.add(status);
        return continuation;
      }
      // For blob endpoint continuation will be used as nextMarker.
      String prefix = relativePath + ROOT_PATH;
      String delimiter = ROOT_PATH;
      if (path.isRoot()) {
        prefix = null;
      }

      TreeMap<String, FileStatus> fileMetadata = new TreeMap<>();
      do {
        /*
         * List Blob calls will be made with delimiter "/". This will ensure
         * that all the children of a folder not listed out separately. Instead,
         * a single entry corresponding to the directory name will be returned as BlobPrefix.
         */
        try (AbfsPerfInfo perfInfo = startTracking("listStatus", "getListBlobs")) {
          AbfsRestOperation op = client.getListBlobs(
              continuation, prefix, delimiter, abfsConfiguration.getListMaxResults(),
              tracingContext
          );
          perfInfo.registerResult(op.getResult());
          BlobList blobList = op.getResult().getBlobList();
          continuation = blobList.getNextMarker();

          addBlobListAsFileStatus(blobList, fileMetadata);

          perfInfo.registerSuccess(true);
          countAggregate++;
          shouldContinue =
              fetchAll && continuation != null && !continuation.isEmpty();

          if (!shouldContinue) {
            perfInfo.registerAggregates(startAggregate, countAggregate);
          }
        }
      } while (shouldContinue);

      fileStatuses.addAll(fileMetadata.values());
      return continuation;
    }

    do {
      try (AbfsPerfInfo perfInfo = startTracking("listStatus", "listPath")) {
        AbfsRestOperation op = client.listPath(relativePath, false,
            abfsConfiguration.getListMaxResults(), continuation,
            tracingContext);
        perfInfo.registerResult(op.getResult());
        continuation = op.getResult().getResponseHeader(HttpHeaderConfigurations.X_MS_CONTINUATION);
        ListResultSchema retrievedSchema = op.getResult().getListResultSchema();
        if (retrievedSchema == null) {
          throw new AbfsRestOperationException(
                  AzureServiceErrorCode.PATH_NOT_FOUND.getStatusCode(),
                  AzureServiceErrorCode.PATH_NOT_FOUND.getErrorCode(),
                  "listStatusAsync path not found",
                  null, op.getResult());
        }

        long blockSize = abfsConfiguration.getAzureBlockSize();

        for (ListResultEntrySchema entry : retrievedSchema.paths()) {
          final String owner = identityTransformer.transformIdentityForGetRequest(entry.owner(), true, userName);
          final String group = identityTransformer.transformIdentityForGetRequest(entry.group(), false, primaryUserGroup);
          final FsPermission fsPermission = entry.permissions() == null
                  ? new AbfsPermission(FsAction.ALL, FsAction.ALL, FsAction.ALL)
                  : AbfsPermission.valueOf(entry.permissions());
          final boolean hasAcl = AbfsPermission.isExtendedAcl(entry.permissions());

          long lastModifiedMillis = 0;
          long contentLength = entry.contentLength() == null ? 0 : entry.contentLength();
          boolean isDirectory = entry.isDirectory() == null ? false : entry.isDirectory();
          if (entry.lastModified() != null && !entry.lastModified().isEmpty()) {
            lastModifiedMillis = DateTimeUtils.parseLastModifiedTime(
                entry.lastModified());
          }

          Path entryPath = new Path(File.separator + entry.name());
          entryPath = entryPath.makeQualified(this.uri, entryPath);

          fileStatuses.add(
                  new VersionedFileStatus(
                          owner,
                          group,
                          fsPermission,
                          hasAcl,
                          contentLength,
                          isDirectory,
                          1,
                          blockSize,
                          lastModifiedMillis,
                          entryPath,
                          entry.eTag()));
        }

        perfInfo.registerSuccess(true);
        countAggregate++;
        shouldContinue =
            fetchAll && continuation != null && !continuation.isEmpty();

        if (!shouldContinue) {
          perfInfo.registerAggregates(startAggregate, countAggregate);
        }
      }
    } while (shouldContinue);

    return continuation;
  }

  private void addBlobListAsFileStatus(final BlobList blobList,
      TreeMap<String, FileStatus> fileMetadata) throws IOException {

    /*
     * Here before adding the data we might have to remove the duplicates.
     * List Blobs call over blob endpoint returns two types of entries: Blob
     * and BlobPrefix.  In the case where ABFS generated the data,
     * there will be a marker blob for each "directory" created by driver,
     * and we will receive them as a Blob.  If there are also files within this
     * "directory", we will also receive a BlobPrefix.  To further
     * complicate matters, the data may not be generated by ABFS Driver, in
     * which case we may not have a marker blob for each "directory". In this
     * the only way to know there is a directory is using BlobPrefix entry.
     * So, sometimes we receive both a Blob and a BlobPrefix for directories,
     * and sometimes we receive only BlobPrefix as directory. We remove duplicates
     * but prefer Blob over BlobPrefix.
     */
    List<BlobProperty> blobProperties = blobList.getBlobPropertyList();

    for (BlobProperty entry: blobProperties) {
      String blobKey = entry.getName();
      final String owner = identityTransformer.transformIdentityForGetRequest(
          entry.getOwner(), true, userName);
      final String group = identityTransformer.transformIdentityForGetRequest(
          entry.getGroup(), false, primaryUserGroup);
      final FsPermission fsPermission = entry.getPermission() == null
          ? new AbfsPermission(FsAction.ALL, FsAction.ALL, FsAction.ALL)
          : AbfsPermission.valueOf(entry.getPermission());
      final boolean hasAcl = entry.getAcl() != null;
      long blockSize = abfsConfiguration.getAzureBlockSize();

      Path entryPath = entry.getPath();
      entryPath = entryPath.makeQualified(this.uri, entryPath);

      FileStatus fileStatus = new VersionedFileStatus(
          owner,
          group,
          fsPermission,
          hasAcl,
          entry.getContentLength(),
          entry.getIsDirectory(),
          1,
          blockSize,
          entry.getLastModifiedTime(),
          entryPath,
          entry.getETag());

      if (entry.getETag() != null) {
        // This is a blob entry. It is either a file or a marker blob.
        // In both cases we will add this.
        fileMetadata.put(blobKey, fileStatus);
      } else {
        // This is a BlobPrefix entry. It is a directory with file inside
        // This might have already been added as a marker blob.
        if (!fileMetadata.containsKey(blobKey)) {
          fileMetadata.put(blobKey, fileStatus);
        }
      }
    }
  }

  // generate continuation token for xns account
  private String generateContinuationTokenForXns(final String firstEntryName) {
    Preconditions.checkArgument(!Strings.isNullOrEmpty(firstEntryName)
            && !firstEntryName.startsWith(AbfsHttpConstants.ROOT_PATH),
            "startFrom must be a dir/file name and it can not be a full path");

    StringBuilder sb = new StringBuilder();
    sb.append(firstEntryName).append("#$").append("0");

    CRC64 crc64 = new CRC64();
    StringBuilder token = new StringBuilder();
    token.append(crc64.compute(sb.toString().getBytes(StandardCharsets.UTF_8)))
            .append(SINGLE_WHITE_SPACE)
            .append("0")
            .append(SINGLE_WHITE_SPACE)
            .append(firstEntryName);

    return Base64.encode(token.toString().getBytes(StandardCharsets.UTF_8));
  }

  // generate continuation token for non-xns account
  private String generateContinuationTokenForNonXns(String path, final String firstEntryName) {
    Preconditions.checkArgument(!Strings.isNullOrEmpty(firstEntryName)
            && !firstEntryName.startsWith(AbfsHttpConstants.ROOT_PATH),
            "startFrom must be a dir/file name and it can not be a full path");

    // Notice: non-xns continuation token requires full path (first "/" is not included) for startFrom
    path = AbfsClient.getDirectoryQueryParameter(path);
    final String startFrom = (path.isEmpty() || path.equals(ROOT_PATH))
            ? firstEntryName
            : path + ROOT_PATH + firstEntryName;

    SimpleDateFormat simpleDateFormat = new SimpleDateFormat(TOKEN_DATE_PATTERN, Locale.US);
    String date = simpleDateFormat.format(new Date());
    String token = String.format("%06d!%s!%06d!%s!%06d!%s!",
            path.length(), path, startFrom.length(), startFrom, date.length(), date);
    String base64EncodedToken = Base64.encode(token.getBytes(StandardCharsets.UTF_8));

    StringBuilder encodedTokenBuilder = new StringBuilder(base64EncodedToken.length() + 5);
    encodedTokenBuilder.append(String.format("%s!%d!", TOKEN_VERSION, base64EncodedToken.length()));

    for (int i = 0; i < base64EncodedToken.length(); i++) {
      char current = base64EncodedToken.charAt(i);
      if (CHAR_FORWARD_SLASH == current) {
        current = CHAR_UNDERSCORE;
      } else if (CHAR_PLUS == current) {
        current = CHAR_STAR;
      } else if (CHAR_EQUALS == current) {
        current = CHAR_HYPHEN;
      }
      encodedTokenBuilder.append(current);
    }

    return encodedTokenBuilder.toString();
  }

  public void setOwner(final Path path, final String owner, final String group,
      TracingContext tracingContext) throws AzureBlobFileSystemException {
    if (!getIsNamespaceEnabled(tracingContext)) {
      throw new UnsupportedOperationException(
          "This operation is only valid for storage accounts with the hierarchical namespace enabled.");
    }

    try (AbfsPerfInfo perfInfo = startTracking("setOwner", "setOwner")) {

      LOG.debug(
              "setOwner filesystem: {} path: {} owner: {} group: {}",
              client.getFileSystem(),
              path,
              owner,
              group);

      final String transformedOwner = identityTransformer.transformUserOrGroupForSetRequest(owner);
      final String transformedGroup = identityTransformer.transformUserOrGroupForSetRequest(group);

      final AbfsRestOperation op = client.setOwner(getRelativePath(path),
              transformedOwner,
              transformedGroup,
              tracingContext);

      perfInfo.registerResult(op.getResult()).registerSuccess(true);
    }
  }

  public void setPermission(final Path path, final FsPermission permission,
      TracingContext tracingContext) throws AzureBlobFileSystemException {
    if (!getIsNamespaceEnabled(tracingContext)) {
      throw new UnsupportedOperationException(
          "This operation is only valid for storage accounts with the hierarchical namespace enabled.");
    }

    try (AbfsPerfInfo perfInfo = startTracking("setPermission", "setPermission")) {

      LOG.debug(
              "setPermission filesystem: {} path: {} permission: {}",
              client.getFileSystem(),
              path,
              permission);

      final AbfsRestOperation op = client.setPermission(getRelativePath(path),
          String.format(AbfsHttpConstants.PERMISSION_FORMAT,
              permission.toOctal()), tracingContext);

      perfInfo.registerResult(op.getResult()).registerSuccess(true);
    }
  }

  public void modifyAclEntries(final Path path, final List<AclEntry> aclSpec,
      TracingContext tracingContext) throws AzureBlobFileSystemException {
    if (!getIsNamespaceEnabled(tracingContext)) {
      throw new UnsupportedOperationException(
          "This operation is only valid for storage accounts with the hierarchical namespace enabled.");
    }

    try (AbfsPerfInfo perfInfoGet = startTracking("modifyAclEntries", "getAclStatus")) {

      LOG.debug(
              "modifyAclEntries filesystem: {} path: {} aclSpec: {}",
              client.getFileSystem(),
              path,
              AclEntry.aclSpecToString(aclSpec));

      identityTransformer.transformAclEntriesForSetRequest(aclSpec);
      final Map<String, String> modifyAclEntries = AbfsAclHelper.deserializeAclSpec(AclEntry.aclSpecToString(aclSpec));
      boolean useUpn = AbfsAclHelper.isUpnFormatAclEntries(modifyAclEntries);

      String relativePath = getRelativePath(path);

      final AbfsRestOperation op = client
          .getAclStatus(relativePath, useUpn, tracingContext);
      perfInfoGet.registerResult(op.getResult());
      final String eTag = op.getResult().getResponseHeader(HttpHeaderConfigurations.ETAG);

      final Map<String, String> aclEntries = AbfsAclHelper.deserializeAclSpec(op.getResult().getResponseHeader(HttpHeaderConfigurations.X_MS_ACL));

      AbfsAclHelper.modifyAclEntriesInternal(aclEntries, modifyAclEntries);

      perfInfoGet.registerSuccess(true).finishTracking();

      try (AbfsPerfInfo perfInfoSet = startTracking("modifyAclEntries", "setAcl")) {
        final AbfsRestOperation setAclOp = client
            .setAcl(relativePath, AbfsAclHelper.serializeAclSpec(aclEntries),
                eTag, tracingContext);
        perfInfoSet.registerResult(setAclOp.getResult())
                .registerSuccess(true)
                .registerAggregates(perfInfoGet.getTrackingStart(), GET_SET_AGGREGATE_COUNT);
      }
    }
  }

  public void removeAclEntries(final Path path, final List<AclEntry> aclSpec,
      TracingContext tracingContext) throws AzureBlobFileSystemException {
    if (!getIsNamespaceEnabled(tracingContext)) {
      throw new UnsupportedOperationException(
          "This operation is only valid for storage accounts with the hierarchical namespace enabled.");
    }

    try (AbfsPerfInfo perfInfoGet = startTracking("removeAclEntries", "getAclStatus")) {

      LOG.debug(
              "removeAclEntries filesystem: {} path: {} aclSpec: {}",
              client.getFileSystem(),
              path,
              AclEntry.aclSpecToString(aclSpec));

      identityTransformer.transformAclEntriesForSetRequest(aclSpec);
      final Map<String, String> removeAclEntries = AbfsAclHelper.deserializeAclSpec(AclEntry.aclSpecToString(aclSpec));
      boolean isUpnFormat = AbfsAclHelper.isUpnFormatAclEntries(removeAclEntries);

      String relativePath = getRelativePath(path);

      final AbfsRestOperation op = client
          .getAclStatus(relativePath, isUpnFormat, tracingContext);
      perfInfoGet.registerResult(op.getResult());
      final String eTag = op.getResult().getResponseHeader(HttpHeaderConfigurations.ETAG);

      final Map<String, String> aclEntries = AbfsAclHelper.deserializeAclSpec(op.getResult().getResponseHeader(HttpHeaderConfigurations.X_MS_ACL));

      AbfsAclHelper.removeAclEntriesInternal(aclEntries, removeAclEntries);

      perfInfoGet.registerSuccess(true).finishTracking();

      try (AbfsPerfInfo perfInfoSet = startTracking("removeAclEntries", "setAcl")) {
        final AbfsRestOperation setAclOp = client
            .setAcl(relativePath, AbfsAclHelper.serializeAclSpec(aclEntries),
                eTag, tracingContext);
        perfInfoSet.registerResult(setAclOp.getResult())
                .registerSuccess(true)
                .registerAggregates(perfInfoGet.getTrackingStart(), GET_SET_AGGREGATE_COUNT);
      }
    }
  }

  public void removeDefaultAcl(final Path path, TracingContext tracingContext)
      throws AzureBlobFileSystemException {
    if (!getIsNamespaceEnabled(tracingContext)) {
      throw new UnsupportedOperationException(
          "This operation is only valid for storage accounts with the hierarchical namespace enabled.");
    }

    try (AbfsPerfInfo perfInfoGet = startTracking("removeDefaultAcl", "getAclStatus")) {

      LOG.debug(
              "removeDefaultAcl filesystem: {} path: {}",
              client.getFileSystem(),
              path);

      String relativePath = getRelativePath(path);

      final AbfsRestOperation op = client
          .getAclStatus(relativePath, tracingContext);
      perfInfoGet.registerResult(op.getResult());
      final String eTag = op.getResult().getResponseHeader(HttpHeaderConfigurations.ETAG);
      final Map<String, String> aclEntries = AbfsAclHelper.deserializeAclSpec(op.getResult().getResponseHeader(HttpHeaderConfigurations.X_MS_ACL));
      final Map<String, String> defaultAclEntries = new HashMap<>();

      for (Map.Entry<String, String> aclEntry : aclEntries.entrySet()) {
        if (aclEntry.getKey().startsWith("default:")) {
          defaultAclEntries.put(aclEntry.getKey(), aclEntry.getValue());
        }
      }

      aclEntries.keySet().removeAll(defaultAclEntries.keySet());

      perfInfoGet.registerSuccess(true).finishTracking();

      try (AbfsPerfInfo perfInfoSet = startTracking("removeDefaultAcl", "setAcl")) {
        final AbfsRestOperation setAclOp = client
            .setAcl(relativePath, AbfsAclHelper.serializeAclSpec(aclEntries),
                eTag, tracingContext);
        perfInfoSet.registerResult(setAclOp.getResult())
                .registerSuccess(true)
                .registerAggregates(perfInfoGet.getTrackingStart(), GET_SET_AGGREGATE_COUNT);
      }
    }
  }

  public void removeAcl(final Path path, TracingContext tracingContext)
      throws AzureBlobFileSystemException {
    if (!getIsNamespaceEnabled(tracingContext)) {
      throw new UnsupportedOperationException(
          "This operation is only valid for storage accounts with the hierarchical namespace enabled.");
    }

    try (AbfsPerfInfo perfInfoGet = startTracking("removeAcl", "getAclStatus")){

      LOG.debug(
              "removeAcl filesystem: {} path: {}",
              client.getFileSystem(),
              path);

      String relativePath = getRelativePath(path);

      final AbfsRestOperation op = client
          .getAclStatus(relativePath, tracingContext);
      perfInfoGet.registerResult(op.getResult());
      final String eTag = op.getResult().getResponseHeader(HttpHeaderConfigurations.ETAG);

      final Map<String, String> aclEntries = AbfsAclHelper.deserializeAclSpec(op.getResult().getResponseHeader(HttpHeaderConfigurations.X_MS_ACL));
      final Map<String, String> newAclEntries = new HashMap<>();

      newAclEntries.put(AbfsHttpConstants.ACCESS_USER, aclEntries.get(AbfsHttpConstants.ACCESS_USER));
      newAclEntries.put(AbfsHttpConstants.ACCESS_GROUP, aclEntries.get(AbfsHttpConstants.ACCESS_GROUP));
      newAclEntries.put(AbfsHttpConstants.ACCESS_OTHER, aclEntries.get(AbfsHttpConstants.ACCESS_OTHER));

      perfInfoGet.registerSuccess(true).finishTracking();

      try (AbfsPerfInfo perfInfoSet = startTracking("removeAcl", "setAcl")) {
        final AbfsRestOperation setAclOp = client
            .setAcl(relativePath, AbfsAclHelper.serializeAclSpec(newAclEntries),
                eTag, tracingContext);
        perfInfoSet.registerResult(setAclOp.getResult())
                .registerSuccess(true)
                .registerAggregates(perfInfoGet.getTrackingStart(), GET_SET_AGGREGATE_COUNT);
      }
    }
  }

  public void setAcl(final Path path, final List<AclEntry> aclSpec,
      TracingContext tracingContext) throws AzureBlobFileSystemException {
    if (!getIsNamespaceEnabled(tracingContext)) {
      throw new UnsupportedOperationException(
          "This operation is only valid for storage accounts with the hierarchical namespace enabled.");
    }

    try (AbfsPerfInfo perfInfoGet = startTracking("setAcl", "getAclStatus")) {

      LOG.debug(
              "setAcl filesystem: {} path: {} aclspec: {}",
              client.getFileSystem(),
              path,
              AclEntry.aclSpecToString(aclSpec));

      identityTransformer.transformAclEntriesForSetRequest(aclSpec);
      final Map<String, String> aclEntries = AbfsAclHelper.deserializeAclSpec(AclEntry.aclSpecToString(aclSpec));
      final boolean isUpnFormat = AbfsAclHelper.isUpnFormatAclEntries(aclEntries);

      String relativePath = getRelativePath(path);

      final AbfsRestOperation op = client
          .getAclStatus(relativePath, isUpnFormat, tracingContext);
      perfInfoGet.registerResult(op.getResult());
      final String eTag = op.getResult().getResponseHeader(HttpHeaderConfigurations.ETAG);

      final Map<String, String> getAclEntries = AbfsAclHelper.deserializeAclSpec(op.getResult().getResponseHeader(HttpHeaderConfigurations.X_MS_ACL));

      AbfsAclHelper.setAclEntriesInternal(aclEntries, getAclEntries);

      perfInfoGet.registerSuccess(true).finishTracking();

      try (AbfsPerfInfo perfInfoSet = startTracking("setAcl", "setAcl")) {
        final AbfsRestOperation setAclOp =
                client.setAcl(relativePath,
                AbfsAclHelper.serializeAclSpec(aclEntries), eTag, tracingContext);
        perfInfoSet.registerResult(setAclOp.getResult())
                .registerSuccess(true)
                .registerAggregates(perfInfoGet.getTrackingStart(), GET_SET_AGGREGATE_COUNT);
      }
    }
  }

  public AclStatus getAclStatus(final Path path, TracingContext tracingContext)
      throws IOException {
    if (!getIsNamespaceEnabled(tracingContext)) {
      throw new UnsupportedOperationException(
          "This operation is only valid for storage accounts with the hierarchical namespace enabled.");
    }

    try (AbfsPerfInfo perfInfo = startTracking("getAclStatus", "getAclStatus")) {

      LOG.debug(
              "getAclStatus filesystem: {} path: {}",
              client.getFileSystem(),
              path);

      AbfsRestOperation op = client
          .getAclStatus(getRelativePath(path), tracingContext);
      AbfsHttpOperation result = op.getResult();
      perfInfo.registerResult(result);

      final String transformedOwner = identityTransformer.transformIdentityForGetRequest(
              result.getResponseHeader(HttpHeaderConfigurations.X_MS_OWNER),
              true,
              userName);
      final String transformedGroup = identityTransformer.transformIdentityForGetRequest(
              result.getResponseHeader(HttpHeaderConfigurations.X_MS_GROUP),
              false,
              primaryUserGroup);

      final String permissions = result.getResponseHeader(HttpHeaderConfigurations.X_MS_PERMISSIONS);
      final String aclSpecString = op.getResult().getResponseHeader(HttpHeaderConfigurations.X_MS_ACL);

      final List<AclEntry> aclEntries = AclEntry.parseAclSpec(AbfsAclHelper.processAclString(aclSpecString), true);
      identityTransformer.transformAclEntriesForGetRequest(aclEntries, userName, primaryUserGroup);
      final FsPermission fsPermission = permissions == null ? new AbfsPermission(FsAction.ALL, FsAction.ALL, FsAction.ALL)
              : AbfsPermission.valueOf(permissions);

      final AclStatus.Builder aclStatusBuilder = new AclStatus.Builder();
      aclStatusBuilder.owner(transformedOwner);
      aclStatusBuilder.group(transformedGroup);

      aclStatusBuilder.setPermission(fsPermission);
      aclStatusBuilder.stickyBit(fsPermission.getStickyBit());
      aclStatusBuilder.addEntries(aclEntries);
      perfInfo.registerSuccess(true);
      return aclStatusBuilder.build();
    }
  }

  public void access(final Path path, final FsAction mode,
      TracingContext tracingContext) throws AzureBlobFileSystemException {
    LOG.debug("access for filesystem: {}, path: {}, mode: {}",
        this.client.getFileSystem(), path, mode);
    if (!this.abfsConfiguration.isCheckAccessEnabled()
        || !getIsNamespaceEnabled(tracingContext)) {
      LOG.debug("Returning; either check access is not enabled or the account"
          + " used is not namespace enabled");
      return;
    }
    try (AbfsPerfInfo perfInfo = startTracking("access", "checkAccess")) {
      final AbfsRestOperation op = this.client
          .checkAccess(getRelativePath(path), mode.SYMBOL, tracingContext);
      perfInfo.registerResult(op.getResult()).registerSuccess(true);
    }
  }

  public boolean isAtomicRenameKey(String key) {
    return isKeyForDirectorySet(key, azureAtomicRenameDirSet);
  }

  /**
   * Provides a standard implementation of
   * {@link RenameAtomicityUtils.RedoRenameInvocation}.
   */
  RenameAtomicityUtils.RedoRenameInvocation getRedoRenameInvocation(final TracingContext tracingContext) {
    return new RenameAtomicityUtils.RedoRenameInvocation() {
      @Override
      public void redo(final Path destination, final Path src)
          throws AzureBlobFileSystemException {

        ListBlobQueue listBlobQueue = new ListBlobQueue(
            getAbfsConfiguration().getProducerQueueMaxSize(),
            getAbfsConfiguration().getBlobDirRenameMaxThread());
        StringBuilder listSrcBuilder = new StringBuilder(src.toUri().getPath());
        if (!src.isRoot()) {
          listSrcBuilder.append(FORWARD_SLASH);
        }
        String listSrc = listSrcBuilder.toString();
        new ListBlobProducer(listSrc, client, listBlobQueue, null,
            tracingContext);
        AbfsBlobLease abfsBlobLease = getBlobLease(src.toUri().getPath(),
            BLOB_LEASE_ONE_MINUTE_DURATION, tracingContext);
        renameBlobDir(src, destination, tracingContext, listBlobQueue,
            abfsBlobLease, true);
      }
    };
  }

  public boolean isInfiniteLeaseKey(String key) {
    if (azureInfiniteLeaseDirSet.isEmpty()) {
      return false;
    }
    return isKeyForDirectorySet(key, azureInfiniteLeaseDirSet);
  }

  /**
   * A on-off operation to initialize AbfsClient for AzureBlobFileSystem
   * Operations.
   *
   * @param uri            Uniform resource identifier for Abfs.
   * @param fileSystemName Name of the fileSystem being used.
   * @param accountName    Name of the account being used to access Azure
   *                       data store.
   * @param isSecure       Tells if https is being used or http.
   * @throws IOException
   */
  private void initializeClient(URI uri, String fileSystemName,
      String accountName, boolean isSecure)
      throws IOException {
    if (this.client != null) {
      return;
    }

    final String url = getBaseUrlString(fileSystemName, accountName, isSecure);

    URL baseUrl;
    try {
      baseUrl = new URL(url);
    } catch (MalformedURLException e) {
      throw new InvalidUriException(uri.toString());
    }

    SharedKeyCredentials creds = null;
    AccessTokenProvider tokenProvider = null;
    SASTokenProvider sasTokenProvider = null;

    if (authType == AuthType.OAuth) {
      AzureADAuthenticator.init(abfsConfiguration);
    }

    if (authType == AuthType.SharedKey) {
      LOG.trace("Fetching SharedKey credentials");
      int dotIndex = accountName.indexOf(AbfsHttpConstants.DOT);
      if (dotIndex <= 0) {
        throw new InvalidUriException(
                uri.toString() + " - account name is not fully qualified.");
      }
      creds = new SharedKeyCredentials(accountName.substring(0, dotIndex),
            abfsConfiguration.getStorageAccountKey());
    } else if (authType == AuthType.SAS) {
      LOG.trace("Fetching SAS token provider");
      sasTokenProvider = abfsConfiguration.getSASTokenProvider();
    } else {
      LOG.trace("Fetching token provider");
      tokenProvider = abfsConfiguration.getTokenProvider();
      ExtensionHelper.bind(tokenProvider, uri,
            abfsConfiguration.getRawConfiguration());
    }

    LOG.trace("Initializing AbfsClient for {}", baseUrl);
    if (tokenProvider != null) {
      this.client = new AbfsClient(baseUrl, creds, abfsConfiguration,
          tokenProvider,
          populateAbfsClientContext());
    } else {
      this.client = new AbfsClient(baseUrl, creds, abfsConfiguration,
          sasTokenProvider,
          populateAbfsClientContext());
    }
    LOG.trace("AbfsClient init complete");
  }

  private String getBaseUrlString(final String fileSystemName,
      final String accountName,
      final boolean isSecure) {
    final URIBuilder uriBuilder = getURIBuilder(accountName, isSecure);

    final String url = uriBuilder.toString() + AbfsHttpConstants.FORWARD_SLASH
        + fileSystemName;
    return url;
  }

  /**
   * Populate a new AbfsClientContext instance with the desired properties.
   *
   * @return an instance of AbfsClientContext.
   */
  private AbfsClientContext populateAbfsClientContext() {
    return new AbfsClientContextBuilder()
        .withExponentialRetryPolicy(
            new ExponentialRetryPolicy(abfsConfiguration))
        .withAbfsCounters(abfsCounters)
        .withAbfsPerfTracker(abfsPerfTracker)
        .build();
  }

  private String getOctalNotation(FsPermission fsPermission) {
    Preconditions.checkNotNull(fsPermission, "fsPermission");
    return String.format(AbfsHttpConstants.PERMISSION_FORMAT, fsPermission.toOctal());
  }

  private String getRelativePath(final Path path) {
    Preconditions.checkNotNull(path, "path");
    return path.toUri().getPath();
  }

  private long parseContentLength(final String contentLength) {
    if (contentLength == null) {
      return -1;
    }

    return Long.parseLong(contentLength);
  }

  private boolean parseIsDirectory(final String resourceType) {
    return resourceType != null
        && resourceType.equalsIgnoreCase(AbfsHttpConstants.DIRECTORY);
  }

  private String convertXmsPropertiesToCommaSeparatedString(final Hashtable<String, String> properties) throws
          CharacterCodingException {
    StringBuilder commaSeparatedProperties = new StringBuilder();

    final CharsetEncoder encoder = Charset.forName(XMS_PROPERTIES_ENCODING).newEncoder();

    for (Map.Entry<String, String> propertyEntry : properties.entrySet()) {
      String key = propertyEntry.getKey();
      String value = propertyEntry.getValue();

      Boolean canEncodeValue = encoder.canEncode(value);
      if (!canEncodeValue) {
        throw new CharacterCodingException();
      }

      String encodedPropertyValue = Base64.encode(encoder.encode(CharBuffer.wrap(value)).array());
      commaSeparatedProperties.append(key)
              .append(AbfsHttpConstants.EQUAL)
              .append(encodedPropertyValue);

      commaSeparatedProperties.append(AbfsHttpConstants.COMMA);
    }

    if (commaSeparatedProperties.length() != 0) {
      commaSeparatedProperties.deleteCharAt(commaSeparatedProperties.length() - 1);
    }

    return commaSeparatedProperties.toString();
  }

  private Hashtable<String, String> parseCommaSeparatedXmsProperties(String xMsProperties) throws
          InvalidFileSystemPropertyException, InvalidAbfsRestOperationException {
    Hashtable<String, String> properties = new Hashtable<>();

    final CharsetDecoder decoder = Charset.forName(XMS_PROPERTIES_ENCODING).newDecoder();

    if (xMsProperties != null && !xMsProperties.isEmpty()) {
      String[] userProperties = xMsProperties.split(AbfsHttpConstants.COMMA);

      if (userProperties.length == 0) {
        return properties;
      }

      for (String property : userProperties) {
        if (property.isEmpty()) {
          throw new InvalidFileSystemPropertyException(xMsProperties);
        }

        String[] nameValue = property.split(AbfsHttpConstants.EQUAL, 2);
        if (nameValue.length != 2) {
          throw new InvalidFileSystemPropertyException(xMsProperties);
        }

        byte[] decodedValue = Base64.decode(nameValue[1]);

        final String value;
        try {
          value = decoder.decode(ByteBuffer.wrap(decodedValue)).toString();
        } catch (CharacterCodingException ex) {
          throw new InvalidAbfsRestOperationException(ex);
        }
        properties.put(nameValue[0], value);
      }
    }

    return properties;
  }

  private boolean isKeyForDirectorySet(String key, Set<String> dirSet) {
    for (String dir : dirSet) {
      if (dir.isEmpty() || key.startsWith(dir + AbfsHttpConstants.FORWARD_SLASH)) {
        return true;
      }

      try {
        URI uri = new URI(dir);
        if (null == uri.getAuthority()) {
          if (key.startsWith(dir + "/")){
            return true;
          }
        }
      } catch (URISyntaxException e) {
        LOG.info("URI syntax error creating URI for {}", dir);
      }
    }

    return false;
  }

  private AbfsPerfInfo startTracking(String callerName, String calleeName) {
    return new AbfsPerfInfo(abfsPerfTracker, callerName, calleeName);
  }

  /**
   * Search for a FileStatus corresponding to a RenamePending JSON file.
   * @param fileStatuses array of fileStatus from which JSON file has to be searched.
   * @return filestatus corresponding to RenamePending JSON file.
   */
  public FileStatus getRenamePendingFileStatus(final FileStatus[] fileStatuses) {
    for (FileStatus fileStatus : fileStatuses) {
      if (fileStatus.getPath().toUri().getPath().endsWith(SUFFIX)) {
        return fileStatus;
      }
    }
    return null;
  }

  /**
   * For a given directory, returns back the fileStatus information for the
   * RenamePending JSON file for the directory.
   *
   * @param fileStatus FileStatus object of the directory for which JSON file has
   * to be searched.
   * @param tracingContext TracingContext object for tracing the backend server calls
   * for the operation.
   * @throws IOException exception thrown from the call to {@link #getPathStatus(Path, TracingContext)}
   * method.
   */
  public boolean getRenamePendingFileStatusInDirectory(final FileStatus fileStatus,
      final TracingContext tracingContext) throws IOException {
    try {
      getFileStatus(
          new Path(fileStatus.getPath().toUri().getPath() + SUFFIX),
          tracingContext, true);
      return true;
    } catch (AbfsRestOperationException ex) {
      if (ex.getStatusCode() == HttpURLConnection.HTTP_NOT_FOUND) {
        return false;
      }
      throw ex;
    }
  }

  /**
   * A File status with version info extracted from the etag value returned
   * in a LIST or HEAD request.
   * The etag is included in the java serialization.
   */
  static final class VersionedFileStatus extends FileStatus
      implements EtagSource {

    /**
     * The superclass is declared serializable; this subclass can also
     * be serialized.
     */
    private static final long serialVersionUID = -2009013240419749458L;

    /**
     * The etag of an object.
     * Not-final so that serialization via reflection will preserve the value.
     */
    private String version;

    private VersionedFileStatus(
            final String owner, final String group, final FsPermission fsPermission, final boolean hasAcl,
            final long length, final boolean isdir, final int blockReplication,
            final long blocksize, final long modificationTime, final Path path,
            String version) {
      super(length, isdir, blockReplication, blocksize, modificationTime, 0,
              fsPermission,
              owner,
              group,
              null,
              path,
              hasAcl, false, false);

      this.version = version;
    }

    /** Compare if this object is equal to another object.
     * @param   obj the object to be compared.
     * @return  true if two file status has the same path name; false if not.
     */
    @Override
    public boolean equals(Object obj) {
      if (!(obj instanceof FileStatus)) {
        return false;
      }

      FileStatus other = (FileStatus) obj;

      if (!this.getPath().equals(other.getPath())) {// compare the path
        return false;
      }

      if (other instanceof VersionedFileStatus) {
        return this.version.equals(((VersionedFileStatus) other).version);
      }

      return true;
    }

    /**
     * Returns a hash code value for the object, which is defined as
     * the hash code of the path name.
     *
     * @return  a hash code value for the path name and version
     */
    @Override
    public int hashCode() {
      int hash = getPath().hashCode();
      hash = 89 * hash + (this.version != null ? this.version.hashCode() : 0);
      return hash;
    }

    /**
     * Returns the version of this FileStatus
     *
     * @return  a string value for the FileStatus version
     */
    public String getVersion() {
      return this.version;
    }

    @Override
    public String getEtag() {
      return getVersion();
    }

    @Override
    public String toString() {
      final StringBuilder sb = new StringBuilder(
          "VersionedFileStatus{");
      sb.append(super.toString());
      sb.append("; version='").append(version).append('\'');
      sb.append('}');
      return sb.toString();
    }
  }

  /**
   * A builder class for AzureBlobFileSystemStore.
   */
  public static final class AzureBlobFileSystemStoreBuilder {

    private URI uri;
    private boolean isSecureScheme;
    private Configuration configuration;
    private AbfsCounters abfsCounters;
    private DataBlocks.BlockFactory blockFactory;
    private int blockOutputActiveBlocks;

    public AzureBlobFileSystemStoreBuilder withUri(URI value) {
      this.uri = value;
      return this;
    }

    public AzureBlobFileSystemStoreBuilder withSecureScheme(boolean value) {
      this.isSecureScheme = value;
      return this;
    }

    public AzureBlobFileSystemStoreBuilder withConfiguration(
        Configuration value) {
      this.configuration = value;
      return this;
    }

    public AzureBlobFileSystemStoreBuilder withAbfsCounters(
        AbfsCounters value) {
      this.abfsCounters = value;
      return this;
    }

    public AzureBlobFileSystemStoreBuilder withBlockFactory(
        DataBlocks.BlockFactory value) {
      this.blockFactory = value;
      return this;
    }

    public AzureBlobFileSystemStoreBuilder withBlockOutputActiveBlocks(
        int value) {
      this.blockOutputActiveBlocks = value;
      return this;
    }

    public AzureBlobFileSystemStoreBuilder build() {
      return this;
    }
  }

  @VisibleForTesting
  AbfsClient getClient() {
    return this.client;
  }

  @VisibleForTesting
  void setClient(AbfsClient client) {
    this.client = client;
  }

  @VisibleForTesting
  void setNamespaceEnabled(Trilean isNamespaceEnabled){
    this.isNamespaceEnabled = isNamespaceEnabled;
  }

  private void updateInfiniteLeaseDirs() {
    this.azureInfiniteLeaseDirSet = new HashSet<>(Arrays.asList(
        abfsConfiguration.getAzureInfiniteLeaseDirs().split(AbfsHttpConstants.COMMA)));
    // remove the empty string, since isKeyForDirectory returns true for empty strings
    // and we don't want to default to enabling infinite lease dirs
    this.azureInfiniteLeaseDirSet.remove("");
  }

  private AbfsLease maybeCreateLease(String relativePath, TracingContext tracingContext)
      throws AzureBlobFileSystemException {
    boolean enableInfiniteLease = isInfiniteLeaseKey(relativePath);
    if (!enableInfiniteLease) {
      return null;
    }
    final AbfsLease lease;
    if (getPrefixMode() == PrefixMode.DFS) {
      lease = new AbfsDfsLease(client, relativePath, null, tracingContext);
    } else {
      lease = getBlobLease(relativePath, null, tracingContext);
    }
    leaseRefs.put(lease, null);
    return lease;
  }

  @VisibleForTesting
  boolean areLeasesFreed() {
    for (AbfsLease lease : leaseRefs.keySet()) {
      if (lease != null && !lease.isFreed()) {
        return false;
      }
    }
    return true;
  }

  /**
   * Get the etag header from a response, stripping any quotations.
   * see: https://developer.mozilla.org/en-US/docs/Web/HTTP/Headers/ETag
   * @param result response to process.
   * @return the quote-unwrapped etag.
   */
  static String extractEtagHeader(AbfsHttpOperation result) {
    String etag = result.getResponseHeader(HttpHeaderConfigurations.ETAG);
    if (etag != null) {
      // strip out any wrapper "" quotes which come back, for consistency with
      // list calls
      if (etag.startsWith("W/\"")) {
        // Weak etag
        etag = etag.substring(3);
      } else if (etag.startsWith("\"")) {
        // strong etag
        etag = etag.substring(1);
      }
      if (etag.endsWith("\"")) {
        // trailing quote
        etag = etag.substring(0, etag.length() - 1);
      }
    }
    return etag;
  }
}<|MERGE_RESOLUTION|>--- conflicted
+++ resolved
@@ -1863,36 +1863,8 @@
    */
   private void deleteOnConsumedBlobs(final Path srcPath,
       final ListBlobConsumer consumer,
-<<<<<<< HEAD
-      final TracingContext tracingContext)
-      throws IOException {
+      final TracingContext tracingContext) throws AzureBlobFileSystemException {
     AtomicInteger deletedBlobCount = new AtomicInteger(0);
-    ExecutorService deleteBlobExecutorService = Executors.newFixedThreadPool(
-        getAbfsConfiguration().getBlobDirDeleteMaxThread());
-    while (!consumer.isCompleted()) {
-      final List<BlobProperty> blobList = consumer.consume();
-      if (blobList == null) {
-        continue;
-      }
-      List<Future> futureList = new ArrayList<>();
-      for (BlobProperty blobProperty : blobList) {
-        futureList.add(deleteBlobExecutorService.submit(() -> {
-          try {
-            LOG.debug(String.format("Deleting Path %s",
-                blobProperty.getPath().toUri().getPath()));
-            client.deleteBlobPath(blobProperty.getPath(), null, tracingContext);
-            deletedBlobCount.incrementAndGet();
-            LOG.debug(String.format("Deleted Path %s",
-                blobProperty.getPath().toUri().getPath()));
-          } catch (AzureBlobFileSystemException ex) {
-            if (ex instanceof AbfsRestOperationException
-                && ((AbfsRestOperationException) ex).getStatusCode()
-                == HttpURLConnection.HTTP_NOT_FOUND) {
-              LOG.debug(String.format("Path %s already deleted",
-                  blobProperty.getPath().toUri().getPath()));
-              return;
-=======
-      final TracingContext tracingContext) throws AzureBlobFileSystemException {
     ExecutorService deleteBlobExecutorService = Executors.newFixedThreadPool(
         getAbfsConfiguration().getBlobDirDeleteMaxThread());
     try {
@@ -1912,6 +1884,7 @@
               client.deleteBlobPath(blobProperty.getPath(), null,
                   tracingContext);
               LOG.debug(String.format("Deleted Path %s", blobPropertyPathStr));
+              deletedBlobCount.incrementAndGet();
             } catch (AzureBlobFileSystemException ex) {
               if (ex instanceof AbfsRestOperationException
                   && ((AbfsRestOperationException) ex).getStatusCode()
@@ -1923,7 +1896,6 @@
               LOG.error(String.format("Deleting Path %s failed",
                   blobPropertyPathStr));
               throw new RuntimeException(ex);
->>>>>>> 2db8f04c
             }
           }));
         }
@@ -1939,12 +1911,9 @@
     } finally {
       deleteBlobExecutorService.shutdown();
     }
-<<<<<<< HEAD
 
     tracingContext.setOperatedBlobCount(deletedBlobCount.get() + 1);
     deleteBlobExecutorService.shutdown();
-=======
->>>>>>> 2db8f04c
     if (srcPath != null && !srcPath.isRoot()) {
       String srcPathStr = srcPath.toUri().getPath();
       try {
