/**
 * Licensed to the Apache Software Foundation (ASF) under one
 * or more contributor license agreements.  See the NOTICE file
 * distributed with this work for additional information
 * regarding copyright ownership.  The ASF licenses this file
 * to you under the Apache License, Version 2.0 (the
 * "License"); you may not use this file except in compliance
 * with the License.  You may obtain a copy of the License at
 *
 *     http://www.apache.org/licenses/LICENSE-2.0
 *
 * Unless required by applicable law or agreed to in writing, software
 * distributed under the License is distributed on an "AS IS" BASIS,
 * WITHOUT WARRANTIES OR CONDITIONS OF ANY KIND, either express or implied.
 * See the License for the specific language governing permissions and
 * limitations under the License.
 */
package org.apache.hadoop.fs.azurebfs;

import java.io.Closeable;
import java.io.File;
import java.io.IOException;
import java.io.OutputStream;
import java.lang.reflect.InvocationTargetException;
import java.io.UnsupportedEncodingException;
import java.net.HttpURLConnection;
import java.net.MalformedURLException;
import java.net.URI;
import java.net.URISyntaxException;
import java.net.URL;
import java.nio.ByteBuffer;
import java.nio.CharBuffer;
import java.nio.charset.CharacterCodingException;
import java.nio.charset.Charset;
import java.nio.charset.CharsetDecoder;
import java.nio.charset.CharsetEncoder;
import java.nio.charset.StandardCharsets;
import java.text.SimpleDateFormat;
import java.time.Instant;
import java.util.ArrayList;
import java.util.Arrays;
import java.util.Collections;
import java.util.Date;
import java.util.HashMap;
import java.util.HashSet;
import java.util.Hashtable;
import java.util.List;
import java.util.Locale;
import java.util.Map;
import java.util.Optional;
import java.util.Set;
import java.util.TreeMap;
import java.util.WeakHashMap;
import java.util.concurrent.ExecutionException;
import java.util.concurrent.ExecutorService;
import java.util.concurrent.Executors;
import java.util.concurrent.Future;
import java.util.concurrent.TimeUnit;
import java.util.concurrent.atomic.AtomicInteger;

import org.apache.hadoop.classification.VisibleForTesting;

import org.apache.hadoop.fs.azurebfs.contracts.exceptions.InvalidConfigurationValueException;
import org.apache.hadoop.fs.azurebfs.enums.BlobCopyProgress;
import org.apache.hadoop.fs.azurebfs.services.AbfsBlobLease;
import org.apache.hadoop.fs.azurebfs.services.AbfsDfsLease;
import org.apache.hadoop.fs.azurebfs.services.ListBlobConsumer;
import org.apache.hadoop.fs.azurebfs.services.ListBlobProducer;
import org.apache.hadoop.fs.azurebfs.services.ListBlobQueue;
import org.apache.hadoop.fs.azurebfs.services.OperativeEndpoint;
import org.apache.hadoop.fs.azurebfs.services.AbfsHttpHeader;
import org.apache.hadoop.fs.azurebfs.services.PrefixMode;
import org.apache.hadoop.fs.azurebfs.services.BlobList;
import org.apache.hadoop.fs.azurebfs.services.BlobProperty;

import org.apache.hadoop.fs.azurebfs.services.RenameAtomicityUtils;
import org.apache.hadoop.thirdparty.com.google.common.base.Preconditions;
import org.apache.hadoop.thirdparty.com.google.common.base.Strings;
import org.apache.hadoop.thirdparty.com.google.common.util.concurrent.Futures;
import org.apache.hadoop.thirdparty.com.google.common.util.concurrent.ListenableFuture;

import org.slf4j.Logger;
import org.slf4j.LoggerFactory;

import org.apache.hadoop.classification.InterfaceAudience;
import org.apache.hadoop.classification.InterfaceStability;
import org.apache.hadoop.conf.Configuration;
import org.apache.hadoop.fs.EtagSource;
import org.apache.hadoop.fs.FileStatus;
import org.apache.hadoop.fs.FileSystem;
import org.apache.hadoop.fs.Path;
import org.apache.hadoop.fs.azurebfs.constants.AbfsHttpConstants;
import org.apache.hadoop.fs.azurebfs.constants.FileSystemUriSchemes;
import org.apache.hadoop.fs.azurebfs.constants.FileSystemConfigurations;
import org.apache.hadoop.fs.azurebfs.constants.HttpHeaderConfigurations;
import org.apache.hadoop.fs.azurebfs.contracts.exceptions.AbfsRestOperationException;
import org.apache.hadoop.fs.azurebfs.contracts.exceptions.AzureBlobFileSystemException;
import org.apache.hadoop.fs.azurebfs.contracts.exceptions.ConcurrentWriteOperationDetectedException;
import org.apache.hadoop.fs.azurebfs.contracts.exceptions.FileSystemOperationUnhandledException;
import org.apache.hadoop.fs.azurebfs.contracts.exceptions.InvalidAbfsRestOperationException;
import org.apache.hadoop.fs.azurebfs.contracts.exceptions.InvalidFileSystemPropertyException;
import org.apache.hadoop.fs.azurebfs.contracts.exceptions.InvalidUriAuthorityException;
import org.apache.hadoop.fs.azurebfs.contracts.exceptions.InvalidUriException;
import org.apache.hadoop.fs.azurebfs.contracts.services.AzureServiceErrorCode;
import org.apache.hadoop.fs.azurebfs.contracts.services.ListResultEntrySchema;
import org.apache.hadoop.fs.azurebfs.contracts.services.ListResultSchema;
import org.apache.hadoop.fs.azurebfs.contracts.exceptions.TrileanConversionException;
import org.apache.hadoop.fs.azurebfs.enums.Trilean;
import org.apache.hadoop.fs.azurebfs.extensions.SASTokenProvider;
import org.apache.hadoop.fs.azurebfs.extensions.ExtensionHelper;
import org.apache.hadoop.fs.azurebfs.oauth2.AccessTokenProvider;
import org.apache.hadoop.fs.azurebfs.oauth2.AzureADAuthenticator;
import org.apache.hadoop.fs.azurebfs.oauth2.IdentityTransformer;
import org.apache.hadoop.fs.azurebfs.oauth2.IdentityTransformerInterface;
import org.apache.hadoop.fs.azurebfs.services.AbfsAclHelper;
import org.apache.hadoop.fs.azurebfs.services.AbfsClient;
import org.apache.hadoop.fs.azurebfs.services.AbfsClientContext;
import org.apache.hadoop.fs.azurebfs.services.AbfsClientContextBuilder;
import org.apache.hadoop.fs.azurebfs.services.AbfsCounters;
import org.apache.hadoop.fs.azurebfs.services.AbfsHttpOperation;
import org.apache.hadoop.fs.azurebfs.services.AbfsInputStream;
import org.apache.hadoop.fs.azurebfs.services.AbfsInputStreamContext;
import org.apache.hadoop.fs.azurebfs.services.AbfsInputStreamStatisticsImpl;
import org.apache.hadoop.fs.azurebfs.services.AbfsOutputStream;
import org.apache.hadoop.fs.azurebfs.services.AbfsOutputStreamContext;
import org.apache.hadoop.fs.azurebfs.services.AbfsOutputStreamStatisticsImpl;
import org.apache.hadoop.fs.azurebfs.services.AbfsPermission;
import org.apache.hadoop.fs.azurebfs.services.AbfsRestOperation;
import org.apache.hadoop.fs.azurebfs.services.AuthType;
import org.apache.hadoop.fs.azurebfs.services.ExponentialRetryPolicy;
import org.apache.hadoop.fs.azurebfs.services.AbfsLease;
import org.apache.hadoop.fs.azurebfs.services.SharedKeyCredentials;
import org.apache.hadoop.fs.azurebfs.services.AbfsPerfTracker;
import org.apache.hadoop.fs.azurebfs.services.AbfsPerfInfo;
import org.apache.hadoop.fs.azurebfs.services.ListingSupport;
import org.apache.hadoop.fs.azurebfs.utils.Base64;
import org.apache.hadoop.fs.azurebfs.utils.CRC64;
import org.apache.hadoop.fs.azurebfs.utils.DateTimeUtils;
import org.apache.hadoop.fs.azurebfs.utils.TracingContext;
import org.apache.hadoop.fs.azurebfs.utils.UriUtils;
import org.apache.hadoop.fs.permission.AclEntry;
import org.apache.hadoop.fs.permission.AclStatus;
import org.apache.hadoop.fs.permission.FsAction;
import org.apache.hadoop.fs.permission.FsPermission;
import org.apache.hadoop.fs.store.DataBlocks;
import org.apache.hadoop.io.IOUtils;
import org.apache.hadoop.security.UserGroupInformation;
import org.apache.hadoop.util.BlockingThreadPoolExecutorService;
import org.apache.hadoop.util.SemaphoredDelegatingExecutor;
import org.apache.hadoop.util.concurrent.HadoopExecutors;
import org.apache.http.client.utils.URIBuilder;

import static java.net.HttpURLConnection.HTTP_CONFLICT;
import static java.net.HttpURLConnection.HTTP_NOT_FOUND;

import static org.apache.hadoop.fs.azurebfs.constants.AbfsHttpConstants.BLOB_LEASE_ONE_MINUTE_DURATION;
import static org.apache.hadoop.fs.azurebfs.constants.AbfsHttpConstants.FORWARD_SLASH;
import static org.apache.hadoop.fs.azurebfs.constants.HttpHeaderConfigurations.X_MS_METADATA_PREFIX;
import static org.apache.hadoop.fs.azurebfs.constants.AbfsHttpConstants.CHAR_EQUALS;
import static org.apache.hadoop.fs.azurebfs.constants.AbfsHttpConstants.CHAR_FORWARD_SLASH;
import static org.apache.hadoop.fs.azurebfs.constants.AbfsHttpConstants.CHAR_HYPHEN;
import static org.apache.hadoop.fs.azurebfs.constants.AbfsHttpConstants.CHAR_PLUS;
import static org.apache.hadoop.fs.azurebfs.constants.AbfsHttpConstants.CHAR_STAR;
import static org.apache.hadoop.fs.azurebfs.constants.AbfsHttpConstants.CHAR_UNDERSCORE;
import static org.apache.hadoop.fs.azurebfs.constants.AbfsHttpConstants.COPY_STATUS_ABORTED;
import static org.apache.hadoop.fs.azurebfs.constants.AbfsHttpConstants.COPY_STATUS_FAILED;
import static org.apache.hadoop.fs.azurebfs.constants.AbfsHttpConstants.COPY_STATUS_SUCCESS;
import static org.apache.hadoop.fs.azurebfs.constants.AbfsHttpConstants.EMPTY_STRING;
import static org.apache.hadoop.fs.azurebfs.constants.AbfsHttpConstants.ROOT_PATH;
import static org.apache.hadoop.fs.azurebfs.constants.AbfsHttpConstants.SINGLE_WHITE_SPACE;
import static org.apache.hadoop.fs.azurebfs.constants.AbfsHttpConstants.TOKEN_VERSION;
import static org.apache.hadoop.fs.azurebfs.constants.AbfsHttpConstants.TRUE;
import static org.apache.hadoop.fs.azurebfs.constants.ConfigurationKeys.AZURE_ABFS_ENDPOINT;
import static org.apache.hadoop.fs.azurebfs.constants.ConfigurationKeys.FS_AZURE_BUFFERED_PREAD_DISABLE;
import static org.apache.hadoop.fs.azurebfs.constants.ConfigurationKeys.FS_AZURE_IDENTITY_TRANSFORM_CLASS;
import static org.apache.hadoop.fs.azurebfs.constants.FileSystemConfigurations.HBASE_ROOT;
import static org.apache.hadoop.fs.azurebfs.constants.HttpHeaderConfigurations.CONTENT_LENGTH;
import static org.apache.hadoop.fs.azurebfs.constants.HttpHeaderConfigurations.X_MS_COPY_ID;
import static org.apache.hadoop.fs.azurebfs.constants.HttpHeaderConfigurations.X_MS_COPY_SOURCE;
import static org.apache.hadoop.fs.azurebfs.constants.HttpHeaderConfigurations.X_MS_COPY_STATUS;
import static org.apache.hadoop.fs.azurebfs.constants.HttpHeaderConfigurations.X_MS_COPY_STATUS_DESCRIPTION;
import static org.apache.hadoop.fs.azurebfs.constants.HttpHeaderConfigurations.X_MS_META_HDI_ISFOLDER;
import static org.apache.hadoop.fs.azurebfs.contracts.services.AzureServiceErrorCode.COPY_BLOB_ABORTED;
import static org.apache.hadoop.fs.azurebfs.contracts.services.AzureServiceErrorCode.COPY_BLOB_FAILED;
import static org.apache.hadoop.fs.azurebfs.services.AbfsErrors.PATH_EXISTS;
import static org.apache.hadoop.fs.azurebfs.services.RenameAtomicityUtils.SUFFIX;

/**
 * Provides the bridging logic between Hadoop's abstract filesystem and Azure Storage.
 */
@InterfaceAudience.Public
@InterfaceStability.Evolving
public class AzureBlobFileSystemStore implements Closeable, ListingSupport {
  private static final Logger LOG = LoggerFactory.getLogger(AzureBlobFileSystemStore.class);

  private AbfsClient client;
  private URI uri;
  private String userName;
  private String primaryUserGroup;
  private static final String TOKEN_DATE_PATTERN = "yyyy-MM-dd'T'HH:mm:ss.SSSSSSS'Z'";
  private static final String XMS_PROPERTIES_ENCODING = "ISO-8859-1";
  private static final int GET_SET_AGGREGATE_COUNT = 2;

  private final Map<AbfsLease, Object> leaseRefs;

  private final AbfsConfiguration abfsConfiguration;
  private final Set<String> azureAtomicRenameDirSet;
  private Set<String> azureInfiniteLeaseDirSet;
  private Trilean isNamespaceEnabled;
  private final AuthType authType;
  private final UserGroupInformation userGroupInformation;
  private final IdentityTransformerInterface identityTransformer;
  private final AbfsPerfTracker abfsPerfTracker;
  private final AbfsCounters abfsCounters;
  private PrefixMode prefixMode;

  /**
   * The set of directories where we should store files as append blobs.
   */
  private Set<String> appendBlobDirSet;

  /** BlockFactory being used by this instance.*/
  private DataBlocks.BlockFactory blockFactory;
  /** Number of active data blocks per AbfsOutputStream */
  private int blockOutputActiveBlocks;
  /** Bounded ThreadPool for this instance. */
  private ExecutorService boundedThreadPool;

  /**
   * FileSystem Store for {@link AzureBlobFileSystem} for Abfs operations.
   * Built using the {@link AzureBlobFileSystemStoreBuilder} with parameters
   * required.
   * @param abfsStoreBuilder Builder for AzureBlobFileSystemStore.
   * @throws IOException Throw IOE in case of failure during constructing.
   */
  public AzureBlobFileSystemStore(
      AzureBlobFileSystemStoreBuilder abfsStoreBuilder) throws IOException {
    this.uri = abfsStoreBuilder.uri;
    String[] authorityParts = authorityParts(uri);
    final String fileSystemName = authorityParts[0];
    final String accountName = authorityParts[1];

    leaseRefs = Collections.synchronizedMap(new WeakHashMap<>());

    try {
      this.abfsConfiguration = new AbfsConfiguration(abfsStoreBuilder.configuration, accountName);
    } catch (IllegalAccessException exception) {
      throw new FileSystemOperationUnhandledException(exception);
    }

    LOG.trace("AbfsConfiguration init complete");

    this.isNamespaceEnabled = abfsConfiguration.getIsNamespaceEnabledAccount();

    this.userGroupInformation = UserGroupInformation.getCurrentUser();
    this.userName = userGroupInformation.getShortUserName();
    LOG.trace("UGI init complete");
    if (!abfsConfiguration.getSkipUserGroupMetadataDuringInitialization()) {
      try {
        this.primaryUserGroup = userGroupInformation.getPrimaryGroupName();
      } catch (IOException ex) {
        LOG.error("Failed to get primary group for {}, using user name as primary group name", userName);
        this.primaryUserGroup = userName;
      }
    } else {
      //Provide a default group name
      this.primaryUserGroup = userName;
    }
    LOG.trace("primaryUserGroup is {}", this.primaryUserGroup);

    this.azureAtomicRenameDirSet = new HashSet<>(Arrays.asList(
        abfsConfiguration.getAzureAtomicRenameDirs().split(AbfsHttpConstants.COMMA)));
    this.azureAtomicRenameDirSet.add(HBASE_ROOT);
    updateInfiniteLeaseDirs();
    this.authType = abfsConfiguration.getAuthType(accountName);
    boolean usingOauth = (authType == AuthType.OAuth);
    boolean useHttps = (usingOauth || abfsConfiguration.isHttpsAlwaysUsed()) ? true : abfsStoreBuilder.isSecureScheme;
    this.abfsPerfTracker = new AbfsPerfTracker(fileSystemName, accountName, this.abfsConfiguration);
    this.abfsCounters = abfsStoreBuilder.abfsCounters;
    initializeClient(uri, fileSystemName, accountName, useHttps);
    final Class<? extends IdentityTransformerInterface> identityTransformerClass =
        abfsStoreBuilder.configuration.getClass(FS_AZURE_IDENTITY_TRANSFORM_CLASS, IdentityTransformer.class,
            IdentityTransformerInterface.class);
    try {
      this.identityTransformer =
          identityTransformerClass.getConstructor(Configuration.class).newInstance(abfsStoreBuilder.configuration);
    } catch (IllegalAccessException | InstantiationException | IllegalArgumentException | InvocationTargetException | NoSuchMethodException e) {
      throw new IOException(e);
    }
    LOG.trace("IdentityTransformer init complete");

    // Extract the directories that should contain append blobs
    String appendBlobDirs = abfsConfiguration.getAppendBlobDirs();
    if (appendBlobDirs.trim().isEmpty()) {
      this.appendBlobDirSet = new HashSet<String>();
    } else {
      this.appendBlobDirSet = new HashSet<>(Arrays.asList(
          abfsConfiguration.getAppendBlobDirs().split(AbfsHttpConstants.COMMA)));
    }
    this.blockFactory = abfsStoreBuilder.blockFactory;
    this.blockOutputActiveBlocks = abfsStoreBuilder.blockOutputActiveBlocks;
    this.boundedThreadPool = BlockingThreadPoolExecutorService.newInstance(
        abfsConfiguration.getWriteMaxConcurrentRequestCount(),
        abfsConfiguration.getMaxWriteRequestsToQueue(),
        10L, TimeUnit.SECONDS,
        "abfs-bounded");
  }

  /**
   * Checks if the given key in Azure Storage should be stored as a page
   * blob instead of block blob.
   */
  public boolean isAppendBlobKey(String key) {
    return isKeyForDirectorySet(key, appendBlobDirSet);
  }

  /**
   * @return local user name.
   * */
  public String getUser() {
    return this.userName;
  }

  /**
  * @return primary group that user belongs to.
  * */
  public String getPrimaryGroup() {
    return this.primaryUserGroup;
  }

  public PrefixMode getPrefixMode() {
    if (prefixMode == null) {
      prefixMode = abfsConfiguration.getPrefixMode();
    }
    return prefixMode;
  }

  @Override
  public void close() throws IOException {
    List<ListenableFuture<?>> futures = new ArrayList<>();
    for (AbfsLease lease : leaseRefs.keySet()) {
      if (lease == null) {
        continue;
      }
      ListenableFuture<?> future = client.submit(() -> lease.free());
      futures.add(future);
    }
    try {
      Futures.allAsList(futures).get();
      // shutdown the threadPool and set it to null.
      HadoopExecutors.shutdown(boundedThreadPool, LOG,
          30, TimeUnit.SECONDS);
      boundedThreadPool = null;
    } catch (InterruptedException e) {
      LOG.error("Interrupted freeing leases", e);
      Thread.currentThread().interrupt();
    } catch (ExecutionException e) {
      LOG.error("Error freeing leases", e);
    } finally {
      IOUtils.cleanupWithLogger(LOG, client);
    }
  }

  byte[] encodeAttribute(String value) throws UnsupportedEncodingException {
    return value.getBytes(XMS_PROPERTIES_ENCODING);
  }

  String decodeAttribute(byte[] value) throws UnsupportedEncodingException {
    return new String(value, XMS_PROPERTIES_ENCODING);
  }

  private String[] authorityParts(URI uri) throws InvalidUriAuthorityException, InvalidUriException {
    final String authority = uri.getRawAuthority();
    if (null == authority) {
      throw new InvalidUriAuthorityException(uri.toString());
    }

    if (!authority.contains(AbfsHttpConstants.AZURE_DISTRIBUTED_FILE_SYSTEM_AUTHORITY_DELIMITER)) {
      throw new InvalidUriAuthorityException(uri.toString());
    }

    final String[] authorityParts = authority.split(AbfsHttpConstants.AZURE_DISTRIBUTED_FILE_SYSTEM_AUTHORITY_DELIMITER, 2);

    if (authorityParts.length < 2 || authorityParts[0] != null
        && authorityParts[0].isEmpty()) {
      final String errMsg = String
              .format("'%s' has a malformed authority, expected container name. "
                      + "Authority takes the form "
                      + FileSystemUriSchemes.ABFS_SCHEME + "://[<container name>@]<account name>",
                      uri.toString());
      throw new InvalidUriException(errMsg);
    }
    return authorityParts;
  }

  public boolean getIsNamespaceEnabled(TracingContext tracingContext)
      throws AzureBlobFileSystemException {
    try {
      return this.isNamespaceEnabled.toBoolean();
    } catch (TrileanConversionException e) {
      LOG.debug("isNamespaceEnabled is UNKNOWN; fall back and determine through"
          + " getAcl server call", e);
    }

    LOG.debug("Get root ACL status");
    try (AbfsPerfInfo perfInfo = startTracking("getIsNamespaceEnabled",
        "getAclStatus")) {
      AbfsRestOperation op = client
          .getAclStatus(AbfsHttpConstants.ROOT_PATH, tracingContext);
      perfInfo.registerResult(op.getResult());
      isNamespaceEnabled = Trilean.getTrilean(true);
      perfInfo.registerSuccess(true);
    } catch (AbfsRestOperationException ex) {
      // Get ACL status is a HEAD request, its response doesn't contain
      // errorCode
      // So can only rely on its status code to determine its account type.
      if (HttpURLConnection.HTTP_BAD_REQUEST != ex.getStatusCode()) {
        throw ex;
      }

      isNamespaceEnabled = Trilean.getTrilean(false);
    }

    return isNamespaceEnabled.toBoolean();
  }

  @VisibleForTesting
  URIBuilder getURIBuilder(final String hostName, boolean isSecure) {
    String scheme = isSecure ? FileSystemUriSchemes.HTTPS_SCHEME : FileSystemUriSchemes.HTTP_SCHEME;

    final URIBuilder uriBuilder = new URIBuilder();
    uriBuilder.setScheme(scheme);

    // For testing purposes, an IP address and port may be provided to override
    // the host specified in the FileSystem URI.  Also note that the format of
    // the Azure Storage Service URI changes from
    // http[s]://[account][domain-suffix]/[filesystem] to
    // http[s]://[ip]:[port]/[account]/[filesystem].
    String endPoint = abfsConfiguration.get(AZURE_ABFS_ENDPOINT);
    if (endPoint == null || !endPoint.contains(AbfsHttpConstants.COLON)) {
      uriBuilder.setHost(hostName);
      return uriBuilder;
    }

    // Split ip and port
    String[] data = endPoint.split(AbfsHttpConstants.COLON);
    if (data.length != 2) {
      throw new RuntimeException(String.format("ABFS endpoint is not set correctly : %s, "
              + "Do not specify scheme when using {IP}:{PORT}", endPoint));
    }
    uriBuilder.setHost(data[0].trim());
    uriBuilder.setPort(Integer.parseInt(data[1].trim()));
    uriBuilder.setPath("/" + UriUtils.extractAccountNameFromHostName(hostName));

    return uriBuilder;
  }

  public AbfsConfiguration getAbfsConfiguration() {
    return this.abfsConfiguration;
  }

  public Hashtable<String, String> getFilesystemProperties(
      TracingContext tracingContext) throws AzureBlobFileSystemException {
    try (AbfsPerfInfo perfInfo = startTracking("getFilesystemProperties",
            "getFilesystemProperties")) {
      LOG.debug("getFilesystemProperties for filesystem: {}",
              client.getFileSystem());

      final Hashtable<String, String> parsedXmsProperties;

      final AbfsRestOperation op = client
          .getFilesystemProperties(tracingContext);
      perfInfo.registerResult(op.getResult());

      final String xMsProperties = op.getResult().getResponseHeader(HttpHeaderConfigurations.X_MS_PROPERTIES);

      parsedXmsProperties = parseCommaSeparatedXmsProperties(xMsProperties);
      perfInfo.registerSuccess(true);

      return parsedXmsProperties;
    }
  }

  public void setFilesystemProperties(
      final Hashtable<String, String> properties, TracingContext tracingContext)
      throws AzureBlobFileSystemException {
    if (properties == null || properties.isEmpty()) {
      LOG.trace("setFilesystemProperties no properties present");
      return;
    }

    LOG.debug("setFilesystemProperties for filesystem: {} with properties: {}",
            client.getFileSystem(),
            properties);

    try (AbfsPerfInfo perfInfo = startTracking("setFilesystemProperties",
            "setFilesystemProperties")) {
      final String commaSeparatedProperties;
      try {
        commaSeparatedProperties = convertXmsPropertiesToCommaSeparatedString(properties);
      } catch (CharacterCodingException ex) {
        throw new InvalidAbfsRestOperationException(ex);
      }

      final AbfsRestOperation op = client
          .setFilesystemProperties(commaSeparatedProperties, tracingContext);
      perfInfo.registerResult(op.getResult()).registerSuccess(true);
    }
  }

  public Hashtable<String, String> getPathStatus(final Path path,
      TracingContext tracingContext) throws AzureBlobFileSystemException {
    try (AbfsPerfInfo perfInfo = startTracking("getPathStatus", "getPathStatus")){
      LOG.debug("getPathStatus for filesystem: {} path: {}",
              client.getFileSystem(),
              path);

      final Hashtable<String, String> parsedXmsProperties;
      final AbfsRestOperation op = client
          .getPathStatus(getRelativePath(path), true, tracingContext);
      perfInfo.registerResult(op.getResult());

      final String xMsProperties = op.getResult().getResponseHeader(HttpHeaderConfigurations.X_MS_PROPERTIES);

      parsedXmsProperties = parseCommaSeparatedXmsProperties(xMsProperties);

      perfInfo.registerSuccess(true);

      return parsedXmsProperties;
    }
  }

  public void setPathProperties(final Path path,
      final Hashtable<String, String> properties, TracingContext tracingContext)
      throws AzureBlobFileSystemException {
    try (AbfsPerfInfo perfInfo = startTracking("setPathProperties", "setPathProperties")){
      LOG.debug("setFilesystemProperties for filesystem: {} path: {} with properties: {}",
          client.getFileSystem(),
          path,
          properties);

      final String commaSeparatedProperties;
      try {
        commaSeparatedProperties = convertXmsPropertiesToCommaSeparatedString(properties);
      } catch (CharacterCodingException ex) {
        throw new InvalidAbfsRestOperationException(ex);
      }
      final AbfsRestOperation op = client
          .setPathProperties(getRelativePath(path), commaSeparatedProperties,
              tracingContext);
      perfInfo.registerResult(op.getResult()).registerSuccess(true);
    }
  }

  /**
   * Orchestrates the copying of blob from given source to a given destination.
   * @param srcPath source path
   * @param dstPath destination path
   * @param copySrcLeaseId leaseId on the source
   * @param tracingContext object of TracingContext used for the tracing of the
   * server calls.
   *
   * @throws AzureBlobFileSystemException exception thrown from the server calls,
   * or if it is discovered that the copying is failed or aborted.
   */
  @VisibleForTesting
  void copyBlob(Path srcPath,
      Path dstPath,
      final String copySrcLeaseId, TracingContext tracingContext) throws AzureBlobFileSystemException {
    AbfsRestOperation copyOp = null;
    try {
      copyOp = client.copyBlob(srcPath, dstPath,
          copySrcLeaseId, tracingContext);
    } catch (AbfsRestOperationException ex) {
      if (ex.getStatusCode() == HttpURLConnection.HTTP_CONFLICT) {
        final BlobProperty dstBlobProperty = getBlobProperty(dstPath,
            tracingContext);
        try {
          if (dstBlobProperty.getCopySourceUrl() != null &&
              (ROOT_PATH + client.getFileSystem() + srcPath.toUri()
                  .getPath()).equals(
                  new URL(dstBlobProperty.getCopySourceUrl()).toURI()
                      .getPath())) {
            return;
          }
        } catch (URISyntaxException | MalformedURLException e) {
          throw new RuntimeException(e);
        }
      }
      throw ex;
    }
    final String progress = copyOp.getResult()
        .getResponseHeader(X_MS_COPY_STATUS);
    if (COPY_STATUS_SUCCESS.equalsIgnoreCase(progress)) {
      return;
    }
    final String copyId = copyOp.getResult().getResponseHeader(X_MS_COPY_ID);
    final long pollWait = abfsConfiguration.getBlobCopyProgressPollWaitMillis();
    while (handleCopyInProgress(dstPath, tracingContext, copyId)
        == BlobCopyProgress.PENDING) {
      try {
        Thread.sleep(pollWait);
      } catch (Exception e) {

      }
    }
  }

  /**
   * Verifies if the blob copy is success or a failure or still in progress.
   *
   * @param dstPath path of the destination for the copying
   * @param tracingContext object of tracingContext used for the tracing of the
   * server calls.
   * @param copyId id returned by server on the copy server-call. This id gets
   * attached to blob and is returned by GetBlobProperties API on the destination.
   *
   * @return true if copying is success, false if it is still in progress.
   *
   * @throws AzureBlobFileSystemException exception returned in making server call
   * for GetBlobProperties on the path. It can be thrown if the copyStatus is failure
   * or is aborted.
   */
  @VisibleForTesting
  BlobCopyProgress handleCopyInProgress(final Path dstPath,
      final TracingContext tracingContext,
      final String copyId) throws AzureBlobFileSystemException {
    BlobProperty blobProperty = getBlobProperty(dstPath,
        tracingContext);
    if (blobProperty != null && copyId.equals(blobProperty.getCopyId())) {
      if (COPY_STATUS_SUCCESS.equalsIgnoreCase(blobProperty.getCopyStatus())) {
        return BlobCopyProgress.SUCCESS;
      }
      if (COPY_STATUS_FAILED.equalsIgnoreCase(blobProperty.getCopyStatus())) {
        throw new AbfsRestOperationException(
            COPY_BLOB_FAILED.getStatusCode(), COPY_BLOB_FAILED.getErrorCode(),
            String.format("copy to path %s failed due to: %s",
                dstPath.toUri().getPath(), blobProperty.getCopyStatusDescription()),
            new Exception(COPY_BLOB_FAILED.getErrorCode()));
      }
      if (COPY_STATUS_ABORTED.equalsIgnoreCase(blobProperty.getCopyStatus())) {
        throw new AbfsRestOperationException(
            COPY_BLOB_ABORTED.getStatusCode(), COPY_BLOB_ABORTED.getErrorCode(),
            String.format("copy to path %s aborted", dstPath.toUri().getPath()),
            new Exception(COPY_BLOB_ABORTED.getErrorCode()));
      }
    }
    return BlobCopyProgress.PENDING;
  }

  /**
   * Gets the property for the blob over Blob Endpoint.
   *
   * @param blobPath blobPath for which property information is required
   * @param tracingContext object of TracingContext required for tracing server calls.
   * @return BlobProperty for the given path
   * @throws AzureBlobFileSystemException exception thrown from
   * {@link AbfsClient#getBlobProperty(Path, TracingContext)} call
   */
  BlobProperty getBlobProperty(Path blobPath,
      TracingContext tracingContext) throws AzureBlobFileSystemException {
    AbfsRestOperation op = client.getBlobProperty(blobPath, tracingContext);
    BlobProperty blobProperty = new BlobProperty();
    final AbfsHttpOperation opResult = op.getResult();
    blobProperty.setIsDirectory(opResult
        .getResponseHeader(X_MS_META_HDI_ISFOLDER) != null);
    blobProperty.setUrl(op.getUrl().toString());
    blobProperty.setCopyId(opResult.getResponseHeader(X_MS_COPY_ID));
    blobProperty.setPath(blobPath);
    blobProperty.setCopySourceUrl(opResult.getResponseHeader(X_MS_COPY_SOURCE));
    blobProperty.setCopyStatusDescription(
        opResult.getResponseHeader(X_MS_COPY_STATUS_DESCRIPTION));
    blobProperty.setCopyStatus(opResult.getResponseHeader(X_MS_COPY_STATUS));
    blobProperty.setContentLength(
        Long.parseLong(opResult.getResponseHeader(CONTENT_LENGTH)));
    return blobProperty;
  }

  /**
   * Gets the property for the container(filesystem) over Blob Endpoint.
   *
   * @param tracingContext object of TracingContext required for tracing server calls.
   * @return BlobProperty for the given path
   * @throws AzureBlobFileSystemException exception thrown from
   * {@link AbfsClient#getBlobProperty(Path, TracingContext)} call
   */
  BlobProperty getContainerProperty(TracingContext tracingContext)
      throws AzureBlobFileSystemException {
    try (AbfsPerfInfo perfInfo = startTracking("getContainerProperty", "getContainerProperty")) {
      LOG.debug("getContainerProperty for filesystem: {} path: {}",
          client.getFileSystem());

      AbfsRestOperation op = client.getContainerProperty(tracingContext);
      perfInfo.registerResult(op.getResult()).registerSuccess(true);

      BlobProperty blobProperty = new BlobProperty();
      blobProperty.setIsDirectory(true);
      blobProperty.setPath(new Path(FORWARD_SLASH));

      return blobProperty;
    }
  }

  /**
   * Gets user-defined properties(metadata) of the blob over blob endpoint.
   * @param path
   * @param tracingContext
   * @return hashmap containing key value pairs for blob metadata
   * @throws AzureBlobFileSystemException
   */
  public Hashtable<String, String> getBlobMetadata(final Path path,
      TracingContext tracingContext) throws AzureBlobFileSystemException {
    try (AbfsPerfInfo perfInfo = startTracking("getBlobMetadata", "getBlobMetadata")) {
      LOG.debug("getBlobMetadata for filesystem: {} path: {}",
          client.getFileSystem(),
          path);

      final AbfsRestOperation op = client.getBlobMetadata(path, tracingContext);
      perfInfo.registerResult(op.getResult()).registerSuccess(true);

      final Hashtable<String, String> metadata = parseResponseHeadersToHashTable(op.getResult());
      return metadata;
    }
    catch (AbfsRestOperationException ex) {
      // The path does not exist explicitly.
      // Check here if the path is an implicit dir
      if (ex.getStatusCode() == HttpURLConnection.HTTP_NOT_FOUND && !path.isRoot()) {
        List<BlobProperty> blobProperties = getListBlobs(path, null, null,
            tracingContext, 2, true);
        if (blobProperties.size() == 0) {
          throw ex;
        }
        else {
          // Path exists as implicit directory.
          // Return empty hashmap for properties
          return new Hashtable<>();
        }
      }
      else {
        throw ex;
      }
    }
  }

  /**
   * Sets user-defined properties(metadata) of the blob over blob endpoint.
   * @param path on which metadata is to be set
   * @param metadata set of user-defined properties to be set
   * @param tracingContext
   * @throws AzureBlobFileSystemException
   */
  public void setBlobMetadata(final Path path,
      final Hashtable<String, String> metadata, TracingContext tracingContext)
      throws AzureBlobFileSystemException {
    try (AbfsPerfInfo perfInfo = startTracking("setBlobMetadata", "setBlobMetadata")) {
      LOG.debug("setBlobMetadata for filesystem: {} path: {} with properties: {}",
          client.getFileSystem(),
          path,
          metadata);

      final List<AbfsHttpHeader> metadataRequestHeaders = getRequestHeadersForMetadata(metadata);
      final AbfsRestOperation op = client.setBlobMetadata(
          path, metadataRequestHeaders, tracingContext);

      perfInfo.registerResult(op.getResult()).registerSuccess(true);
    }
  }

  /**
   * User-Defined Properties over blob endpoint are actually response headers
   * with prefix "x-ms-meta-". Each property is a different response header.
   * This parses all the headers, removes the prefix and create a hashmap.
   * @param result AbfsHttpOperation result containing response headers.
   * @return Hashmap defining user defined metadata.
   */
  private Hashtable<String, String> parseResponseHeadersToHashTable(
      AbfsHttpOperation result) {
    final Hashtable<String, String> metadata = new Hashtable<>();
    String name, value;

    final Map<String, List<String>> responseHeaders = result.getResponseHeaders();
    for (Map.Entry<String, List<String>> entry : responseHeaders.entrySet()) {
      name = entry.getKey();

      if (name != null && name.startsWith(X_MS_METADATA_PREFIX)) {
        value = entry.getValue().get(0);
        metadata.put(name.substring(X_MS_METADATA_PREFIX.length()), value);
      }
    }
    return metadata;
  }

  /**
   * User-defined properties over blob endpoint are required to be set
   * as request header with prefix "x-ms-meta-". Each property need to be made
   * into a different request header. This parses all the properties, add prefix
   * and create request headers.
   * @param metadata Hashmap
   * @return List of request headers to be passed with API call.
   */
  private List<AbfsHttpHeader> getRequestHeadersForMetadata(Hashtable<String, String> metadata) {
    final List<AbfsHttpHeader> headers = new ArrayList<AbfsHttpHeader>();

    for(Map.Entry<String,String> entry : metadata.entrySet()) {
      headers.add(new AbfsHttpHeader(X_MS_METADATA_PREFIX + entry.getKey(), entry.getValue()));
    }
    return headers;
  }


  /**
   * Get the list of a blob on a give path, or blob starting with the given prefix.
   *
   * @param sourceDirBlobPath path from where the list of blob is required.
   * @param prefix Optional value to be provided. If provided, API call would have
   * prefix = given value. If not provided, the API call would have prefix =
   * sourceDirBlobPath.
   * @param tracingContext object of {@link TracingContext}
   * @param maxResult defines maximum blobs the method should process
   * @param isDefinitiveDirSearch defines if (true) it is blobList search on a
   * definitive directory, if (false) it is blobList search on a prefix.
   *
   * @return List of blobProperties
   *
   * @throws AbfsRestOperationException exception from server-calls / xml-parsing
   */
  public List<BlobProperty> getListBlobs(Path sourceDirBlobPath,
      String prefix, String delimiter, TracingContext tracingContext,
      final Integer maxResult, final Boolean isDefinitiveDirSearch)
      throws AzureBlobFileSystemException {
    List<BlobProperty> blobProperties = new ArrayList<>();
    String nextMarker = null;
    if (prefix == null) {
      prefix = (!sourceDirBlobPath.isRoot()
          ? sourceDirBlobPath.toUri().getPath()
          : EMPTY_STRING) + (isDefinitiveDirSearch
          ? ROOT_PATH
          : EMPTY_STRING);
    }
    if (delimiter == null) {
      delimiter = "";
    }
    do {
      AbfsRestOperation op = client.getListBlobs(
          nextMarker, prefix, delimiter, maxResult, tracingContext
      );
      BlobList blobList = op.getResult().getBlobList();
      nextMarker = blobList.getNextMarker();
      blobProperties.addAll(blobList.getBlobPropertyList());
      if (maxResult != null && blobProperties.size() >= maxResult) {
        break;
      }
    } while (nextMarker != null);
    return blobProperties;
  }

  public void createFilesystem(TracingContext tracingContext)
      throws AzureBlobFileSystemException {
    try (AbfsPerfInfo perfInfo = startTracking("createFilesystem", "createFilesystem")){
      LOG.debug("createFilesystem for filesystem: {}",
              client.getFileSystem());

      final AbfsRestOperation op = client.createFilesystem(tracingContext);
      perfInfo.registerResult(op.getResult()).registerSuccess(true);
    }
  }

  public void deleteFilesystem(TracingContext tracingContext)
      throws AzureBlobFileSystemException {
    try (AbfsPerfInfo perfInfo = startTracking("deleteFilesystem", "deleteFilesystem")) {
      LOG.debug("deleteFilesystem for filesystem: {}",
              client.getFileSystem());

      final AbfsRestOperation op = client.deleteFilesystem(tracingContext);
      perfInfo.registerResult(op.getResult()).registerSuccess(true);
    }
  }

  /**
   * Checks if we are creating a normal blob or markerFile.
   * @param metadata takes metadata as param.
   * @return true or false.
   */
  private boolean checkIsBlobOrMarker(HashMap<String, String> metadata) {
    return metadata != null && TRUE.equalsIgnoreCase(metadata.get(X_MS_META_HDI_ISFOLDER));
  }

  private AbfsRestOperation createPath(final String path, final boolean isFile, final boolean overwrite,
                                      final String permission, final String umask,
                                      final boolean isAppendBlob, final String eTag,
                                      TracingContext tracingContext) throws AzureBlobFileSystemException {
    return client.createPath(path, isFile, overwrite, permission, umask, isAppendBlob, eTag, tracingContext);
  }

  private AbfsRestOperation createPathBlob(final String path, final boolean isFile, final boolean overwrite,
                                          final HashMap<String, String> metadata,
                                          final String eTag,
                                          TracingContext tracingContext) throws AzureBlobFileSystemException {
    return client.createPathBlob(path, isFile, overwrite, metadata, eTag, tracingContext);
  }

  private AbfsRestOperation createFileOrMarker(boolean isNormalBlob, String relativePath, boolean isNamespaceEnabled,
                                               boolean overwrite, HashMap<String, String> metadata, TracingContext tracingContext,
                                               FsPermission permission, FsPermission umask, boolean isAppendBlob, String eTag) throws AzureBlobFileSystemException {
    AbfsRestOperation op;
    if (!isNormalBlob) {
      // Marker blob creation flow.
      if (OperativeEndpoint.isMkdirEnabledOnDFS(getPrefixMode(), abfsConfiguration)) {
        // Marker blob creation is not possible with dfs endpoint.
        throw new InvalidConfigurationValueException("Incorrect flow for create directory for dfs is hit " + relativePath);
      } else {
        op = createPathBlob(relativePath, false, overwrite, metadata, eTag, tracingContext);
      }
    } else {
      // Normal blob creation flow. If config for fallback is not enabled and prefix mode is blob go to blob, else go to dfs.
      if (!OperativeEndpoint.isIngressEnabledOnDFS(getPrefixMode(), abfsConfiguration)) {
        op = createPathBlob(relativePath, true, overwrite, metadata, eTag, tracingContext);
      } else {
        op = createPath(relativePath, true, overwrite, isNamespaceEnabled ? getOctalNotation(permission) : null,
                isNamespaceEnabled ? getOctalNotation(umask) : null, isAppendBlob, eTag, tracingContext);
      }
    }
    return op;
  }

  // Fallback plan : default to v1 create flow which will hit dfs endpoint. Config to enable: "fs.azure.ingress.fallback.to.dfs".
  public OutputStream createFile(final Path path, final FileSystem.Statistics statistics, final boolean overwrite,
      final FsPermission permission, final FsPermission umask,
      TracingContext tracingContext, HashMap<String, String> metadata) throws IOException {
    try (AbfsPerfInfo perfInfo = startTracking("createFile", "createPath")) {
      boolean isNamespaceEnabled = getIsNamespaceEnabled(tracingContext);
      LOG.debug("createFile filesystem: {} path: {} overwrite: {} permission: {} umask: {} isNamespaceEnabled: {}",
              client.getFileSystem(),
              path,
              overwrite,
              permission,
              umask,
              isNamespaceEnabled);

      String relativePath = getRelativePath(path);
      boolean isAppendBlob = false;
      if (isAppendBlobKey(path.toString())) {
        isAppendBlob = true;
      }

      // if "fs.azure.enable.conditional.create.overwrite" is enabled and
      // is a create request with overwrite=true, create will follow different
      // flow.
      boolean triggerConditionalCreateOverwrite = false;
      if (overwrite
          && abfsConfiguration.isConditionalCreateOverwriteEnabled()) {
        triggerConditionalCreateOverwrite = true;
      }

      AbfsRestOperation op;
      if (triggerConditionalCreateOverwrite) {
        op = conditionalCreateOverwriteFile(relativePath,
            statistics,
            isNamespaceEnabled,
            permission,
            umask,
            isAppendBlob,
            metadata,
            tracingContext
        );

      } else {
        boolean isNormalBlob = !checkIsBlobOrMarker(metadata);
        op = createFileOrMarker(isNormalBlob, relativePath, isNamespaceEnabled, overwrite, metadata,
                tracingContext, permission, umask, isAppendBlob, null);
      }
      perfInfo.registerResult(op.getResult()).registerSuccess(true);

      AbfsLease lease = maybeCreateLease(relativePath, tracingContext);
      String eTag = op.getResult().getResponseHeader(HttpHeaderConfigurations.ETAG);
      checkAppendSmallWrite(isAppendBlob);

      return new AbfsOutputStream(
          populateAbfsOutputStreamContext(
              isAppendBlob,
              lease,
              client,
              statistics,
              relativePath,
              0,
              eTag,
              tracingContext));
    }
  }

  /**
   * Returns true if the path is a directory.
   * @param path path to check for file or directory.
   * @param tracingContext tracingContext.
   * @return true or false.
   */
  boolean checkIsDirectory(Path path, TracingContext tracingContext) throws IOException {
   BlobProperty blobProperty;
    try {
      blobProperty = getBlobProperty(path, tracingContext);
    } catch (AbfsRestOperationException ex) {
      if (ex.getStatusCode() != HttpURLConnection.HTTP_NOT_FOUND) {
        throw ex;
      }
      return false;
    }
    return blobProperty.getIsDirectory();
  }

  /**
   * Conditional create overwrite flow ensures that create overwrites is done
   * only if there is match for eTag of existing file.
   * @param relativePath
   * @param statistics
   * @param permission
   * @param umask
   * @param isAppendBlob
   * @return
   * @throws AzureBlobFileSystemException
   */
  private AbfsRestOperation conditionalCreateOverwriteFile(final String relativePath,
      final FileSystem.Statistics statistics,
      boolean isNamespaceEnabled,
      final FsPermission permission,
      final FsPermission umask,
      final boolean isAppendBlob,
      HashMap<String, String> metadata,
      TracingContext tracingContext) throws IOException {
    AbfsRestOperation op;
    VersionedFileStatus fileStatus;
    try {
      // Trigger a create with overwrite=false first so that eTag fetch can be
      // avoided for cases when no pre-existing file is present (major portion
      // of create file traffic falls into the case of no pre-existing file).
      boolean isNormalBlob = !checkIsBlobOrMarker(metadata);
      op = createFileOrMarker(isNormalBlob, relativePath, isNamespaceEnabled, false, metadata,
              tracingContext, permission, umask, isAppendBlob, null);
    } catch (AbfsRestOperationException e) {
      if (e.getStatusCode() == HTTP_CONFLICT) {
        // File pre-exists, fetch eTag
        try {
          boolean useBlobEndpoint = getPrefixMode() == PrefixMode.BLOB;
          if (OperativeEndpoint.isIngressEnabledOnDFS(
                  getAbfsConfiguration().getPrefixMode(), getAbfsConfiguration())) {
            useBlobEndpoint = false;
          }
          fileStatus = (VersionedFileStatus) getFileStatus(new Path(relativePath), tracingContext, useBlobEndpoint);
        } catch (AbfsRestOperationException ex) {
          if (ex.getStatusCode() == HttpURLConnection.HTTP_NOT_FOUND) {
            // Is a parallel access case, as file which was found to be
            // present went missing by this request.
            throw new ConcurrentWriteOperationDetectedException(
                "Parallel access to the create path detected. Failing request "
                    + "to honor single writer semantics");
          } else {
            throw ex;
          }
        }

        String eTag = fileStatus.getEtag();

        try {
          // overwrite only if eTag matches with the file properties fetched before.
          boolean isNormalBlob = !checkIsBlobOrMarker(metadata);
          op = createFileOrMarker(isNormalBlob, relativePath, isNamespaceEnabled, true, metadata,
                  tracingContext, permission, umask, isAppendBlob, eTag);
        } catch (AbfsRestOperationException ex) {
          if (ex.getStatusCode() == HttpURLConnection.HTTP_PRECON_FAILED) {
            // Is a parallel access case, as file with eTag was just queried
            // and precondition failure can happen only when another file with
            // different etag got created.
            throw new ConcurrentWriteOperationDetectedException(
                "Parallel access to the create path detected. Failing request "
                    + "to honor single writer semantics");
          } else {
            throw ex;
          }
        }
      } else {
        throw e;
      }
    }

    return op;
  }

  /**
   * Method to populate AbfsOutputStreamContext with different parameters to
   * be used to construct {@link AbfsOutputStream}.
   *
   * @param isAppendBlob   is Append blob support enabled?
   * @param lease          instance of AbfsLease for this AbfsOutputStream.
   * @param client         AbfsClient.
   * @param statistics     FileSystem statistics.
   * @param path           Path for AbfsOutputStream.
   * @param position       Position or offset of the file being opened, set to 0
   *                       when creating a new file, but needs to be set for APPEND
   *                       calls on the same file.
   * @param tracingContext instance of TracingContext for this AbfsOutputStream.
   * @return AbfsOutputStreamContext instance with the desired parameters.
   */
  private AbfsOutputStreamContext populateAbfsOutputStreamContext(
      boolean isAppendBlob,
      AbfsLease lease,
      AbfsClient client,
      FileSystem.Statistics statistics,
      String path,
      long position,
      String eTag,
      TracingContext tracingContext) {
    int bufferSize = abfsConfiguration.getWriteBufferSize();
    if (isAppendBlob && bufferSize > FileSystemConfigurations.APPENDBLOB_MAX_WRITE_BUFFER_SIZE) {
      bufferSize = FileSystemConfigurations.APPENDBLOB_MAX_WRITE_BUFFER_SIZE;
    }
    return new AbfsOutputStreamContext(abfsConfiguration.getSasTokenRenewPeriodForStreamsInSeconds())
            .withWriteBufferSize(bufferSize)
            .enableExpectHeader(abfsConfiguration.isExpectHeaderEnabled())
            .enableFlush(abfsConfiguration.isFlushEnabled())
            .enableSmallWriteOptimization(abfsConfiguration.isSmallWriteOptimizationEnabled())
            .disableOutputStreamFlush(abfsConfiguration.isOutputStreamFlushDisabled())
            .withStreamStatistics(new AbfsOutputStreamStatisticsImpl())
            .withAppendBlob(isAppendBlob)
            .withWriteMaxConcurrentRequestCount(abfsConfiguration.getWriteMaxConcurrentRequestCount())
            .withMaxWriteRequestsToQueue(abfsConfiguration.getMaxWriteRequestsToQueue())
            .withLease(lease)
            .withBlockFactory(blockFactory)
            .withBlockOutputActiveBlocks(blockOutputActiveBlocks)
            .withClient(client)
            .withPosition(position)
            .withFsStatistics(statistics)
            .withPath(path)
            .withETag(eTag)
            .withExecutorService(new SemaphoredDelegatingExecutor(boundedThreadPool,
                blockOutputActiveBlocks, true))
            .withTracingContext(tracingContext)
            .build();
  }

  public void createDirectory(final Path path, final FileSystem.Statistics statistics, final FsPermission permission,
      final FsPermission umask, TracingContext tracingContext)
          throws IOException {
    try (AbfsPerfInfo perfInfo = startTracking("createDirectory", "createPath")) {
      if (!OperativeEndpoint.isMkdirEnabledOnDFS(getPrefixMode(), abfsConfiguration)) {
        ArrayList<Path> keysToCreateAsFolder = new ArrayList<>();
        checkParentChainForFile(path, tracingContext, keysToCreateAsFolder);
        boolean blobOverwrite = abfsConfiguration.isEnabledBlobMkdirOverwrite();

        createDirectoryMarkerBlob(path, statistics, permission, umask, tracingContext,
            blobOverwrite);
        for (Path pathToCreate: keysToCreateAsFolder) {
          createDirectoryMarkerBlob(pathToCreate, statistics, permission, umask,
              tracingContext, blobOverwrite);
        }
        return;
      }
      boolean isNamespaceEnabled = getIsNamespaceEnabled(tracingContext);
      LOG.debug("createDirectory filesystem: {} path: {} permission: {} umask: {} isNamespaceEnabled: {}",
              client.getFileSystem(),
              path,
              permission,
              umask,
              isNamespaceEnabled);

      boolean overwrite =
              !isNamespaceEnabled || abfsConfiguration.isEnabledMkdirOverwrite();
      final AbfsRestOperation op = client.createPath(getRelativePath(path),
              false, overwrite,
              isNamespaceEnabled ? getOctalNotation(permission) : null,
              isNamespaceEnabled ? getOctalNotation(umask) : null, false, null,
              tracingContext);
      perfInfo.registerResult(op.getResult()).registerSuccess(true);
    }
  }

  private void createDirectoryMarkerBlob(final Path path,
      final FileSystem.Statistics statistics,
      final FsPermission permission,
      final FsPermission umask,
      final TracingContext tracingContext,
      final boolean blobOverwrite) throws IOException {
    HashMap<String, String> metadata = new HashMap<>();
    metadata.put(X_MS_META_HDI_ISFOLDER, TRUE);
    createFile(path, statistics, blobOverwrite,
        permission, umask, tracingContext, metadata);
  }

  /**
   * Checks for the entire parent hierarchy and returns if any directory exists and
   * throws an exception if any file exists.
   * @param path path to check the hierarchy for.
   * @param tracingContext the tracingcontext.
   */
  private void checkParentChainForFile(Path path, TracingContext tracingContext,
                                       List<Path> keysToCreateAsFolder) throws IOException {
    if (checkPathIsDirectory(path, tracingContext)) {
      return;
    }
    Path current = path.getParent();
    while (current != null && !current.isRoot()) {
      if (checkPathIsDirectory(current, tracingContext)) {
        break;
      }
      keysToCreateAsFolder.add(current);
      current = current.getParent();
    }
  }

  /**
   * Checks if the path is directory and throws exception if it exists as a file.
   * @param path path to check for file or directory.
   * @param tracingContext the tracingcontext.
   * @return true or false.
   * @throws IOException
   */
  private boolean checkPathIsDirectory(Path path, TracingContext tracingContext) throws IOException {
    BlobProperty blobProperty = null;
    try {
      blobProperty = getBlobProperty(path, tracingContext);
    } catch (AbfsRestOperationException ex) {
      if (ex.getStatusCode() != HttpURLConnection.HTTP_NOT_FOUND) {
        throw ex;
      }
    }

    if (blobProperty != null) {
      boolean isDir = blobProperty.getIsDirectory();
      if (!isDir) {
        throw new AbfsRestOperationException(HTTP_CONFLICT,
                AzureServiceErrorCode.PATH_CONFLICT.getErrorCode(),
                PATH_EXISTS,
                null);
      }
      return true;
    }
    return false;
  }


  public AbfsInputStream openFileForRead(final Path path,
      final FileSystem.Statistics statistics, TracingContext tracingContext)
      throws IOException {
    return openFileForRead(path, Optional.empty(), statistics, tracingContext);
  }

  public AbfsInputStream openFileForRead(final Path path,
      final Optional<Configuration> options,
      final FileSystem.Statistics statistics, TracingContext tracingContext)
      throws IOException {
    try (AbfsPerfInfo perfInfo = startTracking("openFileForRead", "getPathStatus")) {
      LOG.debug("openFileForRead filesystem: {} path: {}",
              client.getFileSystem(),
              path);

      String relativePath = getRelativePath(path);
      boolean useBlobEndpoint = getPrefixMode() == PrefixMode.BLOB;
      if (OperativeEndpoint.isReadEnabledOnDFS(
              getAbfsConfiguration().getPrefixMode(), getAbfsConfiguration())) {
        useBlobEndpoint = false;
      }
      VersionedFileStatus fileStatus;
      fileStatus = (VersionedFileStatus) getFileStatus(path, tracingContext, useBlobEndpoint);

      boolean isDirectory = fileStatus.isDirectory();

      final long contentLength = fileStatus.getLen();
      final String eTag = fileStatus.getEtag();

      if (isDirectory) {
        throw new AbfsRestOperationException(
                AzureServiceErrorCode.PATH_NOT_FOUND.getStatusCode(),
                AzureServiceErrorCode.PATH_NOT_FOUND.getErrorCode(),
                "openFileForRead must be used with files and not directories." +
                        "Attempt made for read on explicit directory.",
                null);
      }

      perfInfo.registerSuccess(true);

      // Add statistics for InputStream
      return new AbfsInputStream(client, statistics,
              relativePath, contentLength,
              populateAbfsInputStreamContext(options),
              eTag, tracingContext);
    }
  }

  private AbfsInputStreamContext populateAbfsInputStreamContext(
      Optional<Configuration> options) {
    boolean bufferedPreadDisabled = options
        .map(c -> c.getBoolean(FS_AZURE_BUFFERED_PREAD_DISABLE, false))
        .orElse(false);
    return new AbfsInputStreamContext(abfsConfiguration.getSasTokenRenewPeriodForStreamsInSeconds())
            .withReadBufferSize(abfsConfiguration.getReadBufferSize())
            .withReadAheadQueueDepth(abfsConfiguration.getReadAheadQueueDepth())
            .withTolerateOobAppends(abfsConfiguration.getTolerateOobAppends())
            .isReadAheadEnabled(abfsConfiguration.isReadAheadEnabled())
            .withReadSmallFilesCompletely(abfsConfiguration.readSmallFilesCompletely())
            .withOptimizeFooterRead(abfsConfiguration.optimizeFooterRead())
            .withReadAheadRange(abfsConfiguration.getReadAheadRange())
            .withStreamStatistics(new AbfsInputStreamStatisticsImpl())
            .withShouldReadBufferSizeAlways(
                abfsConfiguration.shouldReadBufferSizeAlways())
            .withReadAheadBlockSize(abfsConfiguration.getReadAheadBlockSize())
            .withBufferedPreadDisabled(bufferedPreadDisabled)
            .build();
  }

  public OutputStream openFileForWrite(final Path path,
      final FileSystem.Statistics statistics, final boolean overwrite,
      TracingContext tracingContext) throws IOException {
    try (AbfsPerfInfo perfInfo = startTracking("openFileForWrite", "getPathStatus")) {
      LOG.debug("openFileForWrite filesystem: {} path: {} overwrite: {}",
              client.getFileSystem(),
              path,
              overwrite);

      String relativePath = getRelativePath(path);
      boolean useBlobEndpoint = getPrefixMode() == PrefixMode.BLOB;
      if (OperativeEndpoint.isIngressEnabledOnDFS(
              getAbfsConfiguration().getPrefixMode(), getAbfsConfiguration())) {
        useBlobEndpoint = false;
      }
      VersionedFileStatus fileStatus;
      fileStatus = (VersionedFileStatus) getFileStatus(path, tracingContext, useBlobEndpoint);

      final Long contentLength = fileStatus.getLen();

      boolean isDirectory = fileStatus.isDirectory();
      if (isDirectory) {
        throw new AbfsRestOperationException(
                AzureServiceErrorCode.PATH_NOT_FOUND.getStatusCode(),
                AzureServiceErrorCode.PATH_NOT_FOUND.getErrorCode(),
                "openFileForWrite must be used with files and not directories",
                null);
      }

      final long offset = overwrite ? 0 : contentLength;

      perfInfo.registerSuccess(true);

      boolean isAppendBlob = false;
      if (isAppendBlobKey(path.toString())) {
        isAppendBlob = true;
      }

      AbfsLease lease = maybeCreateLease(relativePath, tracingContext);
      final String eTag = fileStatus.getEtag();
      checkAppendSmallWrite(isAppendBlob);

      return new AbfsOutputStream(
          populateAbfsOutputStreamContext(
              isAppendBlob,
              lease,
              client,
              statistics,
              relativePath,
              offset,
              eTag,
              tracingContext));
    }
  }

  public void checkAppendSmallWrite(boolean isAppendBlob) throws IOException {
    if (getAbfsConfiguration().getPrefixMode() == PrefixMode.BLOB) {
      if (isAppendBlob) {
        throw new IOException("AppendBlob is not supported for blob endpoint.");
      }
      if (abfsConfiguration.isSmallWriteOptimizationEnabled()) {
        throw new IOException("Small write optimization is not supported for blob endpoint.");
      }
    }
  }

  /**
   * Break any current lease on an ABFS file.
   *
   * @param path file name
   * @param tracingContext TracingContext instance to track correlation IDs
   * @throws AzureBlobFileSystemException on any exception while breaking the lease
   */
  public void breakLease(final Path path, final TracingContext tracingContext) throws AzureBlobFileSystemException {
    LOG.debug("lease path: {}", path);

    client.breakLease(getRelativePath(path), tracingContext);
  }

  public void rename(final Path source, final Path destination,
      final RenameAtomicityUtils renameAtomicityUtils, TracingContext tracingContext) throws
          IOException {
    final Instant startAggregate = abfsPerfTracker.getLatencyInstant();
    long countAggregate = 0;
    boolean shouldContinue;

    if (getAbfsConfiguration().getPrefixMode() == PrefixMode.BLOB) {
      LOG.debug("Rename for src: {} dst: {} for non-HNS blob-endpoint",
          source, destination);
      /*
       * Fetch the list of blobs in the given sourcePath.
       */
      StringBuilder listSrcBuilder = new StringBuilder(
          source.toUri().getPath());
      if (!source.isRoot()) {
        listSrcBuilder.append(FORWARD_SLASH);
      }
      String listSrc = listSrcBuilder.toString();
      BlobList blobList = client.getListBlobs(null, listSrc, null, null,
              tracingContext).getResult()
          .getBlobList();
      List<BlobProperty> srcBlobProperties = blobList.getBlobPropertyList();

      if (srcBlobProperties.size() > 0) {
        orchestrateBlobRenameDir(source, destination, renameAtomicityUtils,
            tracingContext, listSrc, blobList);
      } else {
        /*
        * Source doesn't have any hierarchy. It can either be marker or non-marker blob.
        * Or there can be no blob on the path.
        * Rename procedure will start. If its a file or a marker file, it will be renamed.
        * In case there is no blob on the path, server will return exception.
        */
        LOG.debug("source {} doesn't have any blob in its hierarchy. "
            + "Starting rename process on the source.", source);

        AbfsLease lease = null;
        try {
          if (isAtomicRenameKey(source.toUri().getPath())) {
            lease = getBlobLease(source.toUri().getPath(),
                BLOB_LEASE_ONE_MINUTE_DURATION, tracingContext);
          }
          renameBlob(source, destination, lease, tracingContext);
        } catch (AzureBlobFileSystemException ex) {
          if (lease != null) {
            lease.free();
          }
          LOG.error(
              String.format("Rename of path from %s to %s failed",
                  source, destination), ex);
          if (ex instanceof AbfsRestOperationException
              && ((AbfsRestOperationException) ex).getStatusCode()
              == HTTP_NOT_FOUND) {
            AbfsRestOperationException ex1 = (AbfsRestOperationException) ex;
            throw new AbfsRestOperationException(
                ex1.getStatusCode(),
                AzureServiceErrorCode.SOURCE_PATH_NOT_FOUND.getErrorCode(),
                ex1.getErrorMessage(), ex1);
          }
          throw ex;
        }
      }
      LOG.info("Rename from source {} to destination {} done", source,
          destination);
      return;
    }

    if (isAtomicRenameKey(source.getName())) {
      LOG.warn("The atomic rename feature is not supported by the ABFS scheme; however rename,"
              +" create and delete operations are atomic if Namespace is enabled for your Azure Storage account.");
    }

    LOG.debug("renameAsync filesystem: {} source: {} destination: {}",
            client.getFileSystem(),
            source,
            destination);

    String continuation = null;

    String sourceRelativePath = getRelativePath(source);
    String destinationRelativePath = getRelativePath(destination);

    do {
      try (AbfsPerfInfo perfInfo = startTracking("rename", "renamePath")) {
        AbfsRestOperation op = client
            .renamePath(sourceRelativePath, destinationRelativePath,
                continuation, tracingContext);
        perfInfo.registerResult(op.getResult());
        continuation = op.getResult().getResponseHeader(HttpHeaderConfigurations.X_MS_CONTINUATION);
        perfInfo.registerSuccess(true);
        countAggregate++;
        shouldContinue = continuation != null && !continuation.isEmpty();

        if (!shouldContinue) {
          perfInfo.registerAggregates(startAggregate, countAggregate);
        }
      }
    } while (shouldContinue);
  }

  private void orchestrateBlobRenameDir(final Path source,
      final Path destination,
      final RenameAtomicityUtils renameAtomicityUtils,
      final TracingContext tracingContext,
      final String listSrc,
      final BlobList blobList) throws IOException {
    ListBlobQueue listBlobQueue = new ListBlobQueue(
        blobList.getBlobPropertyList(),
        getAbfsConfiguration().getProducerQueueMaxSize(),
        getAbfsConfiguration().getBlobDirRenameMaxThread());

    if (blobList.getNextMarker() != null) {
      new ListBlobProducer(listSrc,
          client, listBlobQueue, blobList.getNextMarker(), tracingContext);
    } else {
      listBlobQueue.complete();
    }
    LOG.debug("src {} exists and is a directory", source);
    /*
     * Fetch if there is a marker-blob for the source blob.
     */
    BlobProperty blobPropOnSrcNullable;
    try {
      blobPropOnSrcNullable = getBlobProperty(source, tracingContext);
    } catch (AbfsRestOperationException ex) {
      if (ex.getStatusCode() != HttpURLConnection.HTTP_NOT_FOUND) {
        throw ex;
      }
      blobPropOnSrcNullable = null;
    }

    if (blobPropOnSrcNullable == null) {
      /*
       * There is no marker-blob, the client has to create marker blob before
       * starting the rename.
       */
      LOG.debug("Source {} is a directory but there is no marker-blob",
          source);
      createDirectory(source, null, FsPermission.getDirDefault(),
          FsPermission.getUMask(
              getAbfsConfiguration().getRawConfiguration()),
          tracingContext);
    } else {
      LOG.debug("Source {} is a directory but there is a marker-blob",
          source);
    }
    /*
     * If source is a directory, all the blobs in the directory have to be
     * individually copied and then deleted at the source.
     */
    LOG.debug("source {} is a directory", source);
    final AbfsBlobLease srcDirLease;
    final Boolean isAtomicRename;
    if (isAtomicRenameKey(source.toUri().getPath())) {
      LOG.debug("source dir {} is an atomicRenameKey",
          source.toUri().getPath());
      srcDirLease = getBlobLease(source.toUri().getPath(),
          BLOB_LEASE_ONE_MINUTE_DURATION,
          tracingContext);
      renameAtomicityUtils.preRename(
          isCreateOperationOnBlobEndpoint());
      isAtomicRename = true;
    } else {
      srcDirLease = null;
      isAtomicRename = false;
      LOG.debug("source dir {} is not an atomicRenameKey",
          source.toUri().getPath());
    }

    renameBlobDir(source, destination, tracingContext, listBlobQueue,
        srcDirLease, isAtomicRename);

    if (isAtomicRename) {
      renameAtomicityUtils.cleanup();
    }
  }

  @VisibleForTesting
  AbfsBlobLease getBlobLease(final String source,
      final Integer blobLeaseOneMinuteDuration,
      final TracingContext tracingContext) throws AzureBlobFileSystemException {
    return new AbfsBlobLease(client, source, blobLeaseOneMinuteDuration,
        tracingContext);
  }

  private void renameBlobDir(final Path source,
      final Path destination,
      final TracingContext tracingContext,
      final ListBlobQueue listBlobQueue,
      final AbfsBlobLease srcDirBlobLease,
      final Boolean isAtomicRename) throws AzureBlobFileSystemException {
    List<BlobProperty> blobList;
    ListBlobConsumer listBlobConsumer = new ListBlobConsumer(listBlobQueue);
    final ExecutorService renameBlobExecutorService
        = Executors.newFixedThreadPool(
        getAbfsConfiguration().getBlobDirRenameMaxThread());
    AtomicInteger renamedBlob = new AtomicInteger(0);
    while(!listBlobConsumer.isCompleted()) {
      blobList = listBlobConsumer.consume();
      if(blobList == null) {
        continue;
      }
      List<Future> futures = new ArrayList<>();
      for (BlobProperty blobProperty : blobList) {
        futures.add(renameBlobExecutorService.submit(() -> {
          try {
            AbfsBlobLease blobLease = null;
            if (isAtomicRename) {
              /*
               * Conditionally get a lease on the source blob to prevent other writers
               * from changing it. This is used for correctness in HBase when log files
               * are renamed. It generally should do no harm other than take a little
               * more time for other rename scenarios. When the HBase master renames a
               * log file folder, the lease locks out other writers.  This
               * prevents a region server that the master thinks is dead, but is still
               * alive, from committing additional updates.  This is different than
               * when HBase runs on HDFS, where the region server recovers the lease
               * on a log file, to gain exclusive access to it, before it splits it.
               */
              blobLease = getBlobLease(blobProperty.getPath().toUri().getPath(),
                  BLOB_LEASE_ONE_MINUTE_DURATION, tracingContext);
            }
            renameBlob(
                blobProperty.getPath(),
                createDestinationPathForBlobPartOfRenameSrcDir(destination,
                    blobProperty.getPath(), source),
                blobLease,
                tracingContext);
            renamedBlob.incrementAndGet();
          } catch (AzureBlobFileSystemException e) {
            LOG.error(String.format("rename from %s to %s for blob %s failed",
                source, destination, blobProperty.getPath()), e);
            throw new RuntimeException(e);
          }
        }));
      }
      for (Future future : futures) {
        try {
          future.get();
        } catch (InterruptedException | ExecutionException e) {
          LOG.error(String.format("rename from %s to %s failed", source,
              destination), e);
          renameBlobExecutorService.shutdown();
          if (srcDirBlobLease != null) {
            srcDirBlobLease.free();
          }
          throw new RuntimeException(e);
        }
      }
    }
    renameBlobExecutorService.shutdown();

    tracingContext.setOperatedBlobCount(renamedBlob.get() + 1);
    renameBlob(
        source, createDestinationPathForBlobPartOfRenameSrcDir(destination,
            source, source),
        srcDirBlobLease,
        tracingContext);
    tracingContext.setOperatedBlobCount(null);
  }

  private Boolean isCreateOperationOnBlobEndpoint() {
    return !OperativeEndpoint.isIngressEnabledOnDFS(prefixMode, abfsConfiguration);
  }

  /**
   * Translates the destination path for a blob part of a source directory getting
   * renamed.
   *
   * @param destinationDir destination directory for the rename operation
   * @param blobPath path of blob inside sourceDir being renamed.
   * @param sourceDir source directory for the rename operation
   *
   * @return translated path for the blob
   */
  private Path createDestinationPathForBlobPartOfRenameSrcDir(final Path destinationDir,
      final Path blobPath, final Path sourceDir) {
    String destinationPathStr = destinationDir.toUri().getPath();
    String sourcePathStr = sourceDir.toUri().getPath();
    String srcBlobPropertyPathStr = blobPath.toUri().getPath();
    if (sourcePathStr.equals(srcBlobPropertyPathStr)) {
      return destinationDir;
    }
    return new Path(destinationPathStr + ROOT_PATH + srcBlobPropertyPathStr.substring(
        sourcePathStr.length()));
  }

  /**
   * Renames blob.
   * It copies the source blob to the destination. After copy is succesful, it
   * deletes the source blob
   *
   * @param sourcePath source path which gets copied to the destination
   * @param destination destination path to which the source has to be moved
   * @param lease lease of the srcBlob
   * @param tracingContext tracingContext for tracing the API calls
   *
   * @throws AzureBlobFileSystemException exception in making server calls
   */
  private void renameBlob(final Path sourcePath, final Path destination,
      final AbfsLease lease, final TracingContext tracingContext)
      throws AzureBlobFileSystemException {
    copyBlob(sourcePath, destination, lease != null ? lease.getLeaseID() : null,
        tracingContext);
    deleteBlob(sourcePath, lease, tracingContext);
  }

  private void deleteBlob(final Path sourcePath,
      final AbfsLease lease, final TracingContext tracingContext)
      throws AzureBlobFileSystemException {
    try {
      client.deleteBlobPath(sourcePath,
          lease != null ? lease.getLeaseID() : null, tracingContext);
      if (lease != null) {
        lease.cancelTimer();
      }
    } catch (AbfsRestOperationException ex) {
      if (ex.getStatusCode() != HttpURLConnection.HTTP_NOT_FOUND) {
        throw ex;
      }
    }
  }

  public void delete(final Path path, final boolean recursive,
      TracingContext tracingContext) throws IOException {
    LOG.debug("delete filesystem: {} path: {} recursive: {}",
        client.getFileSystem(),
        path,
        String.valueOf(recursive));
    if (getPrefixMode() == PrefixMode.BLOB) {
      deleteBlobPath(path, recursive, tracingContext);
      return;
    }

    final Instant startAggregate = abfsPerfTracker.getLatencyInstant();
    long countAggregate = 0;
    boolean shouldContinue = true;

    String continuation = null;

    String relativePath = getRelativePath(path);

    do {
      try (AbfsPerfInfo perfInfo = startTracking("delete", "deletePath")) {
        AbfsRestOperation op = client
            .deletePath(relativePath, recursive, continuation, tracingContext);
        perfInfo.registerResult(op.getResult());
        continuation = op.getResult().getResponseHeader(HttpHeaderConfigurations.X_MS_CONTINUATION);
        perfInfo.registerSuccess(true);
        countAggregate++;
        shouldContinue = continuation != null && !continuation.isEmpty();

        if (!shouldContinue) {
          perfInfo.registerAggregates(startAggregate, countAggregate);
        }
      }
    } while (shouldContinue);
  }

  /**
   * Handles deletion of a path over Blob Endpoint.
   * @param path path to be deleted
   * @param recursive defines deletion to be recursive or not
   * @param tracingContext object to trace the API flows
   *
   * @throws IOException exception from server call or if recursive used on
   * non-empty directory
   */
  private void deleteBlobPath(final Path path,
      final boolean recursive,
      final TracingContext tracingContext) throws IOException {
    StringBuilder listSrcBuilder = new StringBuilder();
    String srcPathStr = path.toUri().getPath();
    listSrcBuilder.append(srcPathStr);
    if (!path.isRoot()) {
      listSrcBuilder.append(FORWARD_SLASH);
    }
    String listSrc = listSrcBuilder.toString();
    BlobList blobList = client.getListBlobs(null, listSrc, null, null,
        tracingContext).getResult().getBlobList();
    if (blobList.getBlobPropertyList().size() > 0) {
      orchestrateBlobDirDeletion(path, recursive, listSrc, blobList,
          tracingContext);
    } else {
      LOG.debug(String.format("Path %s doesn't have child-blobs", srcPathStr));
      if (!path.isRoot()) {
        try {
          client.deleteBlobPath(path, null, tracingContext);
        } catch (AbfsRestOperationException ex) {
          if (ex.getStatusCode() == HTTP_NOT_FOUND) {
            LOG.error(String.format("Path %s doesn't exist", srcPathStr), ex);
            throw new AbfsRestOperationException(
                ex.getStatusCode(),
                AzureServiceErrorCode.PATH_NOT_FOUND.getErrorCode(),
                ex.getErrorMessage(), ex);
          }
          LOG.error(String.format("Deletion failed for path %s", srcPathStr), ex);
          throw ex;
        }
      }
    }
    /*
     * Src Path here would be either a non-empty directory, marker-blob or a
     * normal-blob. Path can not be non-existing at this point.
     * If parent blob is implicit directory and in case the blob deleted was the
     * only blob in the directory, it will render path as non-existing. To prevent
     * that happening, it is needed to  create marker-based directory on the
     * parentPath. This is inspired from WASB implementation.
     */
    createParentDirectory(path, tracingContext);
    LOG.debug(String.format("Deletion of Path %s completed", srcPathStr));
  }

  private void orchestrateBlobDirDeletion(final Path path,
      final boolean recursive,
      final String listSrc,
      final BlobList blobList,
      final TracingContext tracingContext) throws IOException {
    final String srcPathStr = path.toUri().getPath();
    LOG.debug(String.format("Path %s has child-blobs", srcPathStr));
    if (!recursive) {
      LOG.error(String.format("Non-recursive delete of non-empty directory %s",
          srcPathStr));
      throw new IOException(
          "Non-recursive delete of non-empty directory");
    }
    ListBlobQueue queue = new ListBlobQueue(blobList.getBlobPropertyList(),
        getAbfsConfiguration().getProducerQueueMaxSize(),
        getAbfsConfiguration().getBlobDirDeleteMaxThread());
    if (blobList.getNextMarker() != null) {
      new ListBlobProducer(listSrc, client, queue,
          blobList.getNextMarker(), tracingContext);
    } else {
      queue.complete();
    }
    ListBlobConsumer consumer = new ListBlobConsumer(queue);
    deleteOnConsumedBlobs(path, consumer, tracingContext);
  }

  /**
   * If parent blob is implicit directory and in case the blob deleted was the
   * only blob in the directory, it will render path as non-existing. To prevent
   * that happening, client create marker-based directory on the parentPath.
   *
   * @param path path getting deleted
   * @param tracingContext tracingContext to trace the API flow
   * @throws IOException
   */
  private void createParentDirectory(final Path path,
      final TracingContext tracingContext) throws IOException {
    if (path.isRoot()) {
      return;
    }
    Path parentPath = path.getParent();
    if (parentPath.isRoot()) {
      return;
    }

    String srcPathStr = path.toUri().getPath();
    String srcParentPathSrc = parentPath.toUri().getPath();
    LOG.debug(String.format(
        "Creating Parent of Path %s : %s", srcPathStr, srcParentPathSrc));
    createDirectoryMarkerBlob(parentPath, null, FsPermission.getDirDefault(),
        FsPermission.getUMask(
            getAbfsConfiguration().getRawConfiguration()),
        tracingContext, true);
    LOG.debug(String.format("Directory for parent of Path %s : %s created",
        srcPathStr, srcParentPathSrc));
  }

  /**
   * Consumes list of blob over the consumer. Deletes the blob listed.
   * The deletion of the consumed blobs is executed over parallel threads spawned
   * by an ExecutorService with threads equal to {@link AbfsConfiguration#getBlobDirDeleteMaxThread()}.
   * Once a list of blobs that were consumed are deleted, the next batch of blobs
   * are consumed.
   *
   * @param srcPath path of the directory which has to be deleted
   * @param consumer {@link ListBlobConsumer} object through which batches of blob
   * are consumed.
   * @param tracingContext object for tracing the API flow
   *
   * @throws AzureBlobFileSystemException exception received from server call.
   */
  private void deleteOnConsumedBlobs(final Path srcPath,
      final ListBlobConsumer consumer,
      final TracingContext tracingContext) throws AzureBlobFileSystemException {
<<<<<<< HEAD
    AtomicInteger deletedBlobCount = new AtomicInteger(0);
=======
    String srcPathStr = srcPath.toUri().getPath();
>>>>>>> dedf4605
    ExecutorService deleteBlobExecutorService = Executors.newFixedThreadPool(
        getAbfsConfiguration().getBlobDirDeleteMaxThread());
    try {
      while (!consumer.isCompleted()) {
        final List<BlobProperty> blobList = consumer.consume();
        if (blobList == null) {
          continue;
        }
        List<Future> futureList = new ArrayList<>();
        for (BlobProperty blobProperty : blobList) {
          futureList.add(deleteBlobExecutorService.submit(() -> {
            String blobPropertyPathStr = blobProperty.getPath().toUri()
                .getPath();
            try {
              client.deleteBlobPath(blobProperty.getPath(), null,
                  tracingContext);
<<<<<<< HEAD
              LOG.debug(String.format("Deleted Path %s", blobPropertyPathStr));
              deletedBlobCount.incrementAndGet();
=======
>>>>>>> dedf4605
            } catch (AzureBlobFileSystemException ex) {
              if (ex instanceof AbfsRestOperationException
                  && ((AbfsRestOperationException) ex).getStatusCode()
                  == HttpURLConnection.HTTP_NOT_FOUND) {
                return;
              }
              LOG.error(String.format("Deleting Path %s failed",
                  blobPropertyPathStr), ex);
              throw new RuntimeException(ex);
            }
          }));
        }

        for (Future future : futureList) {
          try {
            future.get();
          } catch (InterruptedException | ExecutionException e) {
            throw new RuntimeException(e);
          }
        }
      }
      LOG.debug(String.format(
          "Deletion of child blobs in hierarchy of Path %s is done",
          srcPathStr));
    } finally {
      deleteBlobExecutorService.shutdown();
    }
<<<<<<< HEAD

    tracingContext.setOperatedBlobCount(deletedBlobCount.get() + 1);
    deleteBlobExecutorService.shutdown();
    if (srcPath != null && !srcPath.isRoot()) {
      String srcPathStr = srcPath.toUri().getPath();
=======
    if (!srcPath.isRoot()) {
>>>>>>> dedf4605
      try {
        LOG.debug(String.format("Deleting Path %s", srcPathStr));
        client.deleteBlobPath(srcPath, null, tracingContext);
        LOG.debug(String.format("Deleted Path %s", srcPathStr));
      } catch (AbfsRestOperationException ex) {
        if (ex.getStatusCode() != HttpURLConnection.HTTP_NOT_FOUND) {
          LOG.error(String.format("Deleting Path %s failed", srcPathStr), ex);
          throw ex;
        }
        LOG.debug(
            String.format("Path %s is an implicit directory", srcPathStr));
      }
    }
    tracingContext.setOperatedBlobCount(null);
  }

  public FileStatus getFileStatus(Path path, TracingContext tracingContext, boolean useBlobEndpoint) throws IOException {
    try (AbfsPerfInfo perfInfo = startTracking("getFileStatus", "undetermined")) {
      boolean isNamespaceEnabled = getIsNamespaceEnabled(tracingContext);
      LOG.debug("getFileStatus filesystem: {} path: {} isNamespaceEnabled: {}",
              client.getFileSystem(),
              path,
              isNamespaceEnabled);

      final AbfsRestOperation op;
      if (useBlobEndpoint) {
        LOG.debug("getFileStatus filesystem call over blob endpoint: {} path: {}",
                client.getFileSystem(),
                path);

        if (path.isRoot()) {
          perfInfo.registerCallee("getContainerProperties");
          op = client.getContainerProperty(tracingContext);
        } else {
          perfInfo.registerCallee("getBlobProperty");
          op = client.getBlobProperty(path, tracingContext);
        }
      } else {
        if (path.isRoot()) {
          if (isNamespaceEnabled) {
            perfInfo.registerCallee("getAclStatus");
            op = client.getAclStatus(getRelativePath(path), tracingContext);
          } else {
            perfInfo.registerCallee("getFilesystemProperties");
            op = client.getFilesystemProperties(tracingContext);
          }
        } else {
          perfInfo.registerCallee("getPathStatus");
          op = client.getPathStatus(getRelativePath(path), false, tracingContext);
        }
      }

      perfInfo.registerResult(op.getResult());
      final long blockSize = abfsConfiguration.getAzureBlockSize();
      final AbfsHttpOperation result = op.getResult();

      String eTag = extractEtagHeader(result);
      final String lastModified = result.getResponseHeader(HttpHeaderConfigurations.LAST_MODIFIED);
      final String permissions = result.getResponseHeader((HttpHeaderConfigurations.X_MS_PERMISSIONS));
      final boolean hasAcl = AbfsPermission.isExtendedAcl(permissions);
      final long contentLength;
      final boolean resourceIsDir;

      if (path.isRoot()) {
        contentLength = 0;
        resourceIsDir = true;
      } else {
        contentLength = parseContentLength(result.getResponseHeader(HttpHeaderConfigurations.CONTENT_LENGTH));
        if (useBlobEndpoint) {
          resourceIsDir = result.getResponseHeader(X_MS_META_HDI_ISFOLDER) != null;
        } else {
          resourceIsDir = parseIsDirectory(result.getResponseHeader(HttpHeaderConfigurations.X_MS_RESOURCE_TYPE));
        }
      }

      final String transformedOwner = identityTransformer.transformIdentityForGetRequest(
              result.getResponseHeader(HttpHeaderConfigurations.X_MS_OWNER),
              true,
              userName);

      final String transformedGroup = identityTransformer.transformIdentityForGetRequest(
              result.getResponseHeader(HttpHeaderConfigurations.X_MS_GROUP),
              false,
              primaryUserGroup);

      perfInfo.registerSuccess(true);

      return new VersionedFileStatus(
              transformedOwner,
              transformedGroup,
              permissions == null ? new AbfsPermission(FsAction.ALL, FsAction.ALL, FsAction.ALL)
                      : AbfsPermission.valueOf(permissions),
              hasAcl,
              contentLength,
              resourceIsDir,
              1,
              blockSize,
              DateTimeUtils.parseLastModifiedTime(lastModified),
              path,
              eTag);
    } catch (AbfsRestOperationException ex) {
      if (useBlobEndpoint && ex.getStatusCode() == HttpURLConnection.HTTP_NOT_FOUND && !path.isRoot()) {
        List<BlobProperty> blobProperties = getListBlobs(path, null, null, tracingContext, 2, true);
        if (blobProperties.size() == 0) {
          throw ex;
        }
        else {
          // TODO: return properties of first child blob here like in wasb after listFileStatus is implemented over blob
          return new VersionedFileStatus(
                  userName,
                  primaryUserGroup,
                  new AbfsPermission(FsAction.ALL, FsAction.ALL, FsAction.ALL),
                  false,
                  0L,
                  true,
                  1,
                  abfsConfiguration.getAzureBlockSize(),
                  DateTimeUtils.parseLastModifiedTime(null),
                  path,
                  null);
        }
      } else {
        throw ex;
      }
    }
  }

  /**
   * @param path The list path.
   * @param tracingContext Tracks identifiers for request header
   * @return the entries in the path.
   * */
  @Override
  public FileStatus[] listStatus(final Path path, TracingContext tracingContext) throws IOException {
    return listStatus(path, null, tracingContext);
  }

  /**
   * @param path Path the list path.
   * @param startFrom the entry name that list results should start with.
   *                  For example, if folder "/folder" contains four files: "afile", "bfile", "hfile", "ifile".
   *                  Then listStatus(Path("/folder"), "hfile") will return "/folder/hfile" and "folder/ifile"
   *                  Notice that if startFrom is a non-existent entry name, then the list response contains
   *                  all entries after this non-existent entry in lexical order:
   *                  listStatus(Path("/folder"), "cfile") will return "/folder/hfile" and "/folder/ifile".
   * @param tracingContext Tracks identifiers for request header
   * @return the entries in the path start from  "startFrom" in lexical order.
   * */
  @InterfaceStability.Unstable
  @Override
  public FileStatus[] listStatus(final Path path, final String startFrom, TracingContext tracingContext) throws IOException {
    List<FileStatus> fileStatuses = new ArrayList<>();
    listStatus(path, startFrom, fileStatuses, true, null, tracingContext);
    return fileStatuses.toArray(new FileStatus[fileStatuses.size()]);
  }

  @Override
  public String listStatus(final Path path, final String startFrom,
      List<FileStatus> fileStatuses, final boolean fetchAll,
      String continuation, TracingContext tracingContext) throws IOException {
    final Instant startAggregate = abfsPerfTracker.getLatencyInstant();
    long countAggregate = 0;
    boolean shouldContinue = true;

    LOG.debug("listStatus filesystem: {} path: {}, startFrom: {}",
            client.getFileSystem(),
            path,
            startFrom);

    final String relativePath = getRelativePath(path);
    boolean useBlobEndpointListing = getPrefixMode() == PrefixMode.BLOB;

    if (continuation == null || continuation.isEmpty()) {
      // generate continuation token if a valid startFrom is provided.
      if (startFrom != null && !startFrom.isEmpty()) {
        // In case startFrom is passed, fallback to DFS for now
        // TODO: Support startFrom for List Blobs on Blob Endpoint
        useBlobEndpointListing = false;
        continuation = getIsNamespaceEnabled(tracingContext)
            ? generateContinuationTokenForXns(startFrom)
            : generateContinuationTokenForNonXns(relativePath, startFrom);
      }
    }

    if (useBlobEndpointListing) {
      FileStatus status = getFileStatus(path, tracingContext, true);
      if (status.isFile()) {
        fileStatuses.add(status);
        return continuation;
      }
      // For blob endpoint continuation will be used as nextMarker.
      String prefix = relativePath + ROOT_PATH;
      String delimiter = ROOT_PATH;
      if (path.isRoot()) {
        prefix = null;
      }

      TreeMap<String, FileStatus> fileMetadata = new TreeMap<>();
      do {
        /*
         * List Blob calls will be made with delimiter "/". This will ensure
         * that all the children of a folder not listed out separately. Instead,
         * a single entry corresponding to the directory name will be returned as BlobPrefix.
         */
        try (AbfsPerfInfo perfInfo = startTracking("listStatus", "getListBlobs")) {
          AbfsRestOperation op = client.getListBlobs(
              continuation, prefix, delimiter, abfsConfiguration.getListMaxResults(),
              tracingContext
          );
          perfInfo.registerResult(op.getResult());
          BlobList blobList = op.getResult().getBlobList();
          continuation = blobList.getNextMarker();

          addBlobListAsFileStatus(blobList, fileMetadata);

          perfInfo.registerSuccess(true);
          countAggregate++;
          shouldContinue =
              fetchAll && continuation != null && !continuation.isEmpty();

          if (!shouldContinue) {
            perfInfo.registerAggregates(startAggregate, countAggregate);
          }
        }
      } while (shouldContinue);

      fileStatuses.addAll(fileMetadata.values());
      return continuation;
    }

    do {
      try (AbfsPerfInfo perfInfo = startTracking("listStatus", "listPath")) {
        AbfsRestOperation op = client.listPath(relativePath, false,
            abfsConfiguration.getListMaxResults(), continuation,
            tracingContext);
        perfInfo.registerResult(op.getResult());
        continuation = op.getResult().getResponseHeader(HttpHeaderConfigurations.X_MS_CONTINUATION);
        ListResultSchema retrievedSchema = op.getResult().getListResultSchema();
        if (retrievedSchema == null) {
          throw new AbfsRestOperationException(
                  AzureServiceErrorCode.PATH_NOT_FOUND.getStatusCode(),
                  AzureServiceErrorCode.PATH_NOT_FOUND.getErrorCode(),
                  "listStatusAsync path not found",
                  null, op.getResult());
        }

        long blockSize = abfsConfiguration.getAzureBlockSize();

        for (ListResultEntrySchema entry : retrievedSchema.paths()) {
          final String owner = identityTransformer.transformIdentityForGetRequest(entry.owner(), true, userName);
          final String group = identityTransformer.transformIdentityForGetRequest(entry.group(), false, primaryUserGroup);
          final FsPermission fsPermission = entry.permissions() == null
                  ? new AbfsPermission(FsAction.ALL, FsAction.ALL, FsAction.ALL)
                  : AbfsPermission.valueOf(entry.permissions());
          final boolean hasAcl = AbfsPermission.isExtendedAcl(entry.permissions());

          long lastModifiedMillis = 0;
          long contentLength = entry.contentLength() == null ? 0 : entry.contentLength();
          boolean isDirectory = entry.isDirectory() == null ? false : entry.isDirectory();
          if (entry.lastModified() != null && !entry.lastModified().isEmpty()) {
            lastModifiedMillis = DateTimeUtils.parseLastModifiedTime(
                entry.lastModified());
          }

          Path entryPath = new Path(File.separator + entry.name());
          entryPath = entryPath.makeQualified(this.uri, entryPath);

          fileStatuses.add(
                  new VersionedFileStatus(
                          owner,
                          group,
                          fsPermission,
                          hasAcl,
                          contentLength,
                          isDirectory,
                          1,
                          blockSize,
                          lastModifiedMillis,
                          entryPath,
                          entry.eTag()));
        }

        perfInfo.registerSuccess(true);
        countAggregate++;
        shouldContinue =
            fetchAll && continuation != null && !continuation.isEmpty();

        if (!shouldContinue) {
          perfInfo.registerAggregates(startAggregate, countAggregate);
        }
      }
    } while (shouldContinue);

    return continuation;
  }

  private void addBlobListAsFileStatus(final BlobList blobList,
      TreeMap<String, FileStatus> fileMetadata) throws IOException {

    /*
     * Here before adding the data we might have to remove the duplicates.
     * List Blobs call over blob endpoint returns two types of entries: Blob
     * and BlobPrefix.  In the case where ABFS generated the data,
     * there will be a marker blob for each "directory" created by driver,
     * and we will receive them as a Blob.  If there are also files within this
     * "directory", we will also receive a BlobPrefix.  To further
     * complicate matters, the data may not be generated by ABFS Driver, in
     * which case we may not have a marker blob for each "directory". In this
     * the only way to know there is a directory is using BlobPrefix entry.
     * So, sometimes we receive both a Blob and a BlobPrefix for directories,
     * and sometimes we receive only BlobPrefix as directory. We remove duplicates
     * but prefer Blob over BlobPrefix.
     */
    List<BlobProperty> blobProperties = blobList.getBlobPropertyList();

    for (BlobProperty entry: blobProperties) {
      String blobKey = entry.getName();
      final String owner = identityTransformer.transformIdentityForGetRequest(
          entry.getOwner(), true, userName);
      final String group = identityTransformer.transformIdentityForGetRequest(
          entry.getGroup(), false, primaryUserGroup);
      final FsPermission fsPermission = entry.getPermission() == null
          ? new AbfsPermission(FsAction.ALL, FsAction.ALL, FsAction.ALL)
          : AbfsPermission.valueOf(entry.getPermission());
      final boolean hasAcl = entry.getAcl() != null;
      long blockSize = abfsConfiguration.getAzureBlockSize();

      Path entryPath = entry.getPath();
      entryPath = entryPath.makeQualified(this.uri, entryPath);

      FileStatus fileStatus = new VersionedFileStatus(
          owner,
          group,
          fsPermission,
          hasAcl,
          entry.getContentLength(),
          entry.getIsDirectory(),
          1,
          blockSize,
          entry.getLastModifiedTime(),
          entryPath,
          entry.getETag());

      if (entry.getETag() != null) {
        // This is a blob entry. It is either a file or a marker blob.
        // In both cases we will add this.
        fileMetadata.put(blobKey, fileStatus);
      } else {
        // This is a BlobPrefix entry. It is a directory with file inside
        // This might have already been added as a marker blob.
        if (!fileMetadata.containsKey(blobKey)) {
          fileMetadata.put(blobKey, fileStatus);
        }
      }
    }
  }

  // generate continuation token for xns account
  private String generateContinuationTokenForXns(final String firstEntryName) {
    Preconditions.checkArgument(!Strings.isNullOrEmpty(firstEntryName)
            && !firstEntryName.startsWith(AbfsHttpConstants.ROOT_PATH),
            "startFrom must be a dir/file name and it can not be a full path");

    StringBuilder sb = new StringBuilder();
    sb.append(firstEntryName).append("#$").append("0");

    CRC64 crc64 = new CRC64();
    StringBuilder token = new StringBuilder();
    token.append(crc64.compute(sb.toString().getBytes(StandardCharsets.UTF_8)))
            .append(SINGLE_WHITE_SPACE)
            .append("0")
            .append(SINGLE_WHITE_SPACE)
            .append(firstEntryName);

    return Base64.encode(token.toString().getBytes(StandardCharsets.UTF_8));
  }

  // generate continuation token for non-xns account
  private String generateContinuationTokenForNonXns(String path, final String firstEntryName) {
    Preconditions.checkArgument(!Strings.isNullOrEmpty(firstEntryName)
            && !firstEntryName.startsWith(AbfsHttpConstants.ROOT_PATH),
            "startFrom must be a dir/file name and it can not be a full path");

    // Notice: non-xns continuation token requires full path (first "/" is not included) for startFrom
    path = AbfsClient.getDirectoryQueryParameter(path);
    final String startFrom = (path.isEmpty() || path.equals(ROOT_PATH))
            ? firstEntryName
            : path + ROOT_PATH + firstEntryName;

    SimpleDateFormat simpleDateFormat = new SimpleDateFormat(TOKEN_DATE_PATTERN, Locale.US);
    String date = simpleDateFormat.format(new Date());
    String token = String.format("%06d!%s!%06d!%s!%06d!%s!",
            path.length(), path, startFrom.length(), startFrom, date.length(), date);
    String base64EncodedToken = Base64.encode(token.getBytes(StandardCharsets.UTF_8));

    StringBuilder encodedTokenBuilder = new StringBuilder(base64EncodedToken.length() + 5);
    encodedTokenBuilder.append(String.format("%s!%d!", TOKEN_VERSION, base64EncodedToken.length()));

    for (int i = 0; i < base64EncodedToken.length(); i++) {
      char current = base64EncodedToken.charAt(i);
      if (CHAR_FORWARD_SLASH == current) {
        current = CHAR_UNDERSCORE;
      } else if (CHAR_PLUS == current) {
        current = CHAR_STAR;
      } else if (CHAR_EQUALS == current) {
        current = CHAR_HYPHEN;
      }
      encodedTokenBuilder.append(current);
    }

    return encodedTokenBuilder.toString();
  }

  public void setOwner(final Path path, final String owner, final String group,
      TracingContext tracingContext) throws AzureBlobFileSystemException {
    if (!getIsNamespaceEnabled(tracingContext)) {
      throw new UnsupportedOperationException(
          "This operation is only valid for storage accounts with the hierarchical namespace enabled.");
    }

    try (AbfsPerfInfo perfInfo = startTracking("setOwner", "setOwner")) {

      LOG.debug(
              "setOwner filesystem: {} path: {} owner: {} group: {}",
              client.getFileSystem(),
              path,
              owner,
              group);

      final String transformedOwner = identityTransformer.transformUserOrGroupForSetRequest(owner);
      final String transformedGroup = identityTransformer.transformUserOrGroupForSetRequest(group);

      final AbfsRestOperation op = client.setOwner(getRelativePath(path),
              transformedOwner,
              transformedGroup,
              tracingContext);

      perfInfo.registerResult(op.getResult()).registerSuccess(true);
    }
  }

  public void setPermission(final Path path, final FsPermission permission,
      TracingContext tracingContext) throws AzureBlobFileSystemException {
    if (!getIsNamespaceEnabled(tracingContext)) {
      throw new UnsupportedOperationException(
          "This operation is only valid for storage accounts with the hierarchical namespace enabled.");
    }

    try (AbfsPerfInfo perfInfo = startTracking("setPermission", "setPermission")) {

      LOG.debug(
              "setPermission filesystem: {} path: {} permission: {}",
              client.getFileSystem(),
              path,
              permission);

      final AbfsRestOperation op = client.setPermission(getRelativePath(path),
          String.format(AbfsHttpConstants.PERMISSION_FORMAT,
              permission.toOctal()), tracingContext);

      perfInfo.registerResult(op.getResult()).registerSuccess(true);
    }
  }

  public void modifyAclEntries(final Path path, final List<AclEntry> aclSpec,
      TracingContext tracingContext) throws AzureBlobFileSystemException {
    if (!getIsNamespaceEnabled(tracingContext)) {
      throw new UnsupportedOperationException(
          "This operation is only valid for storage accounts with the hierarchical namespace enabled.");
    }

    try (AbfsPerfInfo perfInfoGet = startTracking("modifyAclEntries", "getAclStatus")) {

      LOG.debug(
              "modifyAclEntries filesystem: {} path: {} aclSpec: {}",
              client.getFileSystem(),
              path,
              AclEntry.aclSpecToString(aclSpec));

      identityTransformer.transformAclEntriesForSetRequest(aclSpec);
      final Map<String, String> modifyAclEntries = AbfsAclHelper.deserializeAclSpec(AclEntry.aclSpecToString(aclSpec));
      boolean useUpn = AbfsAclHelper.isUpnFormatAclEntries(modifyAclEntries);

      String relativePath = getRelativePath(path);

      final AbfsRestOperation op = client
          .getAclStatus(relativePath, useUpn, tracingContext);
      perfInfoGet.registerResult(op.getResult());
      final String eTag = op.getResult().getResponseHeader(HttpHeaderConfigurations.ETAG);

      final Map<String, String> aclEntries = AbfsAclHelper.deserializeAclSpec(op.getResult().getResponseHeader(HttpHeaderConfigurations.X_MS_ACL));

      AbfsAclHelper.modifyAclEntriesInternal(aclEntries, modifyAclEntries);

      perfInfoGet.registerSuccess(true).finishTracking();

      try (AbfsPerfInfo perfInfoSet = startTracking("modifyAclEntries", "setAcl")) {
        final AbfsRestOperation setAclOp = client
            .setAcl(relativePath, AbfsAclHelper.serializeAclSpec(aclEntries),
                eTag, tracingContext);
        perfInfoSet.registerResult(setAclOp.getResult())
                .registerSuccess(true)
                .registerAggregates(perfInfoGet.getTrackingStart(), GET_SET_AGGREGATE_COUNT);
      }
    }
  }

  public void removeAclEntries(final Path path, final List<AclEntry> aclSpec,
      TracingContext tracingContext) throws AzureBlobFileSystemException {
    if (!getIsNamespaceEnabled(tracingContext)) {
      throw new UnsupportedOperationException(
          "This operation is only valid for storage accounts with the hierarchical namespace enabled.");
    }

    try (AbfsPerfInfo perfInfoGet = startTracking("removeAclEntries", "getAclStatus")) {

      LOG.debug(
              "removeAclEntries filesystem: {} path: {} aclSpec: {}",
              client.getFileSystem(),
              path,
              AclEntry.aclSpecToString(aclSpec));

      identityTransformer.transformAclEntriesForSetRequest(aclSpec);
      final Map<String, String> removeAclEntries = AbfsAclHelper.deserializeAclSpec(AclEntry.aclSpecToString(aclSpec));
      boolean isUpnFormat = AbfsAclHelper.isUpnFormatAclEntries(removeAclEntries);

      String relativePath = getRelativePath(path);

      final AbfsRestOperation op = client
          .getAclStatus(relativePath, isUpnFormat, tracingContext);
      perfInfoGet.registerResult(op.getResult());
      final String eTag = op.getResult().getResponseHeader(HttpHeaderConfigurations.ETAG);

      final Map<String, String> aclEntries = AbfsAclHelper.deserializeAclSpec(op.getResult().getResponseHeader(HttpHeaderConfigurations.X_MS_ACL));

      AbfsAclHelper.removeAclEntriesInternal(aclEntries, removeAclEntries);

      perfInfoGet.registerSuccess(true).finishTracking();

      try (AbfsPerfInfo perfInfoSet = startTracking("removeAclEntries", "setAcl")) {
        final AbfsRestOperation setAclOp = client
            .setAcl(relativePath, AbfsAclHelper.serializeAclSpec(aclEntries),
                eTag, tracingContext);
        perfInfoSet.registerResult(setAclOp.getResult())
                .registerSuccess(true)
                .registerAggregates(perfInfoGet.getTrackingStart(), GET_SET_AGGREGATE_COUNT);
      }
    }
  }

  public void removeDefaultAcl(final Path path, TracingContext tracingContext)
      throws AzureBlobFileSystemException {
    if (!getIsNamespaceEnabled(tracingContext)) {
      throw new UnsupportedOperationException(
          "This operation is only valid for storage accounts with the hierarchical namespace enabled.");
    }

    try (AbfsPerfInfo perfInfoGet = startTracking("removeDefaultAcl", "getAclStatus")) {

      LOG.debug(
              "removeDefaultAcl filesystem: {} path: {}",
              client.getFileSystem(),
              path);

      String relativePath = getRelativePath(path);

      final AbfsRestOperation op = client
          .getAclStatus(relativePath, tracingContext);
      perfInfoGet.registerResult(op.getResult());
      final String eTag = op.getResult().getResponseHeader(HttpHeaderConfigurations.ETAG);
      final Map<String, String> aclEntries = AbfsAclHelper.deserializeAclSpec(op.getResult().getResponseHeader(HttpHeaderConfigurations.X_MS_ACL));
      final Map<String, String> defaultAclEntries = new HashMap<>();

      for (Map.Entry<String, String> aclEntry : aclEntries.entrySet()) {
        if (aclEntry.getKey().startsWith("default:")) {
          defaultAclEntries.put(aclEntry.getKey(), aclEntry.getValue());
        }
      }

      aclEntries.keySet().removeAll(defaultAclEntries.keySet());

      perfInfoGet.registerSuccess(true).finishTracking();

      try (AbfsPerfInfo perfInfoSet = startTracking("removeDefaultAcl", "setAcl")) {
        final AbfsRestOperation setAclOp = client
            .setAcl(relativePath, AbfsAclHelper.serializeAclSpec(aclEntries),
                eTag, tracingContext);
        perfInfoSet.registerResult(setAclOp.getResult())
                .registerSuccess(true)
                .registerAggregates(perfInfoGet.getTrackingStart(), GET_SET_AGGREGATE_COUNT);
      }
    }
  }

  public void removeAcl(final Path path, TracingContext tracingContext)
      throws AzureBlobFileSystemException {
    if (!getIsNamespaceEnabled(tracingContext)) {
      throw new UnsupportedOperationException(
          "This operation is only valid for storage accounts with the hierarchical namespace enabled.");
    }

    try (AbfsPerfInfo perfInfoGet = startTracking("removeAcl", "getAclStatus")){

      LOG.debug(
              "removeAcl filesystem: {} path: {}",
              client.getFileSystem(),
              path);

      String relativePath = getRelativePath(path);

      final AbfsRestOperation op = client
          .getAclStatus(relativePath, tracingContext);
      perfInfoGet.registerResult(op.getResult());
      final String eTag = op.getResult().getResponseHeader(HttpHeaderConfigurations.ETAG);

      final Map<String, String> aclEntries = AbfsAclHelper.deserializeAclSpec(op.getResult().getResponseHeader(HttpHeaderConfigurations.X_MS_ACL));
      final Map<String, String> newAclEntries = new HashMap<>();

      newAclEntries.put(AbfsHttpConstants.ACCESS_USER, aclEntries.get(AbfsHttpConstants.ACCESS_USER));
      newAclEntries.put(AbfsHttpConstants.ACCESS_GROUP, aclEntries.get(AbfsHttpConstants.ACCESS_GROUP));
      newAclEntries.put(AbfsHttpConstants.ACCESS_OTHER, aclEntries.get(AbfsHttpConstants.ACCESS_OTHER));

      perfInfoGet.registerSuccess(true).finishTracking();

      try (AbfsPerfInfo perfInfoSet = startTracking("removeAcl", "setAcl")) {
        final AbfsRestOperation setAclOp = client
            .setAcl(relativePath, AbfsAclHelper.serializeAclSpec(newAclEntries),
                eTag, tracingContext);
        perfInfoSet.registerResult(setAclOp.getResult())
                .registerSuccess(true)
                .registerAggregates(perfInfoGet.getTrackingStart(), GET_SET_AGGREGATE_COUNT);
      }
    }
  }

  public void setAcl(final Path path, final List<AclEntry> aclSpec,
      TracingContext tracingContext) throws AzureBlobFileSystemException {
    if (!getIsNamespaceEnabled(tracingContext)) {
      throw new UnsupportedOperationException(
          "This operation is only valid for storage accounts with the hierarchical namespace enabled.");
    }

    try (AbfsPerfInfo perfInfoGet = startTracking("setAcl", "getAclStatus")) {

      LOG.debug(
              "setAcl filesystem: {} path: {} aclspec: {}",
              client.getFileSystem(),
              path,
              AclEntry.aclSpecToString(aclSpec));

      identityTransformer.transformAclEntriesForSetRequest(aclSpec);
      final Map<String, String> aclEntries = AbfsAclHelper.deserializeAclSpec(AclEntry.aclSpecToString(aclSpec));
      final boolean isUpnFormat = AbfsAclHelper.isUpnFormatAclEntries(aclEntries);

      String relativePath = getRelativePath(path);

      final AbfsRestOperation op = client
          .getAclStatus(relativePath, isUpnFormat, tracingContext);
      perfInfoGet.registerResult(op.getResult());
      final String eTag = op.getResult().getResponseHeader(HttpHeaderConfigurations.ETAG);

      final Map<String, String> getAclEntries = AbfsAclHelper.deserializeAclSpec(op.getResult().getResponseHeader(HttpHeaderConfigurations.X_MS_ACL));

      AbfsAclHelper.setAclEntriesInternal(aclEntries, getAclEntries);

      perfInfoGet.registerSuccess(true).finishTracking();

      try (AbfsPerfInfo perfInfoSet = startTracking("setAcl", "setAcl")) {
        final AbfsRestOperation setAclOp =
                client.setAcl(relativePath,
                AbfsAclHelper.serializeAclSpec(aclEntries), eTag, tracingContext);
        perfInfoSet.registerResult(setAclOp.getResult())
                .registerSuccess(true)
                .registerAggregates(perfInfoGet.getTrackingStart(), GET_SET_AGGREGATE_COUNT);
      }
    }
  }

  public AclStatus getAclStatus(final Path path, TracingContext tracingContext)
      throws IOException {
    if (!getIsNamespaceEnabled(tracingContext)) {
      throw new UnsupportedOperationException(
          "This operation is only valid for storage accounts with the hierarchical namespace enabled.");
    }

    try (AbfsPerfInfo perfInfo = startTracking("getAclStatus", "getAclStatus")) {

      LOG.debug(
              "getAclStatus filesystem: {} path: {}",
              client.getFileSystem(),
              path);

      AbfsRestOperation op = client
          .getAclStatus(getRelativePath(path), tracingContext);
      AbfsHttpOperation result = op.getResult();
      perfInfo.registerResult(result);

      final String transformedOwner = identityTransformer.transformIdentityForGetRequest(
              result.getResponseHeader(HttpHeaderConfigurations.X_MS_OWNER),
              true,
              userName);
      final String transformedGroup = identityTransformer.transformIdentityForGetRequest(
              result.getResponseHeader(HttpHeaderConfigurations.X_MS_GROUP),
              false,
              primaryUserGroup);

      final String permissions = result.getResponseHeader(HttpHeaderConfigurations.X_MS_PERMISSIONS);
      final String aclSpecString = op.getResult().getResponseHeader(HttpHeaderConfigurations.X_MS_ACL);

      final List<AclEntry> aclEntries = AclEntry.parseAclSpec(AbfsAclHelper.processAclString(aclSpecString), true);
      identityTransformer.transformAclEntriesForGetRequest(aclEntries, userName, primaryUserGroup);
      final FsPermission fsPermission = permissions == null ? new AbfsPermission(FsAction.ALL, FsAction.ALL, FsAction.ALL)
              : AbfsPermission.valueOf(permissions);

      final AclStatus.Builder aclStatusBuilder = new AclStatus.Builder();
      aclStatusBuilder.owner(transformedOwner);
      aclStatusBuilder.group(transformedGroup);

      aclStatusBuilder.setPermission(fsPermission);
      aclStatusBuilder.stickyBit(fsPermission.getStickyBit());
      aclStatusBuilder.addEntries(aclEntries);
      perfInfo.registerSuccess(true);
      return aclStatusBuilder.build();
    }
  }

  public void access(final Path path, final FsAction mode,
      TracingContext tracingContext) throws AzureBlobFileSystemException {
    LOG.debug("access for filesystem: {}, path: {}, mode: {}",
        this.client.getFileSystem(), path, mode);
    if (!this.abfsConfiguration.isCheckAccessEnabled()
        || !getIsNamespaceEnabled(tracingContext)) {
      LOG.debug("Returning; either check access is not enabled or the account"
          + " used is not namespace enabled");
      return;
    }
    try (AbfsPerfInfo perfInfo = startTracking("access", "checkAccess")) {
      final AbfsRestOperation op = this.client
          .checkAccess(getRelativePath(path), mode.SYMBOL, tracingContext);
      perfInfo.registerResult(op.getResult()).registerSuccess(true);
    }
  }

  public boolean isAtomicRenameKey(String key) {
    return isKeyForDirectorySet(key, azureAtomicRenameDirSet);
  }

  /**
   * Provides a standard implementation of
   * {@link RenameAtomicityUtils.RedoRenameInvocation}.
   */
  RenameAtomicityUtils.RedoRenameInvocation getRedoRenameInvocation(final TracingContext tracingContext) {
    return new RenameAtomicityUtils.RedoRenameInvocation() {
      @Override
      public void redo(final Path destination, final Path src)
          throws AzureBlobFileSystemException {

        ListBlobQueue listBlobQueue = new ListBlobQueue(
            getAbfsConfiguration().getProducerQueueMaxSize(),
            getAbfsConfiguration().getBlobDirRenameMaxThread());
        StringBuilder listSrcBuilder = new StringBuilder(src.toUri().getPath());
        if (!src.isRoot()) {
          listSrcBuilder.append(FORWARD_SLASH);
        }
        String listSrc = listSrcBuilder.toString();
        new ListBlobProducer(listSrc, client, listBlobQueue, null,
            tracingContext);
        AbfsBlobLease abfsBlobLease = getBlobLease(src.toUri().getPath(),
            BLOB_LEASE_ONE_MINUTE_DURATION, tracingContext);
        renameBlobDir(src, destination, tracingContext, listBlobQueue,
            abfsBlobLease, true);
      }
    };
  }

  public boolean isInfiniteLeaseKey(String key) {
    if (azureInfiniteLeaseDirSet.isEmpty()) {
      return false;
    }
    return isKeyForDirectorySet(key, azureInfiniteLeaseDirSet);
  }

  /**
   * A on-off operation to initialize AbfsClient for AzureBlobFileSystem
   * Operations.
   *
   * @param uri            Uniform resource identifier for Abfs.
   * @param fileSystemName Name of the fileSystem being used.
   * @param accountName    Name of the account being used to access Azure
   *                       data store.
   * @param isSecure       Tells if https is being used or http.
   * @throws IOException
   */
  private void initializeClient(URI uri, String fileSystemName,
      String accountName, boolean isSecure)
      throws IOException {
    if (this.client != null) {
      return;
    }

    final String url = getBaseUrlString(fileSystemName, accountName, isSecure);

    URL baseUrl;
    try {
      baseUrl = new URL(url);
    } catch (MalformedURLException e) {
      throw new InvalidUriException(uri.toString());
    }

    SharedKeyCredentials creds = null;
    AccessTokenProvider tokenProvider = null;
    SASTokenProvider sasTokenProvider = null;

    if (authType == AuthType.OAuth) {
      AzureADAuthenticator.init(abfsConfiguration);
    }

    if (authType == AuthType.SharedKey) {
      LOG.trace("Fetching SharedKey credentials");
      int dotIndex = accountName.indexOf(AbfsHttpConstants.DOT);
      if (dotIndex <= 0) {
        throw new InvalidUriException(
                uri.toString() + " - account name is not fully qualified.");
      }
      creds = new SharedKeyCredentials(accountName.substring(0, dotIndex),
            abfsConfiguration.getStorageAccountKey());
    } else if (authType == AuthType.SAS) {
      LOG.trace("Fetching SAS token provider");
      sasTokenProvider = abfsConfiguration.getSASTokenProvider();
    } else {
      LOG.trace("Fetching token provider");
      tokenProvider = abfsConfiguration.getTokenProvider();
      ExtensionHelper.bind(tokenProvider, uri,
            abfsConfiguration.getRawConfiguration());
    }

    LOG.trace("Initializing AbfsClient for {}", baseUrl);
    if (tokenProvider != null) {
      this.client = new AbfsClient(baseUrl, creds, abfsConfiguration,
          tokenProvider,
          populateAbfsClientContext());
    } else {
      this.client = new AbfsClient(baseUrl, creds, abfsConfiguration,
          sasTokenProvider,
          populateAbfsClientContext());
    }
    LOG.trace("AbfsClient init complete");
  }

  private String getBaseUrlString(final String fileSystemName,
      final String accountName,
      final boolean isSecure) {
    final URIBuilder uriBuilder = getURIBuilder(accountName, isSecure);

    final String url = uriBuilder.toString() + AbfsHttpConstants.FORWARD_SLASH
        + fileSystemName;
    return url;
  }

  /**
   * Populate a new AbfsClientContext instance with the desired properties.
   *
   * @return an instance of AbfsClientContext.
   */
  private AbfsClientContext populateAbfsClientContext() {
    return new AbfsClientContextBuilder()
        .withExponentialRetryPolicy(
            new ExponentialRetryPolicy(abfsConfiguration))
        .withAbfsCounters(abfsCounters)
        .withAbfsPerfTracker(abfsPerfTracker)
        .build();
  }

  private String getOctalNotation(FsPermission fsPermission) {
    Preconditions.checkNotNull(fsPermission, "fsPermission");
    return String.format(AbfsHttpConstants.PERMISSION_FORMAT, fsPermission.toOctal());
  }

  private String getRelativePath(final Path path) {
    Preconditions.checkNotNull(path, "path");
    return path.toUri().getPath();
  }

  private long parseContentLength(final String contentLength) {
    if (contentLength == null) {
      return -1;
    }

    return Long.parseLong(contentLength);
  }

  private boolean parseIsDirectory(final String resourceType) {
    return resourceType != null
        && resourceType.equalsIgnoreCase(AbfsHttpConstants.DIRECTORY);
  }

  private String convertXmsPropertiesToCommaSeparatedString(final Hashtable<String, String> properties) throws
          CharacterCodingException {
    StringBuilder commaSeparatedProperties = new StringBuilder();

    final CharsetEncoder encoder = Charset.forName(XMS_PROPERTIES_ENCODING).newEncoder();

    for (Map.Entry<String, String> propertyEntry : properties.entrySet()) {
      String key = propertyEntry.getKey();
      String value = propertyEntry.getValue();

      Boolean canEncodeValue = encoder.canEncode(value);
      if (!canEncodeValue) {
        throw new CharacterCodingException();
      }

      String encodedPropertyValue = Base64.encode(encoder.encode(CharBuffer.wrap(value)).array());
      commaSeparatedProperties.append(key)
              .append(AbfsHttpConstants.EQUAL)
              .append(encodedPropertyValue);

      commaSeparatedProperties.append(AbfsHttpConstants.COMMA);
    }

    if (commaSeparatedProperties.length() != 0) {
      commaSeparatedProperties.deleteCharAt(commaSeparatedProperties.length() - 1);
    }

    return commaSeparatedProperties.toString();
  }

  private Hashtable<String, String> parseCommaSeparatedXmsProperties(String xMsProperties) throws
          InvalidFileSystemPropertyException, InvalidAbfsRestOperationException {
    Hashtable<String, String> properties = new Hashtable<>();

    final CharsetDecoder decoder = Charset.forName(XMS_PROPERTIES_ENCODING).newDecoder();

    if (xMsProperties != null && !xMsProperties.isEmpty()) {
      String[] userProperties = xMsProperties.split(AbfsHttpConstants.COMMA);

      if (userProperties.length == 0) {
        return properties;
      }

      for (String property : userProperties) {
        if (property.isEmpty()) {
          throw new InvalidFileSystemPropertyException(xMsProperties);
        }

        String[] nameValue = property.split(AbfsHttpConstants.EQUAL, 2);
        if (nameValue.length != 2) {
          throw new InvalidFileSystemPropertyException(xMsProperties);
        }

        byte[] decodedValue = Base64.decode(nameValue[1]);

        final String value;
        try {
          value = decoder.decode(ByteBuffer.wrap(decodedValue)).toString();
        } catch (CharacterCodingException ex) {
          throw new InvalidAbfsRestOperationException(ex);
        }
        properties.put(nameValue[0], value);
      }
    }

    return properties;
  }

  private boolean isKeyForDirectorySet(String key, Set<String> dirSet) {
    for (String dir : dirSet) {
      if (dir.isEmpty() || key.startsWith(dir + AbfsHttpConstants.FORWARD_SLASH)) {
        return true;
      }

      try {
        URI uri = new URI(dir);
        if (null == uri.getAuthority()) {
          if (key.startsWith(dir + "/")){
            return true;
          }
        }
      } catch (URISyntaxException e) {
        LOG.info("URI syntax error creating URI for {}", dir);
      }
    }

    return false;
  }

  private AbfsPerfInfo startTracking(String callerName, String calleeName) {
    return new AbfsPerfInfo(abfsPerfTracker, callerName, calleeName);
  }

  /**
   * Search for a FileStatus corresponding to a RenamePending JSON file.
   * @param fileStatuses array of fileStatus from which JSON file has to be searched.
   * @return filestatus corresponding to RenamePending JSON file.
   */
  public FileStatus getRenamePendingFileStatus(final FileStatus[] fileStatuses) {
    for (FileStatus fileStatus : fileStatuses) {
      if (fileStatus.getPath().toUri().getPath().endsWith(SUFFIX)) {
        return fileStatus;
      }
    }
    return null;
  }

  /**
   * For a given directory, returns back the fileStatus information for the
   * RenamePending JSON file for the directory.
   *
   * @param fileStatus FileStatus object of the directory for which JSON file has
   * to be searched.
   * @param tracingContext TracingContext object for tracing the backend server calls
   * for the operation.
   * @throws IOException exception thrown from the call to {@link #getPathStatus(Path, TracingContext)}
   * method.
   */
  public boolean getRenamePendingFileStatusInDirectory(final FileStatus fileStatus,
      final TracingContext tracingContext) throws IOException {
    try {
      getFileStatus(
          new Path(fileStatus.getPath().toUri().getPath() + SUFFIX),
          tracingContext, true);
      return true;
    } catch (AbfsRestOperationException ex) {
      if (ex.getStatusCode() == HttpURLConnection.HTTP_NOT_FOUND) {
        return false;
      }
      throw ex;
    }
  }

  /**
   * A File status with version info extracted from the etag value returned
   * in a LIST or HEAD request.
   * The etag is included in the java serialization.
   */
  static final class VersionedFileStatus extends FileStatus
      implements EtagSource {

    /**
     * The superclass is declared serializable; this subclass can also
     * be serialized.
     */
    private static final long serialVersionUID = -2009013240419749458L;

    /**
     * The etag of an object.
     * Not-final so that serialization via reflection will preserve the value.
     */
    private String version;

    private VersionedFileStatus(
            final String owner, final String group, final FsPermission fsPermission, final boolean hasAcl,
            final long length, final boolean isdir, final int blockReplication,
            final long blocksize, final long modificationTime, final Path path,
            String version) {
      super(length, isdir, blockReplication, blocksize, modificationTime, 0,
              fsPermission,
              owner,
              group,
              null,
              path,
              hasAcl, false, false);

      this.version = version;
    }

    /** Compare if this object is equal to another object.
     * @param   obj the object to be compared.
     * @return  true if two file status has the same path name; false if not.
     */
    @Override
    public boolean equals(Object obj) {
      if (!(obj instanceof FileStatus)) {
        return false;
      }

      FileStatus other = (FileStatus) obj;

      if (!this.getPath().equals(other.getPath())) {// compare the path
        return false;
      }

      if (other instanceof VersionedFileStatus) {
        return this.version.equals(((VersionedFileStatus) other).version);
      }

      return true;
    }

    /**
     * Returns a hash code value for the object, which is defined as
     * the hash code of the path name.
     *
     * @return  a hash code value for the path name and version
     */
    @Override
    public int hashCode() {
      int hash = getPath().hashCode();
      hash = 89 * hash + (this.version != null ? this.version.hashCode() : 0);
      return hash;
    }

    /**
     * Returns the version of this FileStatus
     *
     * @return  a string value for the FileStatus version
     */
    public String getVersion() {
      return this.version;
    }

    @Override
    public String getEtag() {
      return getVersion();
    }

    @Override
    public String toString() {
      final StringBuilder sb = new StringBuilder(
          "VersionedFileStatus{");
      sb.append(super.toString());
      sb.append("; version='").append(version).append('\'');
      sb.append('}');
      return sb.toString();
    }
  }

  /**
   * A builder class for AzureBlobFileSystemStore.
   */
  public static final class AzureBlobFileSystemStoreBuilder {

    private URI uri;
    private boolean isSecureScheme;
    private Configuration configuration;
    private AbfsCounters abfsCounters;
    private DataBlocks.BlockFactory blockFactory;
    private int blockOutputActiveBlocks;

    public AzureBlobFileSystemStoreBuilder withUri(URI value) {
      this.uri = value;
      return this;
    }

    public AzureBlobFileSystemStoreBuilder withSecureScheme(boolean value) {
      this.isSecureScheme = value;
      return this;
    }

    public AzureBlobFileSystemStoreBuilder withConfiguration(
        Configuration value) {
      this.configuration = value;
      return this;
    }

    public AzureBlobFileSystemStoreBuilder withAbfsCounters(
        AbfsCounters value) {
      this.abfsCounters = value;
      return this;
    }

    public AzureBlobFileSystemStoreBuilder withBlockFactory(
        DataBlocks.BlockFactory value) {
      this.blockFactory = value;
      return this;
    }

    public AzureBlobFileSystemStoreBuilder withBlockOutputActiveBlocks(
        int value) {
      this.blockOutputActiveBlocks = value;
      return this;
    }

    public AzureBlobFileSystemStoreBuilder build() {
      return this;
    }
  }

  @VisibleForTesting
  AbfsClient getClient() {
    return this.client;
  }

  @VisibleForTesting
  void setClient(AbfsClient client) {
    this.client = client;
  }

  @VisibleForTesting
  void setNamespaceEnabled(Trilean isNamespaceEnabled){
    this.isNamespaceEnabled = isNamespaceEnabled;
  }

  private void updateInfiniteLeaseDirs() {
    this.azureInfiniteLeaseDirSet = new HashSet<>(Arrays.asList(
        abfsConfiguration.getAzureInfiniteLeaseDirs().split(AbfsHttpConstants.COMMA)));
    // remove the empty string, since isKeyForDirectory returns true for empty strings
    // and we don't want to default to enabling infinite lease dirs
    this.azureInfiniteLeaseDirSet.remove("");
  }

  private AbfsLease maybeCreateLease(String relativePath, TracingContext tracingContext)
      throws AzureBlobFileSystemException {
    boolean enableInfiniteLease = isInfiniteLeaseKey(relativePath);
    if (!enableInfiniteLease) {
      return null;
    }
    final AbfsLease lease;
    if (getPrefixMode() == PrefixMode.DFS) {
      lease = new AbfsDfsLease(client, relativePath, null, tracingContext);
    } else {
      lease = getBlobLease(relativePath, null, tracingContext);
    }
    leaseRefs.put(lease, null);
    return lease;
  }

  @VisibleForTesting
  boolean areLeasesFreed() {
    for (AbfsLease lease : leaseRefs.keySet()) {
      if (lease != null && !lease.isFreed()) {
        return false;
      }
    }
    return true;
  }

  /**
   * Get the etag header from a response, stripping any quotations.
   * see: https://developer.mozilla.org/en-US/docs/Web/HTTP/Headers/ETag
   * @param result response to process.
   * @return the quote-unwrapped etag.
   */
  static String extractEtagHeader(AbfsHttpOperation result) {
    String etag = result.getResponseHeader(HttpHeaderConfigurations.ETAG);
    if (etag != null) {
      // strip out any wrapper "" quotes which come back, for consistency with
      // list calls
      if (etag.startsWith("W/\"")) {
        // Weak etag
        etag = etag.substring(3);
      } else if (etag.startsWith("\"")) {
        // strong etag
        etag = etag.substring(1);
      }
      if (etag.endsWith("\"")) {
        // trailing quote
        etag = etag.substring(0, etag.length() - 1);
      }
    }
    return etag;
  }
}<|MERGE_RESOLUTION|>--- conflicted
+++ resolved
@@ -1872,11 +1872,8 @@
   private void deleteOnConsumedBlobs(final Path srcPath,
       final ListBlobConsumer consumer,
       final TracingContext tracingContext) throws AzureBlobFileSystemException {
-<<<<<<< HEAD
     AtomicInteger deletedBlobCount = new AtomicInteger(0);
-=======
     String srcPathStr = srcPath.toUri().getPath();
->>>>>>> dedf4605
     ExecutorService deleteBlobExecutorService = Executors.newFixedThreadPool(
         getAbfsConfiguration().getBlobDirDeleteMaxThread());
     try {
@@ -1893,11 +1890,7 @@
             try {
               client.deleteBlobPath(blobProperty.getPath(), null,
                   tracingContext);
-<<<<<<< HEAD
-              LOG.debug(String.format("Deleted Path %s", blobPropertyPathStr));
               deletedBlobCount.incrementAndGet();
-=======
->>>>>>> dedf4605
             } catch (AzureBlobFileSystemException ex) {
               if (ex instanceof AbfsRestOperationException
                   && ((AbfsRestOperationException) ex).getStatusCode()
@@ -1925,15 +1918,9 @@
     } finally {
       deleteBlobExecutorService.shutdown();
     }
-<<<<<<< HEAD
 
     tracingContext.setOperatedBlobCount(deletedBlobCount.get() + 1);
-    deleteBlobExecutorService.shutdown();
-    if (srcPath != null && !srcPath.isRoot()) {
-      String srcPathStr = srcPath.toUri().getPath();
-=======
     if (!srcPath.isRoot()) {
->>>>>>> dedf4605
       try {
         LOG.debug(String.format("Deleting Path %s", srcPathStr));
         client.deleteBlobPath(srcPath, null, tracingContext);
