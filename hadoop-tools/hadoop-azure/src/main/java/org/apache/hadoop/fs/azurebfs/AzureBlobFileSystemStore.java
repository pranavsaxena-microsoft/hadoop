/**
 * Licensed to the Apache Software Foundation (ASF) under one
 * or more contributor license agreements.  See the NOTICE file
 * distributed with this work for additional information
 * regarding copyright ownership.  The ASF licenses this file
 * to you under the Apache License, Version 2.0 (the
 * "License"); you may not use this file except in compliance
 * with the License.  You may obtain a copy of the License at
 *
 *     http://www.apache.org/licenses/LICENSE-2.0
 *
 * Unless required by applicable law or agreed to in writing, software
 * distributed under the License is distributed on an "AS IS" BASIS,
 * WITHOUT WARRANTIES OR CONDITIONS OF ANY KIND, either express or implied.
 * See the License for the specific language governing permissions and
 * limitations under the License.
 */
package org.apache.hadoop.fs.azurebfs;

import java.io.Closeable;
import java.io.File;
import java.io.IOException;
import java.io.OutputStream;
import java.lang.reflect.InvocationTargetException;
import java.io.UnsupportedEncodingException;
import java.net.HttpURLConnection;
import java.net.MalformedURLException;
import java.net.URI;
import java.net.URISyntaxException;
import java.net.URL;
import java.nio.ByteBuffer;
import java.nio.CharBuffer;
import java.nio.charset.CharacterCodingException;
import java.nio.charset.Charset;
import java.nio.charset.CharsetDecoder;
import java.nio.charset.CharsetEncoder;
import java.nio.charset.StandardCharsets;
import java.text.SimpleDateFormat;
import java.time.Instant;
import java.util.ArrayList;
import java.util.Arrays;
import java.util.Collections;
import java.util.Date;
import java.util.HashMap;
import java.util.HashSet;
import java.util.Hashtable;
import java.util.List;
import java.util.Locale;
import java.util.Map;
import java.util.Optional;
import java.util.Set;
import java.util.WeakHashMap;
import java.util.concurrent.ExecutionException;
import java.util.concurrent.ExecutorService;
import java.util.concurrent.Executors;
import java.util.concurrent.Future;
import java.util.concurrent.TimeUnit;

import org.apache.hadoop.classification.VisibleForTesting;

import org.apache.hadoop.fs.azurebfs.contracts.exceptions.InvalidConfigurationValueException;
import org.apache.hadoop.fs.azurebfs.enums.BlobCopyProgress;
import org.apache.hadoop.fs.azurebfs.services.OperativeEndpoint;
import org.apache.hadoop.fs.azurebfs.services.AbfsHttpHeader;
import org.apache.hadoop.fs.azurebfs.services.PrefixMode;
import org.apache.hadoop.fs.azurebfs.services.BlobList;
import org.apache.hadoop.fs.azurebfs.services.BlobProperty;

import org.apache.hadoop.fs.azurebfs.services.RenameAtomicityUtils;
import org.apache.hadoop.thirdparty.com.google.common.base.Preconditions;
import org.apache.hadoop.thirdparty.com.google.common.base.Strings;
import org.apache.hadoop.thirdparty.com.google.common.util.concurrent.Futures;
import org.apache.hadoop.thirdparty.com.google.common.util.concurrent.ListenableFuture;

import org.slf4j.Logger;
import org.slf4j.LoggerFactory;

import org.apache.hadoop.classification.InterfaceAudience;
import org.apache.hadoop.classification.InterfaceStability;
import org.apache.hadoop.conf.Configuration;
import org.apache.hadoop.fs.EtagSource;
import org.apache.hadoop.fs.FileStatus;
import org.apache.hadoop.fs.FileSystem;
import org.apache.hadoop.fs.Path;
import org.apache.hadoop.fs.azurebfs.constants.AbfsHttpConstants;
import org.apache.hadoop.fs.azurebfs.constants.FileSystemUriSchemes;
import org.apache.hadoop.fs.azurebfs.constants.FileSystemConfigurations;
import org.apache.hadoop.fs.azurebfs.constants.HttpHeaderConfigurations;
import org.apache.hadoop.fs.azurebfs.contracts.exceptions.AbfsRestOperationException;
import org.apache.hadoop.fs.azurebfs.contracts.exceptions.AzureBlobFileSystemException;
import org.apache.hadoop.fs.azurebfs.contracts.exceptions.ConcurrentWriteOperationDetectedException;
import org.apache.hadoop.fs.azurebfs.contracts.exceptions.FileSystemOperationUnhandledException;
import org.apache.hadoop.fs.azurebfs.contracts.exceptions.InvalidAbfsRestOperationException;
import org.apache.hadoop.fs.azurebfs.contracts.exceptions.InvalidFileSystemPropertyException;
import org.apache.hadoop.fs.azurebfs.contracts.exceptions.InvalidUriAuthorityException;
import org.apache.hadoop.fs.azurebfs.contracts.exceptions.InvalidUriException;
import org.apache.hadoop.fs.azurebfs.contracts.services.AzureServiceErrorCode;
import org.apache.hadoop.fs.azurebfs.contracts.services.ListResultEntrySchema;
import org.apache.hadoop.fs.azurebfs.contracts.services.ListResultSchema;
import org.apache.hadoop.fs.azurebfs.contracts.exceptions.TrileanConversionException;
import org.apache.hadoop.fs.azurebfs.enums.Trilean;
import org.apache.hadoop.fs.azurebfs.extensions.SASTokenProvider;
import org.apache.hadoop.fs.azurebfs.extensions.ExtensionHelper;
import org.apache.hadoop.fs.azurebfs.oauth2.AccessTokenProvider;
import org.apache.hadoop.fs.azurebfs.oauth2.AzureADAuthenticator;
import org.apache.hadoop.fs.azurebfs.oauth2.IdentityTransformer;
import org.apache.hadoop.fs.azurebfs.oauth2.IdentityTransformerInterface;
import org.apache.hadoop.fs.azurebfs.services.AbfsAclHelper;
import org.apache.hadoop.fs.azurebfs.services.AbfsClient;
import org.apache.hadoop.fs.azurebfs.services.AbfsClientContext;
import org.apache.hadoop.fs.azurebfs.services.AbfsClientContextBuilder;
import org.apache.hadoop.fs.azurebfs.services.AbfsCounters;
import org.apache.hadoop.fs.azurebfs.services.AbfsHttpOperation;
import org.apache.hadoop.fs.azurebfs.services.AbfsInputStream;
import org.apache.hadoop.fs.azurebfs.services.AbfsInputStreamContext;
import org.apache.hadoop.fs.azurebfs.services.AbfsInputStreamStatisticsImpl;
import org.apache.hadoop.fs.azurebfs.services.AbfsOutputStream;
import org.apache.hadoop.fs.azurebfs.services.AbfsOutputStreamContext;
import org.apache.hadoop.fs.azurebfs.services.AbfsOutputStreamStatisticsImpl;
import org.apache.hadoop.fs.azurebfs.services.AbfsPermission;
import org.apache.hadoop.fs.azurebfs.services.AbfsRestOperation;
import org.apache.hadoop.fs.azurebfs.services.AuthType;
import org.apache.hadoop.fs.azurebfs.services.ExponentialRetryPolicy;
import org.apache.hadoop.fs.azurebfs.services.AbfsLease;
import org.apache.hadoop.fs.azurebfs.services.SharedKeyCredentials;
import org.apache.hadoop.fs.azurebfs.services.AbfsPerfTracker;
import org.apache.hadoop.fs.azurebfs.services.AbfsPerfInfo;
import org.apache.hadoop.fs.azurebfs.services.ListingSupport;
import org.apache.hadoop.fs.azurebfs.utils.Base64;
import org.apache.hadoop.fs.azurebfs.utils.CRC64;
import org.apache.hadoop.fs.azurebfs.utils.DateTimeUtils;
import org.apache.hadoop.fs.azurebfs.utils.TracingContext;
import org.apache.hadoop.fs.azurebfs.utils.UriUtils;
import org.apache.hadoop.fs.permission.AclEntry;
import org.apache.hadoop.fs.permission.AclStatus;
import org.apache.hadoop.fs.permission.FsAction;
import org.apache.hadoop.fs.permission.FsPermission;
import org.apache.hadoop.fs.store.DataBlocks;
import org.apache.hadoop.io.IOUtils;
import org.apache.hadoop.security.UserGroupInformation;
import org.apache.hadoop.util.BlockingThreadPoolExecutorService;
import org.apache.hadoop.util.SemaphoredDelegatingExecutor;
import org.apache.hadoop.util.concurrent.HadoopExecutors;
import org.apache.http.client.utils.URIBuilder;

import static java.net.HttpURLConnection.HTTP_CONFLICT;
import static java.net.HttpURLConnection.HTTP_NOT_FOUND;

import static org.apache.hadoop.fs.azurebfs.constants.AbfsHttpConstants.FORWARD_SLASH;
import static org.apache.hadoop.fs.azurebfs.constants.HttpHeaderConfigurations.X_MS_METADATA_PREFIX;
import static org.apache.hadoop.fs.azurebfs.services.RenameAtomicityUtils.SUFFIX;
import static org.apache.hadoop.fs.azurebfs.constants.AbfsHttpConstants.CHAR_EQUALS;
import static org.apache.hadoop.fs.azurebfs.constants.AbfsHttpConstants.CHAR_FORWARD_SLASH;
import static org.apache.hadoop.fs.azurebfs.constants.AbfsHttpConstants.CHAR_HYPHEN;
import static org.apache.hadoop.fs.azurebfs.constants.AbfsHttpConstants.CHAR_PLUS;
import static org.apache.hadoop.fs.azurebfs.constants.AbfsHttpConstants.CHAR_STAR;
import static org.apache.hadoop.fs.azurebfs.constants.AbfsHttpConstants.CHAR_UNDERSCORE;
import static org.apache.hadoop.fs.azurebfs.constants.AbfsHttpConstants.COPY_STATUS_ABORTED;
import static org.apache.hadoop.fs.azurebfs.constants.AbfsHttpConstants.COPY_STATUS_FAILED;
import static org.apache.hadoop.fs.azurebfs.constants.AbfsHttpConstants.COPY_STATUS_SUCCESS;
import static org.apache.hadoop.fs.azurebfs.constants.AbfsHttpConstants.EMPTY_STRING;
import static org.apache.hadoop.fs.azurebfs.constants.AbfsHttpConstants.ROOT_PATH;
import static org.apache.hadoop.fs.azurebfs.constants.AbfsHttpConstants.SINGLE_WHITE_SPACE;
import static org.apache.hadoop.fs.azurebfs.constants.AbfsHttpConstants.TOKEN_VERSION;
import static org.apache.hadoop.fs.azurebfs.constants.AbfsHttpConstants.TRUE;
import static org.apache.hadoop.fs.azurebfs.constants.ConfigurationKeys.AZURE_ABFS_ENDPOINT;
import static org.apache.hadoop.fs.azurebfs.constants.ConfigurationKeys.FS_AZURE_BUFFERED_PREAD_DISABLE;
import static org.apache.hadoop.fs.azurebfs.constants.ConfigurationKeys.FS_AZURE_IDENTITY_TRANSFORM_CLASS;
import static org.apache.hadoop.fs.azurebfs.constants.FileSystemConfigurations.HBASE_ROOT;
import static org.apache.hadoop.fs.azurebfs.constants.HttpHeaderConfigurations.CONTENT_LENGTH;
import static org.apache.hadoop.fs.azurebfs.constants.HttpHeaderConfigurations.X_MS_COPY_ID;
import static org.apache.hadoop.fs.azurebfs.constants.HttpHeaderConfigurations.X_MS_COPY_SOURCE;
import static org.apache.hadoop.fs.azurebfs.constants.HttpHeaderConfigurations.X_MS_COPY_STATUS;
import static org.apache.hadoop.fs.azurebfs.constants.HttpHeaderConfigurations.X_MS_COPY_STATUS_DESCRIPTION;
import static org.apache.hadoop.fs.azurebfs.constants.HttpHeaderConfigurations.X_MS_META_HDI_ISFOLDER;
import static org.apache.hadoop.fs.azurebfs.contracts.services.AzureServiceErrorCode.COPY_BLOB_ABORTED;
import static org.apache.hadoop.fs.azurebfs.contracts.services.AzureServiceErrorCode.COPY_BLOB_FAILED;
import static org.apache.hadoop.fs.azurebfs.services.AbfsErrors.PATH_EXISTS;

/**
 * Provides the bridging logic between Hadoop's abstract filesystem and Azure Storage.
 */
@InterfaceAudience.Public
@InterfaceStability.Evolving
public class AzureBlobFileSystemStore implements Closeable, ListingSupport {
  private static final Logger LOG = LoggerFactory.getLogger(AzureBlobFileSystemStore.class);

  private AbfsClient client;
  private URI uri;
  private String userName;
  private String primaryUserGroup;
  private static final String TOKEN_DATE_PATTERN = "yyyy-MM-dd'T'HH:mm:ss.SSSSSSS'Z'";
  private static final String XMS_PROPERTIES_ENCODING = "ISO-8859-1";
  private static final int GET_SET_AGGREGATE_COUNT = 2;

  private final Map<AbfsLease, Object> leaseRefs;

  private final AbfsConfiguration abfsConfiguration;
  private final Set<String> azureAtomicRenameDirSet;
  private Set<String> azureInfiniteLeaseDirSet;
  private Trilean isNamespaceEnabled;
  private final AuthType authType;
  private final UserGroupInformation userGroupInformation;
  private final IdentityTransformerInterface identityTransformer;
  private final AbfsPerfTracker abfsPerfTracker;
  private final AbfsCounters abfsCounters;
  private PrefixMode prefixMode;

  private final ExecutorService renameBlobExecutorService;

  /**
   * The set of directories where we should store files as append blobs.
   */
  private Set<String> appendBlobDirSet;

  /** BlockFactory being used by this instance.*/
  private DataBlocks.BlockFactory blockFactory;
  /** Number of active data blocks per AbfsOutputStream */
  private int blockOutputActiveBlocks;
  /** Bounded ThreadPool for this instance. */
  private ExecutorService boundedThreadPool;

  /**
   * FileSystem Store for {@link AzureBlobFileSystem} for Abfs operations.
   * Built using the {@link AzureBlobFileSystemStoreBuilder} with parameters
   * required.
   * @param abfsStoreBuilder Builder for AzureBlobFileSystemStore.
   * @throws IOException Throw IOE in case of failure during constructing.
   */
  public AzureBlobFileSystemStore(
      AzureBlobFileSystemStoreBuilder abfsStoreBuilder) throws IOException {
    this.uri = abfsStoreBuilder.uri;
    String[] authorityParts = authorityParts(uri);
    final String fileSystemName = authorityParts[0];
    final String accountName = authorityParts[1];

    leaseRefs = Collections.synchronizedMap(new WeakHashMap<>());

    try {
      this.abfsConfiguration = new AbfsConfiguration(abfsStoreBuilder.configuration, accountName);
    } catch (IllegalAccessException exception) {
      throw new FileSystemOperationUnhandledException(exception);
    }

    LOG.trace("AbfsConfiguration init complete");

    this.isNamespaceEnabled = abfsConfiguration.getIsNamespaceEnabledAccount();

    this.userGroupInformation = UserGroupInformation.getCurrentUser();
    this.userName = userGroupInformation.getShortUserName();
    LOG.trace("UGI init complete");
    if (!abfsConfiguration.getSkipUserGroupMetadataDuringInitialization()) {
      try {
        this.primaryUserGroup = userGroupInformation.getPrimaryGroupName();
      } catch (IOException ex) {
        LOG.error("Failed to get primary group for {}, using user name as primary group name", userName);
        this.primaryUserGroup = userName;
      }
    } else {
      //Provide a default group name
      this.primaryUserGroup = userName;
    }
    LOG.trace("primaryUserGroup is {}", this.primaryUserGroup);

    this.azureAtomicRenameDirSet = new HashSet<>(Arrays.asList(
        abfsConfiguration.getAzureAtomicRenameDirs().split(AbfsHttpConstants.COMMA)));
    this.azureAtomicRenameDirSet.add(HBASE_ROOT);
    updateInfiniteLeaseDirs();
    this.authType = abfsConfiguration.getAuthType(accountName);
    boolean usingOauth = (authType == AuthType.OAuth);
    boolean useHttps = (usingOauth || abfsConfiguration.isHttpsAlwaysUsed()) ? true : abfsStoreBuilder.isSecureScheme;
    this.abfsPerfTracker = new AbfsPerfTracker(fileSystemName, accountName, this.abfsConfiguration);
    this.abfsCounters = abfsStoreBuilder.abfsCounters;
    initializeClient(uri, fileSystemName, accountName, useHttps);
    final Class<? extends IdentityTransformerInterface> identityTransformerClass =
        abfsStoreBuilder.configuration.getClass(FS_AZURE_IDENTITY_TRANSFORM_CLASS, IdentityTransformer.class,
            IdentityTransformerInterface.class);
    try {
      this.identityTransformer =
          identityTransformerClass.getConstructor(Configuration.class).newInstance(abfsStoreBuilder.configuration);
    } catch (IllegalAccessException | InstantiationException | IllegalArgumentException | InvocationTargetException | NoSuchMethodException e) {
      throw new IOException(e);
    }
    LOG.trace("IdentityTransformer init complete");

    // Extract the directories that should contain append blobs
    String appendBlobDirs = abfsConfiguration.getAppendBlobDirs();
    if (appendBlobDirs.trim().isEmpty()) {
      this.appendBlobDirSet = new HashSet<String>();
    } else {
      this.appendBlobDirSet = new HashSet<>(Arrays.asList(
          abfsConfiguration.getAppendBlobDirs().split(AbfsHttpConstants.COMMA)));
    }
    this.blockFactory = abfsStoreBuilder.blockFactory;
    this.blockOutputActiveBlocks = abfsStoreBuilder.blockOutputActiveBlocks;
    this.boundedThreadPool = BlockingThreadPoolExecutorService.newInstance(
        abfsConfiguration.getWriteMaxConcurrentRequestCount(),
        abfsConfiguration.getMaxWriteRequestsToQueue(),
        10L, TimeUnit.SECONDS,
        "abfs-bounded");
    if (abfsConfiguration.getBlobDirRenameMaxThread() == 0) {
      renameBlobExecutorService = Executors.newFixedThreadPool(
          Runtime.getRuntime()
              .availableProcessors());
    } else {
      renameBlobExecutorService = Executors.newFixedThreadPool(
          abfsConfiguration.getBlobDirRenameMaxThread());
    }
  }

  /**
   * Checks if the given key in Azure Storage should be stored as a page
   * blob instead of block blob.
   */
  public boolean isAppendBlobKey(String key) {
    return isKeyForDirectorySet(key, appendBlobDirSet);
  }

  /**
   * @return local user name.
   * */
  public String getUser() {
    return this.userName;
  }

  /**
  * @return primary group that user belongs to.
  * */
  public String getPrimaryGroup() {
    return this.primaryUserGroup;
  }

  public PrefixMode getPrefixMode() {
    if (prefixMode == null) {
      prefixMode = abfsConfiguration.getPrefixMode();
    }
    return prefixMode;
  }

  @Override
  public void close() throws IOException {
    List<ListenableFuture<?>> futures = new ArrayList<>();
    for (AbfsLease lease : leaseRefs.keySet()) {
      if (lease == null) {
        continue;
      }
      ListenableFuture<?> future = client.submit(() -> lease.free());
      futures.add(future);
    }
    try {
      Futures.allAsList(futures).get();
      // shutdown the threadPool and set it to null.
      HadoopExecutors.shutdown(boundedThreadPool, LOG,
          30, TimeUnit.SECONDS);
      boundedThreadPool = null;
    } catch (InterruptedException e) {
      LOG.error("Interrupted freeing leases", e);
      Thread.currentThread().interrupt();
    } catch (ExecutionException e) {
      LOG.error("Error freeing leases", e);
    } finally {
      IOUtils.cleanupWithLogger(LOG, client);
    }
  }

  byte[] encodeAttribute(String value) throws UnsupportedEncodingException {
    return value.getBytes(XMS_PROPERTIES_ENCODING);
  }

  String decodeAttribute(byte[] value) throws UnsupportedEncodingException {
    return new String(value, XMS_PROPERTIES_ENCODING);
  }

  private String[] authorityParts(URI uri) throws InvalidUriAuthorityException, InvalidUriException {
    final String authority = uri.getRawAuthority();
    if (null == authority) {
      throw new InvalidUriAuthorityException(uri.toString());
    }

    if (!authority.contains(AbfsHttpConstants.AZURE_DISTRIBUTED_FILE_SYSTEM_AUTHORITY_DELIMITER)) {
      throw new InvalidUriAuthorityException(uri.toString());
    }

    final String[] authorityParts = authority.split(AbfsHttpConstants.AZURE_DISTRIBUTED_FILE_SYSTEM_AUTHORITY_DELIMITER, 2);

    if (authorityParts.length < 2 || authorityParts[0] != null
        && authorityParts[0].isEmpty()) {
      final String errMsg = String
              .format("'%s' has a malformed authority, expected container name. "
                      + "Authority takes the form "
                      + FileSystemUriSchemes.ABFS_SCHEME + "://[<container name>@]<account name>",
                      uri.toString());
      throw new InvalidUriException(errMsg);
    }
    return authorityParts;
  }

  public boolean getIsNamespaceEnabled(TracingContext tracingContext)
      throws AzureBlobFileSystemException {
    try {
      return this.isNamespaceEnabled.toBoolean();
    } catch (TrileanConversionException e) {
      LOG.debug("isNamespaceEnabled is UNKNOWN; fall back and determine through"
          + " getAcl server call", e);
    }

    LOG.debug("Get root ACL status");
    try (AbfsPerfInfo perfInfo = startTracking("getIsNamespaceEnabled",
        "getAclStatus")) {
      AbfsRestOperation op = client
          .getAclStatus(AbfsHttpConstants.ROOT_PATH, tracingContext);
      perfInfo.registerResult(op.getResult());
      isNamespaceEnabled = Trilean.getTrilean(true);
      perfInfo.registerSuccess(true);
    } catch (AbfsRestOperationException ex) {
      // Get ACL status is a HEAD request, its response doesn't contain
      // errorCode
      // So can only rely on its status code to determine its account type.
      if (HttpURLConnection.HTTP_BAD_REQUEST != ex.getStatusCode()) {
        throw ex;
      }

      isNamespaceEnabled = Trilean.getTrilean(false);
    }

    return isNamespaceEnabled.toBoolean();
  }

  @VisibleForTesting
  URIBuilder getURIBuilder(final String hostName, boolean isSecure) {
    String scheme = isSecure ? FileSystemUriSchemes.HTTPS_SCHEME : FileSystemUriSchemes.HTTP_SCHEME;

    final URIBuilder uriBuilder = new URIBuilder();
    uriBuilder.setScheme(scheme);

    // For testing purposes, an IP address and port may be provided to override
    // the host specified in the FileSystem URI.  Also note that the format of
    // the Azure Storage Service URI changes from
    // http[s]://[account][domain-suffix]/[filesystem] to
    // http[s]://[ip]:[port]/[account]/[filesystem].
    String endPoint = abfsConfiguration.get(AZURE_ABFS_ENDPOINT);
    if (endPoint == null || !endPoint.contains(AbfsHttpConstants.COLON)) {
      uriBuilder.setHost(hostName);
      return uriBuilder;
    }

    // Split ip and port
    String[] data = endPoint.split(AbfsHttpConstants.COLON);
    if (data.length != 2) {
      throw new RuntimeException(String.format("ABFS endpoint is not set correctly : %s, "
              + "Do not specify scheme when using {IP}:{PORT}", endPoint));
    }
    uriBuilder.setHost(data[0].trim());
    uriBuilder.setPort(Integer.parseInt(data[1].trim()));
    uriBuilder.setPath("/" + UriUtils.extractAccountNameFromHostName(hostName));

    return uriBuilder;
  }

  public AbfsConfiguration getAbfsConfiguration() {
    return this.abfsConfiguration;
  }

  public Hashtable<String, String> getFilesystemProperties(
      TracingContext tracingContext) throws AzureBlobFileSystemException {
    try (AbfsPerfInfo perfInfo = startTracking("getFilesystemProperties",
            "getFilesystemProperties")) {
      LOG.debug("getFilesystemProperties for filesystem: {}",
              client.getFileSystem());

      final Hashtable<String, String> parsedXmsProperties;

      final AbfsRestOperation op = client
          .getFilesystemProperties(tracingContext);
      perfInfo.registerResult(op.getResult());

      final String xMsProperties = op.getResult().getResponseHeader(HttpHeaderConfigurations.X_MS_PROPERTIES);

      parsedXmsProperties = parseCommaSeparatedXmsProperties(xMsProperties);
      perfInfo.registerSuccess(true);

      return parsedXmsProperties;
    }
  }

  public void setFilesystemProperties(
      final Hashtable<String, String> properties, TracingContext tracingContext)
      throws AzureBlobFileSystemException {
    if (properties == null || properties.isEmpty()) {
      LOG.trace("setFilesystemProperties no properties present");
      return;
    }

    LOG.debug("setFilesystemProperties for filesystem: {} with properties: {}",
            client.getFileSystem(),
            properties);

    try (AbfsPerfInfo perfInfo = startTracking("setFilesystemProperties",
            "setFilesystemProperties")) {
      final String commaSeparatedProperties;
      try {
        commaSeparatedProperties = convertXmsPropertiesToCommaSeparatedString(properties);
      } catch (CharacterCodingException ex) {
        throw new InvalidAbfsRestOperationException(ex);
      }

      final AbfsRestOperation op = client
          .setFilesystemProperties(commaSeparatedProperties, tracingContext);
      perfInfo.registerResult(op.getResult()).registerSuccess(true);
    }
  }

  public Hashtable<String, String> getPathStatus(final Path path,
      TracingContext tracingContext) throws AzureBlobFileSystemException {
    try (AbfsPerfInfo perfInfo = startTracking("getPathStatus", "getPathStatus")){
      LOG.debug("getPathStatus for filesystem: {} path: {}",
              client.getFileSystem(),
              path);

      final Hashtable<String, String> parsedXmsProperties;
      final AbfsRestOperation op = client
          .getPathStatus(getRelativePath(path), true, tracingContext);
      perfInfo.registerResult(op.getResult());

      final String xMsProperties = op.getResult().getResponseHeader(HttpHeaderConfigurations.X_MS_PROPERTIES);

      parsedXmsProperties = parseCommaSeparatedXmsProperties(xMsProperties);

      perfInfo.registerSuccess(true);

      return parsedXmsProperties;
    }
  }

  public void setPathProperties(final Path path,
      final Hashtable<String, String> properties, TracingContext tracingContext)
      throws AzureBlobFileSystemException {
    try (AbfsPerfInfo perfInfo = startTracking("setPathProperties", "setPathProperties")){
      LOG.debug("setFilesystemProperties for filesystem: {} path: {} with properties: {}",
          client.getFileSystem(),
          path,
          properties);

      final String commaSeparatedProperties;
      try {
        commaSeparatedProperties = convertXmsPropertiesToCommaSeparatedString(properties);
      } catch (CharacterCodingException ex) {
        throw new InvalidAbfsRestOperationException(ex);
      }
      final AbfsRestOperation op = client
          .setPathProperties(getRelativePath(path), commaSeparatedProperties,
              tracingContext);
      perfInfo.registerResult(op.getResult()).registerSuccess(true);
    }
  }

  /**
   * Orchestrates the copying of blob from given source to a given destination.
   * @param srcPath source path
   * @param dstPath destination path
   * @param tracingContext object of TracingContext used for the tracing of the
   * server calls.
   * @throws AzureBlobFileSystemException exception thrown from the server calls,
   * or if it is discovered that the copying is failed or aborted.
   */
  @VisibleForTesting
  void copyBlob(Path srcPath,
      Path dstPath,
      TracingContext tracingContext) throws AzureBlobFileSystemException {
    AbfsRestOperation copyOp = null;
    try {
      copyOp = client.copyBlob(srcPath, dstPath,
          tracingContext);
    } catch (AbfsRestOperationException ex) {
      if (ex.getStatusCode() == HttpURLConnection.HTTP_CONFLICT) {
        final BlobProperty dstBlobProperty = getBlobProperty(dstPath,
            tracingContext);
        try {
          if (dstBlobProperty.getCopySourceUrl() != null &&
              (ROOT_PATH + client.getFileSystem() + srcPath.toUri()
                  .getPath()).equals(
                  new URL(dstBlobProperty.getCopySourceUrl()).toURI()
                      .getPath())) {
            return;
          }
        } catch (URISyntaxException | MalformedURLException e) {
          throw new RuntimeException(e);
        }
      }
      throw ex;
    }
    final String progress = copyOp.getResult()
        .getResponseHeader(X_MS_COPY_STATUS);
    if (COPY_STATUS_SUCCESS.equalsIgnoreCase(progress)) {
      return;
    }
    final String copyId = copyOp.getResult().getResponseHeader(X_MS_COPY_ID);
    final long pollWait = abfsConfiguration.getBlobCopyProgressPollWaitMillis();
    while (handleCopyInProgress(dstPath, tracingContext, copyId)
        == BlobCopyProgress.PENDING) {
      try {
        Thread.sleep(pollWait);
      } catch (Exception e) {

      }
    }
  }

  /**
   * Verifies if the blob copy is success or a failure or still in progress.
   *
   * @param dstPath path of the destination for the copying
   * @param tracingContext object of tracingContext used for the tracing of the
   * server calls.
   * @param copyId id returned by server on the copy server-call. This id gets
   * attached to blob and is returned by GetBlobProperties API on the destination.
   *
   * @return true if copying is success, false if it is still in progress.
   *
   * @throws AzureBlobFileSystemException exception returned in making server call
   * for GetBlobProperties on the path. It can be thrown if the copyStatus is failure
   * or is aborted.
   */
  @VisibleForTesting
  BlobCopyProgress handleCopyInProgress(final Path dstPath,
      final TracingContext tracingContext,
      final String copyId) throws AzureBlobFileSystemException {
    BlobProperty blobProperty = getBlobProperty(dstPath,
        tracingContext);
    if (blobProperty != null && copyId.equals(blobProperty.getCopyId())) {
      if (COPY_STATUS_SUCCESS.equalsIgnoreCase(blobProperty.getCopyStatus())) {
        return BlobCopyProgress.SUCCESS;
      }
      if (COPY_STATUS_FAILED.equalsIgnoreCase(blobProperty.getCopyStatus())) {
        throw new AbfsRestOperationException(
            COPY_BLOB_FAILED.getStatusCode(), COPY_BLOB_FAILED.getErrorCode(),
            String.format("copy to path %s failed due to: %s",
                dstPath.toUri().getPath(), blobProperty.getStatusDescription()),
            new Exception(COPY_BLOB_FAILED.getErrorCode()));
      }
      if (COPY_STATUS_ABORTED.equalsIgnoreCase(blobProperty.getCopyStatus())) {
        throw new AbfsRestOperationException(
            COPY_BLOB_ABORTED.getStatusCode(), COPY_BLOB_ABORTED.getErrorCode(),
            String.format("copy to path %s aborted", dstPath.toUri().getPath()),
            new Exception(COPY_BLOB_ABORTED.getErrorCode()));
      }
    }
    return BlobCopyProgress.PENDING;
  }

  /**
   * Gets the property for the blob over Blob Endpoint.
   *
   * @param blobPath blobPath for which property information is required
   * @param tracingContext object of TracingContext required for tracing server calls.
   * @return BlobProperty for the given path
   * @throws AzureBlobFileSystemException exception thrown from
   * {@link AbfsClient#getBlobProperty(Path, TracingContext)} call
   */
  BlobProperty getBlobProperty(Path blobPath,
      TracingContext tracingContext) throws AzureBlobFileSystemException {
    AbfsRestOperation op = client.getBlobProperty(blobPath, tracingContext);
    BlobProperty blobProperty = new BlobProperty();
    final AbfsHttpOperation opResult = op.getResult();
    blobProperty.setIsDirectory(opResult
        .getResponseHeader(X_MS_META_HDI_ISFOLDER) != null);
    blobProperty.setUrl(op.getUrl().toString());
    blobProperty.setCopyId(opResult.getResponseHeader(X_MS_COPY_ID));
    blobProperty.setPath(blobPath);
    blobProperty.setCopySourceUrl(opResult.getResponseHeader(X_MS_COPY_SOURCE));
    blobProperty.setStatusDescription(
        opResult.getResponseHeader(X_MS_COPY_STATUS_DESCRIPTION));
    blobProperty.setCopyStatus(opResult.getResponseHeader(X_MS_COPY_STATUS));
    blobProperty.setContentLength(
        Long.parseLong(opResult.getResponseHeader(CONTENT_LENGTH)));
    return blobProperty;
  }

  /**
   * Gets the property for the container(filesystem) over Blob Endpoint.
   *
   * @param tracingContext object of TracingContext required for tracing server calls.
   * @return BlobProperty for the given path
   * @throws AzureBlobFileSystemException exception thrown from
   * {@link AbfsClient#getBlobProperty(Path, TracingContext)} call
   */
  BlobProperty getContainerProperty(TracingContext tracingContext)
      throws AzureBlobFileSystemException {
    try (AbfsPerfInfo perfInfo = startTracking("getContainerProperty", "getContainerProperty")) {
      LOG.debug("getContainerProperty for filesystem: {} path: {}",
          client.getFileSystem());

      AbfsRestOperation op = client.getContainerProperty(tracingContext);
      perfInfo.registerResult(op.getResult()).registerSuccess(true);

      BlobProperty blobProperty = new BlobProperty();
      blobProperty.setIsDirectory(true);
      blobProperty.setPath(new Path(FORWARD_SLASH));

      return blobProperty;
    }
  }

  /**
   * Gets user-defined properties(metadata) of the blob over blob endpoint.
   * @param path
   * @param tracingContext
   * @return hashmap containing key value pairs for blob metadata
   * @throws AzureBlobFileSystemException
   */
  public Hashtable<String, String> getBlobMetadata(final Path path,
      TracingContext tracingContext) throws AzureBlobFileSystemException {
    try (AbfsPerfInfo perfInfo = startTracking("getBlobMetadata", "getBlobMetadata")) {
      LOG.debug("getBlobMetadata for filesystem: {} path: {}",
          client.getFileSystem(),
          path);

      final AbfsRestOperation op = client.getBlobMetadata(path, tracingContext);
      perfInfo.registerResult(op.getResult()).registerSuccess(true);

      final Hashtable<String, String> metadata = parseResponseHeadersToHashTable(op.getResult());
      return metadata;
    }
    catch (AbfsRestOperationException ex) {
      // The path does not exist explicitly.
      // Check here if the path is an implicit dir
      if (ex.getStatusCode() == HttpURLConnection.HTTP_NOT_FOUND && !path.isRoot()) {
        List<BlobProperty> blobProperties = getListBlobs(path, null,
            tracingContext, 2, true);
        if (blobProperties.size() == 0) {
          throw ex;
        }
        else {
          // Path exists as implicit directory.
          // Return empty hashmap for properties
          return new Hashtable<>();
        }
      }
      else {
        throw ex;
      }
    }
  }

  /**
   * Sets user-defined properties(metadata) of the blob over blob endpoint.
   * @param path on which metadata is to be set
   * @param metadata set of user-defined properties to be set
   * @param tracingContext
   * @throws AzureBlobFileSystemException
   */
  public void setBlobMetadata(final Path path,
      final Hashtable<String, String> metadata, TracingContext tracingContext)
      throws AzureBlobFileSystemException {
    try (AbfsPerfInfo perfInfo = startTracking("setBlobMetadata", "setBlobMetadata")) {
      LOG.debug("setBlobMetadata for filesystem: {} path: {} with properties: {}",
          client.getFileSystem(),
          path,
          metadata);

      final List<AbfsHttpHeader> metadataRequestHeaders = getRequestHeadersForMetadata(metadata);
      final AbfsRestOperation op = client.setBlobMetadata(
          path, metadataRequestHeaders, tracingContext);

      perfInfo.registerResult(op.getResult()).registerSuccess(true);
    }
  }

  /**
   * User-Defined Properties over blob endpoint are actually response headers
   * with prefix "x-ms-meta-". Each property is a different response header.
   * This parses all the headers, removes the prefix and create a hashmap.
   * @param result AbfsHttpOperation result containing response headers.
   * @return Hashmap defining user defined metadata.
   */
  private Hashtable<String, String> parseResponseHeadersToHashTable(
      AbfsHttpOperation result) {
    final Hashtable<String, String> metadata = new Hashtable<>();
    String name, value;

    final Map<String, List<String>> responseHeaders = result.getResponseHeaders();
    for (Map.Entry<String, List<String>> entry : responseHeaders.entrySet()) {
      name = entry.getKey();

      if (name != null && name.startsWith(X_MS_METADATA_PREFIX)) {
        value = entry.getValue().get(0);
        metadata.put(name.substring(X_MS_METADATA_PREFIX.length()), value);
      }
    }
    return metadata;
  }

  /**
   * User-defined properties over blob endpoint are required to be set
   * as request header with prefix "x-ms-meta-". Each property need to be made
   * into a different request header. This parses all the properties, add prefix
   * and create request headers.
   * @param metadata Hashmap
   * @return List of request headers to be passed with API call.
   */
  private List<AbfsHttpHeader> getRequestHeadersForMetadata(Hashtable<String, String> metadata) {
    final List<AbfsHttpHeader> headers = new ArrayList<AbfsHttpHeader>();

    for(Map.Entry<String,String> entry : metadata.entrySet()) {
      headers.add(new AbfsHttpHeader(X_MS_METADATA_PREFIX + entry.getKey(), entry.getValue()));
    }
    return headers;
  }


  /**
   * Get the list of a blob on a give path, or blob starting with the given prefix.
   *
   * @param sourceDirBlobPath path from where the list of blob is required.
   * @param prefix Optional value to be provided. If provided, API call would have
   * prefix = given value. If not provided, the API call would have prefix =
   * sourceDirBlobPath.
   * @param tracingContext object of {@link TracingContext}
   * @param maxResult defines maximum blobs the method should process
   * @param isDefinitiveDirSearch defines if (true) it is blobList search on a
   * definitive directory, if (false) it is blobList search on a prefix.
   *
   * @return List of blobProperties
   *
   * @throws AbfsRestOperationException exception from server-calls / xml-parsing
   */
  public List<BlobProperty> getListBlobs(Path sourceDirBlobPath,
      String prefix, TracingContext tracingContext,
      final Integer maxResult, final Boolean isDefinitiveDirSearch)
      throws AzureBlobFileSystemException {
    List<BlobProperty> blobProperties = new ArrayList<>();
    String nextMarker = null;
    if (prefix == null) {
      prefix = (!sourceDirBlobPath.isRoot()
          ? sourceDirBlobPath.toUri().getPath()
          : EMPTY_STRING) + (isDefinitiveDirSearch
          ? ROOT_PATH
          : EMPTY_STRING);
    }
    do {
      AbfsRestOperation op = client.getListBlobs(
          nextMarker, prefix, maxResult, tracingContext
      );
      BlobList blobList = op.getResult().getBlobList();
      nextMarker = blobList.getNextMarker();
      blobProperties.addAll(blobList.getBlobPropertyList());
      if (maxResult != null && blobProperties.size() >= maxResult) {
        break;
      }
    } while (nextMarker != null);
    return blobProperties;
  }

  public void createFilesystem(TracingContext tracingContext)
      throws AzureBlobFileSystemException {
    try (AbfsPerfInfo perfInfo = startTracking("createFilesystem", "createFilesystem")){
      LOG.debug("createFilesystem for filesystem: {}",
              client.getFileSystem());

      final AbfsRestOperation op = client.createFilesystem(tracingContext);
      perfInfo.registerResult(op.getResult()).registerSuccess(true);
    }
  }

  public void deleteFilesystem(TracingContext tracingContext)
      throws AzureBlobFileSystemException {
    try (AbfsPerfInfo perfInfo = startTracking("deleteFilesystem", "deleteFilesystem")) {
      LOG.debug("deleteFilesystem for filesystem: {}",
              client.getFileSystem());

      final AbfsRestOperation op = client.deleteFilesystem(tracingContext);
      perfInfo.registerResult(op.getResult()).registerSuccess(true);
    }
  }

  /**
   * Checks if we are creating a normal blob or markerFile.
   * @param metadata takes metadata as param.
   * @return true or false.
   */
  private boolean checkIsBlobOrMarker(HashMap<String, String> metadata) {
    return metadata != null && TRUE.equalsIgnoreCase(metadata.get(X_MS_META_HDI_ISFOLDER));
  }

  private AbfsRestOperation createPath(final String path, final boolean isFile, final boolean overwrite,
                                      final String permission, final String umask,
                                      final boolean isAppendBlob, final String eTag,
                                      TracingContext tracingContext) throws AzureBlobFileSystemException {
    return client.createPath(path, isFile, overwrite, permission, umask, isAppendBlob, eTag, tracingContext);
  }

  private AbfsRestOperation createPathBlob(final String path, final boolean isFile, final boolean overwrite,
                                          final HashMap<String, String> metadata,
                                          final String eTag,
                                          TracingContext tracingContext) throws AzureBlobFileSystemException {
    return client.createPathBlob(path, isFile, overwrite, metadata, eTag, tracingContext);
  }

  private AbfsRestOperation createFileOrMarker(boolean isNormalBlob, String relativePath, boolean isNamespaceEnabled,
                                               boolean overwrite, HashMap<String, String> metadata, TracingContext tracingContext,
                                               FsPermission permission, FsPermission umask, boolean isAppendBlob, String eTag) throws AzureBlobFileSystemException {
    AbfsRestOperation op;
    if (!isNormalBlob) {
      // Marker blob creation flow.
      if (OperativeEndpoint.isMkdirEnabledOnDFS(getPrefixMode(), abfsConfiguration)) {
        // Marker blob creation is not possible with dfs endpoint.
        throw new InvalidConfigurationValueException("Incorrect flow for create directory for dfs is hit " + relativePath);
      } else {
        op = createPathBlob(relativePath, false, overwrite, metadata, eTag, tracingContext);
      }
    } else {
      // Normal blob creation flow. If config for fallback is not enabled and prefix mode is blob go to blob, else go to dfs.
      if (!OperativeEndpoint.isIngressEnabledOnDFS(getPrefixMode(), abfsConfiguration)) {
        op = createPathBlob(relativePath, true, overwrite, metadata, eTag, tracingContext);
      } else {
        op = createPath(relativePath, true, overwrite, isNamespaceEnabled ? getOctalNotation(permission) : null,
                isNamespaceEnabled ? getOctalNotation(umask) : null, isAppendBlob, eTag, tracingContext);
      }
    }
    return op;
  }

  // Fallback plan : default to v1 create flow which will hit dfs endpoint. Config to enable: "fs.azure.ingress.fallback.to.dfs".
  public OutputStream createFile(final Path path, final FileSystem.Statistics statistics, final boolean overwrite,
      final FsPermission permission, final FsPermission umask,
      TracingContext tracingContext, HashMap<String, String> metadata) throws IOException {
    try (AbfsPerfInfo perfInfo = startTracking("createFile", "createPath")) {
      boolean isNamespaceEnabled = getIsNamespaceEnabled(tracingContext);
      LOG.debug("createFile filesystem: {} path: {} overwrite: {} permission: {} umask: {} isNamespaceEnabled: {}",
              client.getFileSystem(),
              path,
              overwrite,
              permission,
              umask,
              isNamespaceEnabled);

      String relativePath = getRelativePath(path);
      boolean isAppendBlob = false;
      if (isAppendBlobKey(path.toString())) {
        isAppendBlob = true;
      }

      // if "fs.azure.enable.conditional.create.overwrite" is enabled and
      // is a create request with overwrite=true, create will follow different
      // flow.
      boolean triggerConditionalCreateOverwrite = false;
      if (overwrite
          && abfsConfiguration.isConditionalCreateOverwriteEnabled()) {
        triggerConditionalCreateOverwrite = true;
      }

      AbfsRestOperation op;
      if (triggerConditionalCreateOverwrite) {
        op = conditionalCreateOverwriteFile(relativePath,
            statistics,
            isNamespaceEnabled,
            permission,
            umask,
            isAppendBlob,
            metadata,
            tracingContext
        );

      } else {
        boolean isNormalBlob = !checkIsBlobOrMarker(metadata);
        op = createFileOrMarker(isNormalBlob, relativePath, isNamespaceEnabled, overwrite, metadata,
                tracingContext, permission, umask, isAppendBlob, null);
      }
      perfInfo.registerResult(op.getResult()).registerSuccess(true);

      AbfsLease lease = maybeCreateLease(relativePath, tracingContext);
      String eTag = op.getResult().getResponseHeader(HttpHeaderConfigurations.ETAG);
      checkAppendSmallWrite(isAppendBlob);

      return new AbfsOutputStream(
          populateAbfsOutputStreamContext(
              isAppendBlob,
              lease,
              client,
              statistics,
              relativePath,
              0,
              eTag,
              tracingContext));
    }
  }

  /**
   * Returns true if the path is a directory.
   * @param path path to check for file or directory.
   * @param tracingContext tracingContext.
   * @return true or false.
   */
  boolean checkIsDirectory(Path path, TracingContext tracingContext) throws IOException {
   BlobProperty blobProperty;
    try {
      blobProperty = getBlobProperty(path, tracingContext);
    } catch (AbfsRestOperationException ex) {
      if (ex.getStatusCode() != HttpURLConnection.HTTP_NOT_FOUND) {
        throw ex;
      }
      return false;
    }
    return blobProperty.getIsDirectory();
  }

  /**
   * Conditional create overwrite flow ensures that create overwrites is done
   * only if there is match for eTag of existing file.
   * @param relativePath
   * @param statistics
   * @param permission
   * @param umask
   * @param isAppendBlob
   * @return
   * @throws AzureBlobFileSystemException
   */
  private AbfsRestOperation conditionalCreateOverwriteFile(final String relativePath,
      final FileSystem.Statistics statistics,
      boolean isNamespaceEnabled,
      final FsPermission permission,
      final FsPermission umask,
      final boolean isAppendBlob,
      HashMap<String, String> metadata,
      TracingContext tracingContext) throws AzureBlobFileSystemException {
    AbfsRestOperation op;
    VersionedFileStatus fileStatus;
    try {
      // Trigger a create with overwrite=false first so that eTag fetch can be
      // avoided for cases when no pre-existing file is present (major portion
      // of create file traffic falls into the case of no pre-existing file).
      boolean isNormalBlob = !checkIsBlobOrMarker(metadata);
      op = createFileOrMarker(isNormalBlob, relativePath, isNamespaceEnabled, false, metadata,
              tracingContext, permission, umask, isAppendBlob, null);
    } catch (AbfsRestOperationException e) {
      if (e.getStatusCode() == HTTP_CONFLICT) {
        // File pre-exists, fetch eTag
        try {
          boolean useBlobEndpoint = getPrefixMode() == PrefixMode.BLOB;
          if (OperativeEndpoint.isIngressEnabledOnDFS(
                  getAbfsConfiguration().getPrefixMode(), getAbfsConfiguration())) {
            useBlobEndpoint = false;
          }
          fileStatus = (VersionedFileStatus) getFileStatus(new Path(relativePath), tracingContext, useBlobEndpoint);
        } catch (IOException ex) {
          AbfsRestOperationException ex1 = (AbfsRestOperationException) ex;
          if (ex1.getStatusCode() == HttpURLConnection.HTTP_NOT_FOUND) {
            // Is a parallel access case, as file which was found to be
            // present went missing by this request.
            throw new ConcurrentWriteOperationDetectedException(
                "Parallel access to the create path detected. Failing request "
                    + "to honor single writer semantics");
          } else {
            throw ex1;
          }
        }

        String eTag = fileStatus.getEtag();

        try {
          // overwrite only if eTag matches with the file properties fetched before.
          boolean isNormalBlob = !checkIsBlobOrMarker(metadata);
          op = createFileOrMarker(isNormalBlob, relativePath, isNamespaceEnabled, true, metadata,
                  tracingContext, permission, umask, isAppendBlob, eTag);
        } catch (AbfsRestOperationException ex) {
          if (ex.getStatusCode() == HttpURLConnection.HTTP_PRECON_FAILED) {
            // Is a parallel access case, as file with eTag was just queried
            // and precondition failure can happen only when another file with
            // different etag got created.
            throw new ConcurrentWriteOperationDetectedException(
                "Parallel access to the create path detected. Failing request "
                    + "to honor single writer semantics");
          } else {
            throw ex;
          }
        }
      } else {
        throw e;
      }
    }

    return op;
  }

  /**
   * Method to populate AbfsOutputStreamContext with different parameters to
   * be used to construct {@link AbfsOutputStream}.
   *
   * @param isAppendBlob   is Append blob support enabled?
   * @param lease          instance of AbfsLease for this AbfsOutputStream.
   * @param client         AbfsClient.
   * @param statistics     FileSystem statistics.
   * @param path           Path for AbfsOutputStream.
   * @param position       Position or offset of the file being opened, set to 0
   *                       when creating a new file, but needs to be set for APPEND
   *                       calls on the same file.
   * @param tracingContext instance of TracingContext for this AbfsOutputStream.
   * @return AbfsOutputStreamContext instance with the desired parameters.
   */
  private AbfsOutputStreamContext populateAbfsOutputStreamContext(
      boolean isAppendBlob,
      AbfsLease lease,
      AbfsClient client,
      FileSystem.Statistics statistics,
      String path,
      long position,
      String eTag,
      TracingContext tracingContext) {
    int bufferSize = abfsConfiguration.getWriteBufferSize();
    if (isAppendBlob && bufferSize > FileSystemConfigurations.APPENDBLOB_MAX_WRITE_BUFFER_SIZE) {
      bufferSize = FileSystemConfigurations.APPENDBLOB_MAX_WRITE_BUFFER_SIZE;
    }
    return new AbfsOutputStreamContext(abfsConfiguration.getSasTokenRenewPeriodForStreamsInSeconds())
            .withWriteBufferSize(bufferSize)
            .enableExpectHeader(abfsConfiguration.isExpectHeaderEnabled())
            .enableFlush(abfsConfiguration.isFlushEnabled())
            .enableSmallWriteOptimization(abfsConfiguration.isSmallWriteOptimizationEnabled())
            .disableOutputStreamFlush(abfsConfiguration.isOutputStreamFlushDisabled())
            .withStreamStatistics(new AbfsOutputStreamStatisticsImpl())
            .withAppendBlob(isAppendBlob)
            .withWriteMaxConcurrentRequestCount(abfsConfiguration.getWriteMaxConcurrentRequestCount())
            .withMaxWriteRequestsToQueue(abfsConfiguration.getMaxWriteRequestsToQueue())
            .withLease(lease)
            .withBlockFactory(blockFactory)
            .withBlockOutputActiveBlocks(blockOutputActiveBlocks)
            .withClient(client)
            .withPosition(position)
            .withFsStatistics(statistics)
            .withPath(path)
            .withETag(eTag)
            .withExecutorService(new SemaphoredDelegatingExecutor(boundedThreadPool,
                blockOutputActiveBlocks, true))
            .withTracingContext(tracingContext)
            .build();
  }

  public void createDirectory(final Path path, final FileSystem.Statistics statistics, final FsPermission permission,
      final FsPermission umask, TracingContext tracingContext)
          throws IOException {
    try (AbfsPerfInfo perfInfo = startTracking("createDirectory", "createPath")) {
      if (!OperativeEndpoint.isMkdirEnabledOnDFS(getPrefixMode(), abfsConfiguration)) {
        ArrayList<Path> keysToCreateAsFolder = new ArrayList<>();
        checkParentChainForFile(path, tracingContext, keysToCreateAsFolder);
        boolean blobOverwrite = abfsConfiguration.isEnabledBlobMkdirOverwrite();

        HashMap<String, String> metadata = new HashMap<>();
        metadata.put(X_MS_META_HDI_ISFOLDER, TRUE);
        createFile(path, statistics, blobOverwrite,
                permission, umask, tracingContext, metadata);
        for (Path pathToCreate: keysToCreateAsFolder) {
            createFile(pathToCreate, statistics, blobOverwrite,
                    permission, umask, tracingContext, metadata);
        }
        return;
      }
      boolean isNamespaceEnabled = getIsNamespaceEnabled(tracingContext);
      LOG.debug("createDirectory filesystem: {} path: {} permission: {} umask: {} isNamespaceEnabled: {}",
              client.getFileSystem(),
              path,
              permission,
              umask,
              isNamespaceEnabled);

      boolean overwrite =
              !isNamespaceEnabled || abfsConfiguration.isEnabledMkdirOverwrite();
      final AbfsRestOperation op = client.createPath(getRelativePath(path),
              false, overwrite,
              isNamespaceEnabled ? getOctalNotation(permission) : null,
              isNamespaceEnabled ? getOctalNotation(umask) : null, false, null,
              tracingContext);
      perfInfo.registerResult(op.getResult()).registerSuccess(true);
    }
  }

  /**
   * Checks for the entire parent hierarchy and returns if any directory exists and
   * throws an exception if any file exists.
   * @param path path to check the hierarchy for.
   * @param tracingContext the tracingcontext.
   */
  private void checkParentChainForFile(Path path, TracingContext tracingContext,
                                       List<Path> keysToCreateAsFolder) throws IOException {
    if (checkPathIsDirectory(path, tracingContext)) {
      return;
    }
    Path current = path.getParent();
    while (current != null && !current.isRoot()) {
      if (checkPathIsDirectory(current, tracingContext)) {
        break;
      }
      keysToCreateAsFolder.add(current);
      current = current.getParent();
    }
  }

  /**
   * Checks if the path is directory and throws exception if it exists as a file.
   * @param path path to check for file or directory.
   * @param tracingContext the tracingcontext.
   * @return true or false.
   * @throws IOException
   */
  private boolean checkPathIsDirectory(Path path, TracingContext tracingContext) throws IOException {
    BlobProperty blobProperty = null;
    try {
      blobProperty = getBlobProperty(path, tracingContext);
    } catch (AbfsRestOperationException ex) {
      if (ex.getStatusCode() != HttpURLConnection.HTTP_NOT_FOUND) {
        throw ex;
      }
    }

    if (blobProperty != null) {
      boolean isDir = blobProperty.getIsDirectory();
      if (!isDir) {
        throw new AbfsRestOperationException(HTTP_CONFLICT,
                AzureServiceErrorCode.PATH_CONFLICT.getErrorCode(),
                PATH_EXISTS,
                null);
      }
      return true;
    }
    return false;
  }


  public AbfsInputStream openFileForRead(final Path path,
      final FileSystem.Statistics statistics, TracingContext tracingContext)
      throws IOException {
    return openFileForRead(path, Optional.empty(), statistics, tracingContext);
  }

  public AbfsInputStream openFileForRead(final Path path,
      final Optional<Configuration> options,
      final FileSystem.Statistics statistics, TracingContext tracingContext)
      throws IOException {
    try (AbfsPerfInfo perfInfo = startTracking("openFileForRead", "getPathStatus")) {
      LOG.debug("openFileForRead filesystem: {} path: {}",
              client.getFileSystem(),
              path);

      String relativePath = getRelativePath(path);
<<<<<<< HEAD
      boolean useBlobEndpoint = getPrefixMode() == PrefixMode.BLOB;
      if (OperativeEndpoint.isReadEnabledOnDFS(
              getAbfsConfiguration().getPrefixMode(), getAbfsConfiguration())) {
        useBlobEndpoint = false;
=======

      AbfsRestOperation op;
      if (getPrefixMode() == PrefixMode.BLOB) {
        try {
          op = client.getBlobProperty(new Path(relativePath), tracingContext);
        } catch (AbfsRestOperationException e) {
          if (e.getStatusCode() != HTTP_NOT_FOUND) {
            throw e;
          }
          List<BlobProperty> blobsList = getListBlobs(new Path(relativePath), null,
                  tracingContext, 2, true);
          if (blobsList.size() > 0) {
            throw new AbfsRestOperationException(
                    AzureServiceErrorCode.PATH_NOT_FOUND.getStatusCode(),
                    AzureServiceErrorCode.PATH_NOT_FOUND.getErrorCode(),
                    "openFileForRead must be used with files and not directories. " +
                            "Attempt made for read on implicit directory.",
                    null);
          } else {
            throw e;
          }
        }
      } else {
        op = client
                .getPathStatus(relativePath, false, tracingContext);
>>>>>>> 9b5744f4
      }
      VersionedFileStatus fileStatus;
      fileStatus = (VersionedFileStatus) getFileStatus(path, tracingContext, useBlobEndpoint);

      boolean isDirectory = fileStatus.isDirectory();

      final long contentLength = fileStatus.getLen();
      final String eTag = fileStatus.getEtag();

      if (isDirectory) {
        throw new AbfsRestOperationException(
                AzureServiceErrorCode.PATH_NOT_FOUND.getStatusCode(),
                AzureServiceErrorCode.PATH_NOT_FOUND.getErrorCode(),
                "openFileForRead must be used with files and not directories." +
                        "Attempt made for read on explicit directory.",
                null);
      }

      perfInfo.registerSuccess(true);

      // Add statistics for InputStream
      return new AbfsInputStream(client, statistics,
              relativePath, contentLength,
              populateAbfsInputStreamContext(options),
              eTag, tracingContext);
    }
  }

  private AbfsInputStreamContext populateAbfsInputStreamContext(
      Optional<Configuration> options) {
    boolean bufferedPreadDisabled = options
        .map(c -> c.getBoolean(FS_AZURE_BUFFERED_PREAD_DISABLE, false))
        .orElse(false);
    return new AbfsInputStreamContext(abfsConfiguration.getSasTokenRenewPeriodForStreamsInSeconds())
            .withReadBufferSize(abfsConfiguration.getReadBufferSize())
            .withReadAheadQueueDepth(abfsConfiguration.getReadAheadQueueDepth())
            .withTolerateOobAppends(abfsConfiguration.getTolerateOobAppends())
            .isReadAheadEnabled(abfsConfiguration.isReadAheadEnabled())
            .withReadSmallFilesCompletely(abfsConfiguration.readSmallFilesCompletely())
            .withOptimizeFooterRead(abfsConfiguration.optimizeFooterRead())
            .withReadAheadRange(abfsConfiguration.getReadAheadRange())
            .withStreamStatistics(new AbfsInputStreamStatisticsImpl())
            .withShouldReadBufferSizeAlways(
                abfsConfiguration.shouldReadBufferSizeAlways())
            .withReadAheadBlockSize(abfsConfiguration.getReadAheadBlockSize())
            .withBufferedPreadDisabled(bufferedPreadDisabled)
            .build();
  }

  public OutputStream openFileForWrite(final Path path,
      final FileSystem.Statistics statistics, final boolean overwrite,
      TracingContext tracingContext) throws IOException {
    try (AbfsPerfInfo perfInfo = startTracking("openFileForWrite", "getPathStatus")) {
      LOG.debug("openFileForWrite filesystem: {} path: {} overwrite: {}",
              client.getFileSystem(),
              path,
              overwrite);

      String relativePath = getRelativePath(path);
      boolean useBlobEndpoint = getPrefixMode() == PrefixMode.BLOB;
      if (OperativeEndpoint.isIngressEnabledOnDFS(
              getAbfsConfiguration().getPrefixMode(), getAbfsConfiguration())) {
        useBlobEndpoint = false;
      }
      VersionedFileStatus fileStatus;
      fileStatus = (VersionedFileStatus) getFileStatus(path, tracingContext, useBlobEndpoint);

      final Long contentLength = fileStatus.getLen();

      boolean isDirectory = fileStatus.isDirectory();
      if (isDirectory) {
        throw new AbfsRestOperationException(
                AzureServiceErrorCode.PATH_NOT_FOUND.getStatusCode(),
                AzureServiceErrorCode.PATH_NOT_FOUND.getErrorCode(),
                "openFileForWrite must be used with files and not directories",
                null);
      }

      final long offset = overwrite ? 0 : contentLength;

      perfInfo.registerSuccess(true);

      boolean isAppendBlob = false;
      if (isAppendBlobKey(path.toString())) {
        isAppendBlob = true;
      }

      AbfsLease lease = maybeCreateLease(relativePath, tracingContext);
      final String eTag = fileStatus.getEtag();
      checkAppendSmallWrite(isAppendBlob);

      return new AbfsOutputStream(
          populateAbfsOutputStreamContext(
              isAppendBlob,
              lease,
              client,
              statistics,
              relativePath,
              offset,
              eTag,
              tracingContext));
    }
  }

  public void checkAppendSmallWrite(boolean isAppendBlob) throws IOException {
    if (getAbfsConfiguration().getPrefixMode() == PrefixMode.BLOB) {
      if (isAppendBlob) {
        throw new IOException("AppendBlob is not supported for blob endpoint.");
      }
      if (abfsConfiguration.isSmallWriteOptimizationEnabled()) {
        throw new IOException("Small write optimization is not supported for blob endpoint.");
      }
    }
  }

  /**
   * Break any current lease on an ABFS file.
   *
   * @param path file name
   * @param tracingContext TracingContext instance to track correlation IDs
   * @throws AzureBlobFileSystemException on any exception while breaking the lease
   */
  public void breakLease(final Path path, final TracingContext tracingContext) throws AzureBlobFileSystemException {
    LOG.debug("lease path: {}", path);

    client.breakLease(getRelativePath(path), tracingContext);
  }

  public void rename(final Path source, final Path destination,
      final RenameAtomicityUtils renameAtomicityUtils, TracingContext tracingContext) throws
          IOException {
    final Instant startAggregate = abfsPerfTracker.getLatencyInstant();
    long countAggregate = 0;
    boolean shouldContinue;

    if (getAbfsConfiguration().getPrefixMode() == PrefixMode.BLOB) {
      LOG.debug("Rename for src: {} dst: {} for non-HNS blob-endpoint",
          source, destination);
      final Boolean isSrcExist;
      final Boolean isSrcDir;
      /*
       * Fetch the list of blobs in the given sourcePath.
       */
      List<BlobProperty> srcBlobProperties = getListBlobs(source, null,
          tracingContext, null, true);
      BlobProperty blobPropOnSrc;
      if (srcBlobProperties.size() > 0) {
        LOG.debug("src {} exists and is a directory", source);
        isSrcExist = true;
        isSrcDir = true;
        /*
         * Fetch if there is a marker-blob for the source blob.
         */
        BlobProperty blobPropOnSrcNullable;
        try {
          blobPropOnSrcNullable = getBlobProperty(source, tracingContext);
        } catch (AbfsRestOperationException ex) {
          if (ex.getStatusCode() != HttpURLConnection.HTTP_NOT_FOUND) {
            throw ex;
          }
          blobPropOnSrcNullable = null;
        }
        if (blobPropOnSrcNullable == null) {
          /*
           * There is no marker-blob, the client has to create marker blob before
           * starting the rename.
           */
          //create marker file; add in srcBlobProperties;
          LOG.debug("Source {} is a directory but there is no marker-blob",
              source);
          createDirectory(source, null, FsPermission.getDirDefault(),
              FsPermission.getUMask(
                  getAbfsConfiguration().getRawConfiguration()),
              tracingContext);
          blobPropOnSrc = new BlobProperty();
          blobPropOnSrc.setIsDirectory(true);
          blobPropOnSrc.setPath(source);
        } else {
          LOG.debug("Source {} is a directory but there is a marker-blob",
              source);
          blobPropOnSrc = blobPropOnSrcNullable;
        }
      } else {
        LOG.debug("source {} doesn't have any blob in its hierarchy. Checking"
            + "if there is marker blob for it.", source);
        try {
          blobPropOnSrc = getBlobProperty(source, tracingContext);
        } catch (AbfsRestOperationException ex) {
          if (ex.getStatusCode() != HttpURLConnection.HTTP_NOT_FOUND) {
            throw ex;
          }
          blobPropOnSrc = null;
        }

        if (blobPropOnSrc != null) {
          isSrcExist = true;
          if (blobPropOnSrc.getIsDirectory()) {
            LOG.debug("source {} is a marker blob", source);
            isSrcDir = true;
          } else {
            LOG.debug("source {} exists but is not a marker blob", source);
            isSrcDir = false;
          }
        } else {
          LOG.debug("source {} doesn't exist", source);
          isSrcExist = false;
          isSrcDir = false;
        }
      }
      srcBlobProperties.add(blobPropOnSrc);

      if (!isSrcExist) {
        LOG.info("source {} doesn't exists", source);
        throw new AbfsRestOperationException(HttpURLConnection.HTTP_NOT_FOUND,
            AzureServiceErrorCode.SOURCE_PATH_NOT_FOUND.getErrorCode(), null,
            null);
      }
      if (isSrcDir) {
        /*
         * If source is a directory, all the blobs in the directory have to be
         * individually copied and then deleted at the source.
         */
        LOG.debug("source {} is a directory", source);
        if (isAtomicRenameKey(source.toUri().getPath())) {
          LOG.debug("source dir {} is an atomicRenameKey",
              source.toUri().getPath());
          renameAtomicityUtils.preRename(srcBlobProperties, isCreateOperationOnBlobEndpoint());
        } else {
          LOG.debug("source dir {} is not an atomicRenameKey",
              source.toUri().getPath());
        }
        List<Future> futures = new ArrayList<>();
        for (BlobProperty blobProperty : srcBlobProperties) {
          futures.add(renameBlobExecutorService.submit(() -> {
            try {
              renameBlob(
                  createDestinationPathForBlobPartOfRenameSrcDir(destination,
                      blobProperty, source),
                  tracingContext, blobProperty.getPath());
            } catch (AzureBlobFileSystemException e) {
              LOG.error(String.format("rename from %s to %s for blob %s failed",
                  source, destination, blobProperty.getPath()), e);
              throw new RuntimeException(e);
            }
          }));
        }
        for (Future future : futures) {
          try {
            future.get();
          } catch (InterruptedException e) {
            LOG.error(String.format("rename from %s to %s failed", source,
                destination), e);
            throw new RuntimeException(e);
          } catch (ExecutionException e) {
            LOG.error(String.format("rename from %s to %s failed", source,
                destination), e);
            throw new RuntimeException(e);
          }
        }
        if (renameAtomicityUtils != null) {
          renameAtomicityUtils.cleanup();
        }
      } else {
        LOG.debug("source {} is not directory", source);
        renameBlob(destination, tracingContext,
            srcBlobProperties.get(0).getPath());
      }
      LOG.info("Rename from source {} to destination {} done", source,
          destination);
      return;
    }

    if (isAtomicRenameKey(source.getName())) {
      LOG.warn("The atomic rename feature is not supported by the ABFS scheme; however rename,"
              +" create and delete operations are atomic if Namespace is enabled for your Azure Storage account.");
    }

    LOG.debug("renameAsync filesystem: {} source: {} destination: {}",
            client.getFileSystem(),
            source,
            destination);

    String continuation = null;

    String sourceRelativePath = getRelativePath(source);
    String destinationRelativePath = getRelativePath(destination);

    do {
      try (AbfsPerfInfo perfInfo = startTracking("rename", "renamePath")) {
        AbfsRestOperation op = client
            .renamePath(sourceRelativePath, destinationRelativePath,
                continuation, tracingContext);
        perfInfo.registerResult(op.getResult());
        continuation = op.getResult().getResponseHeader(HttpHeaderConfigurations.X_MS_CONTINUATION);
        perfInfo.registerSuccess(true);
        countAggregate++;
        shouldContinue = continuation != null && !continuation.isEmpty();

        if (!shouldContinue) {
          perfInfo.registerAggregates(startAggregate, countAggregate);
        }
      }
    } while (shouldContinue);
  }

  private Boolean isCreateOperationOnBlobEndpoint() {
    return !OperativeEndpoint.isIngressEnabledOnDFS(prefixMode, abfsConfiguration);
  }

  /**
   * Translates the destination path for a blob part of a source directory getting
   * renamed.
   * @param destinationDir destination directory for the rename operation
   * @param srcBlobProperty blob part of the source directory getting renamed
   * @param sourceDir source directory for the rename operation
   * @return translated path for the blob
   */
  private Path createDestinationPathForBlobPartOfRenameSrcDir(final Path destinationDir,
      final BlobProperty srcBlobProperty,
      final Path sourceDir) {
    String destinationPathStr = destinationDir.toUri().getPath();
    String sourcePathStr = sourceDir.toUri().getPath();
    String srcBlobPropertyPathStr = srcBlobProperty.getPath().toUri().getPath();
    if (sourcePathStr.equals(srcBlobPropertyPathStr)) {
      return destinationDir;
    }
    return new Path(destinationPathStr + ROOT_PATH + srcBlobPropertyPathStr.substring(
        sourcePathStr.length()));
  }

  /**
   * Renames blob.
   * It copies the source blob to the destination. After copy is succesful, it
   * deletes the source blob
   * @param destination destination path to which the source has to be moved
   * @param sourcePath source path which gets copied to the destination
   * @param tracingContext tracingContext for tracing the API calls
   * @throws AzureBlobFileSystemException exception in making server calls
   */
  private void renameBlob(final Path destination,
      final TracingContext tracingContext,
      final Path sourcePath) throws AzureBlobFileSystemException {
    copyBlob(sourcePath, destination, tracingContext);
    deleteBlob(sourcePath, tracingContext);
  }

  private void deleteBlob(final Path sourcePath,
      final TracingContext tracingContext) throws AzureBlobFileSystemException {
    try {
      client.deleteBlobPath(sourcePath, tracingContext);
    } catch (AbfsRestOperationException ex) {
      if (ex.getStatusCode() != HttpURLConnection.HTTP_NOT_FOUND) {
        throw ex;
      }
    }
  }

  public void delete(final Path path, final boolean recursive,
      TracingContext tracingContext) throws AzureBlobFileSystemException {
    final Instant startAggregate = abfsPerfTracker.getLatencyInstant();
    long countAggregate = 0;
    boolean shouldContinue = true;

    LOG.debug("delete filesystem: {} path: {} recursive: {}",
            client.getFileSystem(),
            path,
            String.valueOf(recursive));

    String continuation = null;

    String relativePath = getRelativePath(path);

    do {
      try (AbfsPerfInfo perfInfo = startTracking("delete", "deletePath")) {
        AbfsRestOperation op = client
            .deletePath(relativePath, recursive, continuation, tracingContext);
        perfInfo.registerResult(op.getResult());
        continuation = op.getResult().getResponseHeader(HttpHeaderConfigurations.X_MS_CONTINUATION);
        perfInfo.registerSuccess(true);
        countAggregate++;
        shouldContinue = continuation != null && !continuation.isEmpty();

        if (!shouldContinue) {
          perfInfo.registerAggregates(startAggregate, countAggregate);
        }
      }
    } while (shouldContinue);
  }

  public FileStatus getFileStatus(Path path, TracingContext tracingContext, boolean useBlobEndpoint) throws IOException {
    try (AbfsPerfInfo perfInfo = startTracking("getFileStatus", "undetermined")) {
      boolean isNamespaceEnabled = getIsNamespaceEnabled(tracingContext);
      LOG.debug("getFileStatus filesystem: {} path: {} isNamespaceEnabled: {}",
              client.getFileSystem(),
              path,
              isNamespaceEnabled);

      final AbfsRestOperation op;
      if (useBlobEndpoint) {
        LOG.debug("getFileStatus filesystem call over blob endpoint: {} path: {}",
                client.getFileSystem(),
                path);

        if (path.isRoot()) {
          perfInfo.registerCallee("getContainerProperties");
          op = client.getContainerProperty(tracingContext);
        } else {
          perfInfo.registerCallee("getBlobProperty");
          op = client.getBlobProperty(path, tracingContext);
        }
      } else {
        if (path.isRoot()) {
          if (isNamespaceEnabled) {
            perfInfo.registerCallee("getAclStatus");
            op = client.getAclStatus(getRelativePath(path), tracingContext);
          } else {
            perfInfo.registerCallee("getFilesystemProperties");
            op = client.getFilesystemProperties(tracingContext);
          }
        } else {
          perfInfo.registerCallee("getPathStatus");
          op = client.getPathStatus(getRelativePath(path), false, tracingContext);
        }
      }

      perfInfo.registerResult(op.getResult());
      final long blockSize = abfsConfiguration.getAzureBlockSize();
      final AbfsHttpOperation result = op.getResult();

      String eTag = extractEtagHeader(result);
      final String lastModified = result.getResponseHeader(HttpHeaderConfigurations.LAST_MODIFIED);
      final String permissions = result.getResponseHeader((HttpHeaderConfigurations.X_MS_PERMISSIONS));
      final boolean hasAcl = AbfsPermission.isExtendedAcl(permissions);
      final long contentLength;
      final boolean resourceIsDir;

      if (path.isRoot()) {
        contentLength = 0;
        resourceIsDir = true;
      } else {
        contentLength = parseContentLength(result.getResponseHeader(HttpHeaderConfigurations.CONTENT_LENGTH));
        if (useBlobEndpoint) {
          resourceIsDir = result.getResponseHeader(X_MS_META_HDI_ISFOLDER) != null;
        } else {
          resourceIsDir = parseIsDirectory(result.getResponseHeader(HttpHeaderConfigurations.X_MS_RESOURCE_TYPE));
        }
      }

      final String transformedOwner = identityTransformer.transformIdentityForGetRequest(
              result.getResponseHeader(HttpHeaderConfigurations.X_MS_OWNER),
              true,
              userName);

      final String transformedGroup = identityTransformer.transformIdentityForGetRequest(
              result.getResponseHeader(HttpHeaderConfigurations.X_MS_GROUP),
              false,
              primaryUserGroup);

      perfInfo.registerSuccess(true);

      return new VersionedFileStatus(
              transformedOwner,
              transformedGroup,
              permissions == null ? new AbfsPermission(FsAction.ALL, FsAction.ALL, FsAction.ALL)
                      : AbfsPermission.valueOf(permissions),
              hasAcl,
              contentLength,
              resourceIsDir,
              1,
              blockSize,
              DateTimeUtils.parseLastModifiedTime(lastModified),
              path,
              eTag);
    } catch (AbfsRestOperationException ex) {
      if (useBlobEndpoint && ex.getStatusCode() == HttpURLConnection.HTTP_NOT_FOUND && !path.isRoot()) {
        List<BlobProperty> blobProperties = getListBlobs(path, null, tracingContext, 2, true);
        if (blobProperties.size() == 0) {
          throw ex;
        }
        else {
          // TODO: return properties of first child blob here like in wasb after listFileStatus is implemented over blob
          return new VersionedFileStatus(
              userName,
              primaryUserGroup,
              new AbfsPermission(FsAction.ALL, FsAction.ALL, FsAction.ALL),
              false,
              0L,
              true,
              1,
              abfsConfiguration.getAzureBlockSize(),
              DateTimeUtils.parseLastModifiedTime(null),
              path,
              null);
        }
      } else {
        throw ex;
      }
    }
  }

  /**
   * @param path The list path.
   * @param tracingContext Tracks identifiers for request header
   * @return the entries in the path.
   * */
  @Override
  public FileStatus[] listStatus(final Path path, TracingContext tracingContext) throws IOException {
    return listStatus(path, null, tracingContext);
  }

  /**
   * @param path Path the list path.
   * @param startFrom the entry name that list results should start with.
   *                  For example, if folder "/folder" contains four files: "afile", "bfile", "hfile", "ifile".
   *                  Then listStatus(Path("/folder"), "hfile") will return "/folder/hfile" and "folder/ifile"
   *                  Notice that if startFrom is a non-existent entry name, then the list response contains
   *                  all entries after this non-existent entry in lexical order:
   *                  listStatus(Path("/folder"), "cfile") will return "/folder/hfile" and "/folder/ifile".
   * @param tracingContext Tracks identifiers for request header
   * @return the entries in the path start from  "startFrom" in lexical order.
   * */
  @InterfaceStability.Unstable
  @Override
  public FileStatus[] listStatus(final Path path, final String startFrom, TracingContext tracingContext) throws IOException {
    List<FileStatus> fileStatuses = new ArrayList<>();
    listStatus(path, startFrom, fileStatuses, true, null, tracingContext);
    return fileStatuses.toArray(new FileStatus[fileStatuses.size()]);
  }

  @Override
  public String listStatus(final Path path, final String startFrom,
      List<FileStatus> fileStatuses, final boolean fetchAll,
      String continuation, TracingContext tracingContext) throws IOException {
    final Instant startAggregate = abfsPerfTracker.getLatencyInstant();
    long countAggregate = 0;
    boolean shouldContinue = true;

    LOG.debug("listStatus filesystem: {} path: {}, startFrom: {}",
            client.getFileSystem(),
            path,
            startFrom);

    final String relativePath = getRelativePath(path);

    if (continuation == null || continuation.isEmpty()) {
      // generate continuation token if a valid startFrom is provided.
      if (startFrom != null && !startFrom.isEmpty()) {
        continuation = getIsNamespaceEnabled(tracingContext)
            ? generateContinuationTokenForXns(startFrom)
            : generateContinuationTokenForNonXns(relativePath, startFrom);
      }
    }

    do {
      try (AbfsPerfInfo perfInfo = startTracking("listStatus", "listPath")) {
        AbfsRestOperation op = client.listPath(relativePath, false,
            abfsConfiguration.getListMaxResults(), continuation,
            tracingContext);
        perfInfo.registerResult(op.getResult());
        continuation = op.getResult().getResponseHeader(HttpHeaderConfigurations.X_MS_CONTINUATION);
        ListResultSchema retrievedSchema = op.getResult().getListResultSchema();
        if (retrievedSchema == null) {
          throw new AbfsRestOperationException(
                  AzureServiceErrorCode.PATH_NOT_FOUND.getStatusCode(),
                  AzureServiceErrorCode.PATH_NOT_FOUND.getErrorCode(),
                  "listStatusAsync path not found",
                  null, op.getResult());
        }

        long blockSize = abfsConfiguration.getAzureBlockSize();

        for (ListResultEntrySchema entry : retrievedSchema.paths()) {
          final String owner = identityTransformer.transformIdentityForGetRequest(entry.owner(), true, userName);
          final String group = identityTransformer.transformIdentityForGetRequest(entry.group(), false, primaryUserGroup);
          final FsPermission fsPermission = entry.permissions() == null
                  ? new AbfsPermission(FsAction.ALL, FsAction.ALL, FsAction.ALL)
                  : AbfsPermission.valueOf(entry.permissions());
          final boolean hasAcl = AbfsPermission.isExtendedAcl(entry.permissions());

          long lastModifiedMillis = 0;
          long contentLength = entry.contentLength() == null ? 0 : entry.contentLength();
          boolean isDirectory = entry.isDirectory() == null ? false : entry.isDirectory();
          if (entry.lastModified() != null && !entry.lastModified().isEmpty()) {
            lastModifiedMillis = DateTimeUtils.parseLastModifiedTime(
                entry.lastModified());
          }

          Path entryPath = new Path(File.separator + entry.name());
          entryPath = entryPath.makeQualified(this.uri, entryPath);

          fileStatuses.add(
                  new VersionedFileStatus(
                          owner,
                          group,
                          fsPermission,
                          hasAcl,
                          contentLength,
                          isDirectory,
                          1,
                          blockSize,
                          lastModifiedMillis,
                          entryPath,
                          entry.eTag()));
        }

        perfInfo.registerSuccess(true);
        countAggregate++;
        shouldContinue =
            fetchAll && continuation != null && !continuation.isEmpty();

        if (!shouldContinue) {
          perfInfo.registerAggregates(startAggregate, countAggregate);
        }
      }
    } while (shouldContinue);

    return continuation;
  }

  // generate continuation token for xns account
  private String generateContinuationTokenForXns(final String firstEntryName) {
    Preconditions.checkArgument(!Strings.isNullOrEmpty(firstEntryName)
            && !firstEntryName.startsWith(AbfsHttpConstants.ROOT_PATH),
            "startFrom must be a dir/file name and it can not be a full path");

    StringBuilder sb = new StringBuilder();
    sb.append(firstEntryName).append("#$").append("0");

    CRC64 crc64 = new CRC64();
    StringBuilder token = new StringBuilder();
    token.append(crc64.compute(sb.toString().getBytes(StandardCharsets.UTF_8)))
            .append(SINGLE_WHITE_SPACE)
            .append("0")
            .append(SINGLE_WHITE_SPACE)
            .append(firstEntryName);

    return Base64.encode(token.toString().getBytes(StandardCharsets.UTF_8));
  }

  // generate continuation token for non-xns account
  private String generateContinuationTokenForNonXns(String path, final String firstEntryName) {
    Preconditions.checkArgument(!Strings.isNullOrEmpty(firstEntryName)
            && !firstEntryName.startsWith(AbfsHttpConstants.ROOT_PATH),
            "startFrom must be a dir/file name and it can not be a full path");

    // Notice: non-xns continuation token requires full path (first "/" is not included) for startFrom
    path = AbfsClient.getDirectoryQueryParameter(path);
    final String startFrom = (path.isEmpty() || path.equals(ROOT_PATH))
            ? firstEntryName
            : path + ROOT_PATH + firstEntryName;

    SimpleDateFormat simpleDateFormat = new SimpleDateFormat(TOKEN_DATE_PATTERN, Locale.US);
    String date = simpleDateFormat.format(new Date());
    String token = String.format("%06d!%s!%06d!%s!%06d!%s!",
            path.length(), path, startFrom.length(), startFrom, date.length(), date);
    String base64EncodedToken = Base64.encode(token.getBytes(StandardCharsets.UTF_8));

    StringBuilder encodedTokenBuilder = new StringBuilder(base64EncodedToken.length() + 5);
    encodedTokenBuilder.append(String.format("%s!%d!", TOKEN_VERSION, base64EncodedToken.length()));

    for (int i = 0; i < base64EncodedToken.length(); i++) {
      char current = base64EncodedToken.charAt(i);
      if (CHAR_FORWARD_SLASH == current) {
        current = CHAR_UNDERSCORE;
      } else if (CHAR_PLUS == current) {
        current = CHAR_STAR;
      } else if (CHAR_EQUALS == current) {
        current = CHAR_HYPHEN;
      }
      encodedTokenBuilder.append(current);
    }

    return encodedTokenBuilder.toString();
  }

  public void setOwner(final Path path, final String owner, final String group,
      TracingContext tracingContext) throws AzureBlobFileSystemException {
    if (!getIsNamespaceEnabled(tracingContext)) {
      throw new UnsupportedOperationException(
          "This operation is only valid for storage accounts with the hierarchical namespace enabled.");
    }

    try (AbfsPerfInfo perfInfo = startTracking("setOwner", "setOwner")) {

      LOG.debug(
              "setOwner filesystem: {} path: {} owner: {} group: {}",
              client.getFileSystem(),
              path,
              owner,
              group);

      final String transformedOwner = identityTransformer.transformUserOrGroupForSetRequest(owner);
      final String transformedGroup = identityTransformer.transformUserOrGroupForSetRequest(group);

      final AbfsRestOperation op = client.setOwner(getRelativePath(path),
              transformedOwner,
              transformedGroup,
              tracingContext);

      perfInfo.registerResult(op.getResult()).registerSuccess(true);
    }
  }

  public void setPermission(final Path path, final FsPermission permission,
      TracingContext tracingContext) throws AzureBlobFileSystemException {
    if (!getIsNamespaceEnabled(tracingContext)) {
      throw new UnsupportedOperationException(
          "This operation is only valid for storage accounts with the hierarchical namespace enabled.");
    }

    try (AbfsPerfInfo perfInfo = startTracking("setPermission", "setPermission")) {

      LOG.debug(
              "setPermission filesystem: {} path: {} permission: {}",
              client.getFileSystem(),
              path,
              permission);

      final AbfsRestOperation op = client.setPermission(getRelativePath(path),
          String.format(AbfsHttpConstants.PERMISSION_FORMAT,
              permission.toOctal()), tracingContext);

      perfInfo.registerResult(op.getResult()).registerSuccess(true);
    }
  }

  public void modifyAclEntries(final Path path, final List<AclEntry> aclSpec,
      TracingContext tracingContext) throws AzureBlobFileSystemException {
    if (!getIsNamespaceEnabled(tracingContext)) {
      throw new UnsupportedOperationException(
          "This operation is only valid for storage accounts with the hierarchical namespace enabled.");
    }

    try (AbfsPerfInfo perfInfoGet = startTracking("modifyAclEntries", "getAclStatus")) {

      LOG.debug(
              "modifyAclEntries filesystem: {} path: {} aclSpec: {}",
              client.getFileSystem(),
              path,
              AclEntry.aclSpecToString(aclSpec));

      identityTransformer.transformAclEntriesForSetRequest(aclSpec);
      final Map<String, String> modifyAclEntries = AbfsAclHelper.deserializeAclSpec(AclEntry.aclSpecToString(aclSpec));
      boolean useUpn = AbfsAclHelper.isUpnFormatAclEntries(modifyAclEntries);

      String relativePath = getRelativePath(path);

      final AbfsRestOperation op = client
          .getAclStatus(relativePath, useUpn, tracingContext);
      perfInfoGet.registerResult(op.getResult());
      final String eTag = op.getResult().getResponseHeader(HttpHeaderConfigurations.ETAG);

      final Map<String, String> aclEntries = AbfsAclHelper.deserializeAclSpec(op.getResult().getResponseHeader(HttpHeaderConfigurations.X_MS_ACL));

      AbfsAclHelper.modifyAclEntriesInternal(aclEntries, modifyAclEntries);

      perfInfoGet.registerSuccess(true).finishTracking();

      try (AbfsPerfInfo perfInfoSet = startTracking("modifyAclEntries", "setAcl")) {
        final AbfsRestOperation setAclOp = client
            .setAcl(relativePath, AbfsAclHelper.serializeAclSpec(aclEntries),
                eTag, tracingContext);
        perfInfoSet.registerResult(setAclOp.getResult())
                .registerSuccess(true)
                .registerAggregates(perfInfoGet.getTrackingStart(), GET_SET_AGGREGATE_COUNT);
      }
    }
  }

  public void removeAclEntries(final Path path, final List<AclEntry> aclSpec,
      TracingContext tracingContext) throws AzureBlobFileSystemException {
    if (!getIsNamespaceEnabled(tracingContext)) {
      throw new UnsupportedOperationException(
          "This operation is only valid for storage accounts with the hierarchical namespace enabled.");
    }

    try (AbfsPerfInfo perfInfoGet = startTracking("removeAclEntries", "getAclStatus")) {

      LOG.debug(
              "removeAclEntries filesystem: {} path: {} aclSpec: {}",
              client.getFileSystem(),
              path,
              AclEntry.aclSpecToString(aclSpec));

      identityTransformer.transformAclEntriesForSetRequest(aclSpec);
      final Map<String, String> removeAclEntries = AbfsAclHelper.deserializeAclSpec(AclEntry.aclSpecToString(aclSpec));
      boolean isUpnFormat = AbfsAclHelper.isUpnFormatAclEntries(removeAclEntries);

      String relativePath = getRelativePath(path);

      final AbfsRestOperation op = client
          .getAclStatus(relativePath, isUpnFormat, tracingContext);
      perfInfoGet.registerResult(op.getResult());
      final String eTag = op.getResult().getResponseHeader(HttpHeaderConfigurations.ETAG);

      final Map<String, String> aclEntries = AbfsAclHelper.deserializeAclSpec(op.getResult().getResponseHeader(HttpHeaderConfigurations.X_MS_ACL));

      AbfsAclHelper.removeAclEntriesInternal(aclEntries, removeAclEntries);

      perfInfoGet.registerSuccess(true).finishTracking();

      try (AbfsPerfInfo perfInfoSet = startTracking("removeAclEntries", "setAcl")) {
        final AbfsRestOperation setAclOp = client
            .setAcl(relativePath, AbfsAclHelper.serializeAclSpec(aclEntries),
                eTag, tracingContext);
        perfInfoSet.registerResult(setAclOp.getResult())
                .registerSuccess(true)
                .registerAggregates(perfInfoGet.getTrackingStart(), GET_SET_AGGREGATE_COUNT);
      }
    }
  }

  public void removeDefaultAcl(final Path path, TracingContext tracingContext)
      throws AzureBlobFileSystemException {
    if (!getIsNamespaceEnabled(tracingContext)) {
      throw new UnsupportedOperationException(
          "This operation is only valid for storage accounts with the hierarchical namespace enabled.");
    }

    try (AbfsPerfInfo perfInfoGet = startTracking("removeDefaultAcl", "getAclStatus")) {

      LOG.debug(
              "removeDefaultAcl filesystem: {} path: {}",
              client.getFileSystem(),
              path);

      String relativePath = getRelativePath(path);

      final AbfsRestOperation op = client
          .getAclStatus(relativePath, tracingContext);
      perfInfoGet.registerResult(op.getResult());
      final String eTag = op.getResult().getResponseHeader(HttpHeaderConfigurations.ETAG);
      final Map<String, String> aclEntries = AbfsAclHelper.deserializeAclSpec(op.getResult().getResponseHeader(HttpHeaderConfigurations.X_MS_ACL));
      final Map<String, String> defaultAclEntries = new HashMap<>();

      for (Map.Entry<String, String> aclEntry : aclEntries.entrySet()) {
        if (aclEntry.getKey().startsWith("default:")) {
          defaultAclEntries.put(aclEntry.getKey(), aclEntry.getValue());
        }
      }

      aclEntries.keySet().removeAll(defaultAclEntries.keySet());

      perfInfoGet.registerSuccess(true).finishTracking();

      try (AbfsPerfInfo perfInfoSet = startTracking("removeDefaultAcl", "setAcl")) {
        final AbfsRestOperation setAclOp = client
            .setAcl(relativePath, AbfsAclHelper.serializeAclSpec(aclEntries),
                eTag, tracingContext);
        perfInfoSet.registerResult(setAclOp.getResult())
                .registerSuccess(true)
                .registerAggregates(perfInfoGet.getTrackingStart(), GET_SET_AGGREGATE_COUNT);
      }
    }
  }

  public void removeAcl(final Path path, TracingContext tracingContext)
      throws AzureBlobFileSystemException {
    if (!getIsNamespaceEnabled(tracingContext)) {
      throw new UnsupportedOperationException(
          "This operation is only valid for storage accounts with the hierarchical namespace enabled.");
    }

    try (AbfsPerfInfo perfInfoGet = startTracking("removeAcl", "getAclStatus")){

      LOG.debug(
              "removeAcl filesystem: {} path: {}",
              client.getFileSystem(),
              path);

      String relativePath = getRelativePath(path);

      final AbfsRestOperation op = client
          .getAclStatus(relativePath, tracingContext);
      perfInfoGet.registerResult(op.getResult());
      final String eTag = op.getResult().getResponseHeader(HttpHeaderConfigurations.ETAG);

      final Map<String, String> aclEntries = AbfsAclHelper.deserializeAclSpec(op.getResult().getResponseHeader(HttpHeaderConfigurations.X_MS_ACL));
      final Map<String, String> newAclEntries = new HashMap<>();

      newAclEntries.put(AbfsHttpConstants.ACCESS_USER, aclEntries.get(AbfsHttpConstants.ACCESS_USER));
      newAclEntries.put(AbfsHttpConstants.ACCESS_GROUP, aclEntries.get(AbfsHttpConstants.ACCESS_GROUP));
      newAclEntries.put(AbfsHttpConstants.ACCESS_OTHER, aclEntries.get(AbfsHttpConstants.ACCESS_OTHER));

      perfInfoGet.registerSuccess(true).finishTracking();

      try (AbfsPerfInfo perfInfoSet = startTracking("removeAcl", "setAcl")) {
        final AbfsRestOperation setAclOp = client
            .setAcl(relativePath, AbfsAclHelper.serializeAclSpec(newAclEntries),
                eTag, tracingContext);
        perfInfoSet.registerResult(setAclOp.getResult())
                .registerSuccess(true)
                .registerAggregates(perfInfoGet.getTrackingStart(), GET_SET_AGGREGATE_COUNT);
      }
    }
  }

  public void setAcl(final Path path, final List<AclEntry> aclSpec,
      TracingContext tracingContext) throws AzureBlobFileSystemException {
    if (!getIsNamespaceEnabled(tracingContext)) {
      throw new UnsupportedOperationException(
          "This operation is only valid for storage accounts with the hierarchical namespace enabled.");
    }

    try (AbfsPerfInfo perfInfoGet = startTracking("setAcl", "getAclStatus")) {

      LOG.debug(
              "setAcl filesystem: {} path: {} aclspec: {}",
              client.getFileSystem(),
              path,
              AclEntry.aclSpecToString(aclSpec));

      identityTransformer.transformAclEntriesForSetRequest(aclSpec);
      final Map<String, String> aclEntries = AbfsAclHelper.deserializeAclSpec(AclEntry.aclSpecToString(aclSpec));
      final boolean isUpnFormat = AbfsAclHelper.isUpnFormatAclEntries(aclEntries);

      String relativePath = getRelativePath(path);

      final AbfsRestOperation op = client
          .getAclStatus(relativePath, isUpnFormat, tracingContext);
      perfInfoGet.registerResult(op.getResult());
      final String eTag = op.getResult().getResponseHeader(HttpHeaderConfigurations.ETAG);

      final Map<String, String> getAclEntries = AbfsAclHelper.deserializeAclSpec(op.getResult().getResponseHeader(HttpHeaderConfigurations.X_MS_ACL));

      AbfsAclHelper.setAclEntriesInternal(aclEntries, getAclEntries);

      perfInfoGet.registerSuccess(true).finishTracking();

      try (AbfsPerfInfo perfInfoSet = startTracking("setAcl", "setAcl")) {
        final AbfsRestOperation setAclOp =
                client.setAcl(relativePath,
                AbfsAclHelper.serializeAclSpec(aclEntries), eTag, tracingContext);
        perfInfoSet.registerResult(setAclOp.getResult())
                .registerSuccess(true)
                .registerAggregates(perfInfoGet.getTrackingStart(), GET_SET_AGGREGATE_COUNT);
      }
    }
  }

  public AclStatus getAclStatus(final Path path, TracingContext tracingContext)
      throws IOException {
    if (!getIsNamespaceEnabled(tracingContext)) {
      throw new UnsupportedOperationException(
          "This operation is only valid for storage accounts with the hierarchical namespace enabled.");
    }

    try (AbfsPerfInfo perfInfo = startTracking("getAclStatus", "getAclStatus")) {

      LOG.debug(
              "getAclStatus filesystem: {} path: {}",
              client.getFileSystem(),
              path);

      AbfsRestOperation op = client
          .getAclStatus(getRelativePath(path), tracingContext);
      AbfsHttpOperation result = op.getResult();
      perfInfo.registerResult(result);

      final String transformedOwner = identityTransformer.transformIdentityForGetRequest(
              result.getResponseHeader(HttpHeaderConfigurations.X_MS_OWNER),
              true,
              userName);
      final String transformedGroup = identityTransformer.transformIdentityForGetRequest(
              result.getResponseHeader(HttpHeaderConfigurations.X_MS_GROUP),
              false,
              primaryUserGroup);

      final String permissions = result.getResponseHeader(HttpHeaderConfigurations.X_MS_PERMISSIONS);
      final String aclSpecString = op.getResult().getResponseHeader(HttpHeaderConfigurations.X_MS_ACL);

      final List<AclEntry> aclEntries = AclEntry.parseAclSpec(AbfsAclHelper.processAclString(aclSpecString), true);
      identityTransformer.transformAclEntriesForGetRequest(aclEntries, userName, primaryUserGroup);
      final FsPermission fsPermission = permissions == null ? new AbfsPermission(FsAction.ALL, FsAction.ALL, FsAction.ALL)
              : AbfsPermission.valueOf(permissions);

      final AclStatus.Builder aclStatusBuilder = new AclStatus.Builder();
      aclStatusBuilder.owner(transformedOwner);
      aclStatusBuilder.group(transformedGroup);

      aclStatusBuilder.setPermission(fsPermission);
      aclStatusBuilder.stickyBit(fsPermission.getStickyBit());
      aclStatusBuilder.addEntries(aclEntries);
      perfInfo.registerSuccess(true);
      return aclStatusBuilder.build();
    }
  }

  public void access(final Path path, final FsAction mode,
      TracingContext tracingContext) throws AzureBlobFileSystemException {
    LOG.debug("access for filesystem: {}, path: {}, mode: {}",
        this.client.getFileSystem(), path, mode);
    if (!this.abfsConfiguration.isCheckAccessEnabled()
        || !getIsNamespaceEnabled(tracingContext)) {
      LOG.debug("Returning; either check access is not enabled or the account"
          + " used is not namespace enabled");
      return;
    }
    try (AbfsPerfInfo perfInfo = startTracking("access", "checkAccess")) {
      final AbfsRestOperation op = this.client
          .checkAccess(getRelativePath(path), mode.SYMBOL, tracingContext);
      perfInfo.registerResult(op.getResult()).registerSuccess(true);
    }
  }

  public boolean isAtomicRenameKey(String key) {
    return isKeyForDirectorySet(key, azureAtomicRenameDirSet);
  }

  /**
   * Provides a standard implementation of
   * {@link RenameAtomicityUtils.RedoRenameInvocation}.
   */
  RenameAtomicityUtils.RedoRenameInvocation getRedoRenameInvocation(final TracingContext tracingContext) {
    return new RenameAtomicityUtils.RedoRenameInvocation() {
      @Override
      public void redo(final Path destination, final List<Path> sourcePaths,
          final List<String> destinationSuffix)
          throws AzureBlobFileSystemException {
        for (int i = 0; i < sourcePaths.size(); i++) {
          try {
            final Path destinationPath;
            if (destinationSuffix.get(i).isEmpty()) {
              destinationPath = destination;
            } else {
              destinationPath = new Path(destination, destinationSuffix.get(i));
            }
            renameBlob(destinationPath, tracingContext, sourcePaths.get(i));
          } catch (AbfsRestOperationException ex) {
            if (ex.getStatusCode() == HttpURLConnection.HTTP_NOT_FOUND) {
              continue;
            }
            throw ex;
          }
        }
      }
    };
  }

  public boolean isInfiniteLeaseKey(String key) {
    if (azureInfiniteLeaseDirSet.isEmpty()) {
      return false;
    }
    return isKeyForDirectorySet(key, azureInfiniteLeaseDirSet);
  }

  /**
   * A on-off operation to initialize AbfsClient for AzureBlobFileSystem
   * Operations.
   *
   * @param uri            Uniform resource identifier for Abfs.
   * @param fileSystemName Name of the fileSystem being used.
   * @param accountName    Name of the account being used to access Azure
   *                       data store.
   * @param isSecure       Tells if https is being used or http.
   * @throws IOException
   */
  private void initializeClient(URI uri, String fileSystemName,
      String accountName, boolean isSecure)
      throws IOException {
    if (this.client != null) {
      return;
    }

    final String url = getBaseUrlString(fileSystemName, accountName, isSecure);

    URL baseUrl;
    try {
      baseUrl = new URL(url);
    } catch (MalformedURLException e) {
      throw new InvalidUriException(uri.toString());
    }

    SharedKeyCredentials creds = null;
    AccessTokenProvider tokenProvider = null;
    SASTokenProvider sasTokenProvider = null;

    if (authType == AuthType.OAuth) {
      AzureADAuthenticator.init(abfsConfiguration);
    }

    if (authType == AuthType.SharedKey) {
      LOG.trace("Fetching SharedKey credentials");
      int dotIndex = accountName.indexOf(AbfsHttpConstants.DOT);
      if (dotIndex <= 0) {
        throw new InvalidUriException(
                uri.toString() + " - account name is not fully qualified.");
      }
      creds = new SharedKeyCredentials(accountName.substring(0, dotIndex),
            abfsConfiguration.getStorageAccountKey());
    } else if (authType == AuthType.SAS) {
      LOG.trace("Fetching SAS token provider");
      sasTokenProvider = abfsConfiguration.getSASTokenProvider();
    } else {
      LOG.trace("Fetching token provider");
      tokenProvider = abfsConfiguration.getTokenProvider();
      ExtensionHelper.bind(tokenProvider, uri,
            abfsConfiguration.getRawConfiguration());
    }

    LOG.trace("Initializing AbfsClient for {}", baseUrl);
    if (tokenProvider != null) {
      this.client = new AbfsClient(baseUrl, creds, abfsConfiguration,
          tokenProvider,
          populateAbfsClientContext());
    } else {
      this.client = new AbfsClient(baseUrl, creds, abfsConfiguration,
          sasTokenProvider,
          populateAbfsClientContext());
    }
    LOG.trace("AbfsClient init complete");
  }

  private String getBaseUrlString(final String fileSystemName,
      final String accountName,
      final boolean isSecure) {
    final URIBuilder uriBuilder = getURIBuilder(accountName, isSecure);

    final String url = uriBuilder.toString() + AbfsHttpConstants.FORWARD_SLASH
        + fileSystemName;
    return url;
  }

  /**
   * Populate a new AbfsClientContext instance with the desired properties.
   *
   * @return an instance of AbfsClientContext.
   */
  private AbfsClientContext populateAbfsClientContext() {
    return new AbfsClientContextBuilder()
        .withExponentialRetryPolicy(
            new ExponentialRetryPolicy(abfsConfiguration))
        .withAbfsCounters(abfsCounters)
        .withAbfsPerfTracker(abfsPerfTracker)
        .build();
  }

  private String getOctalNotation(FsPermission fsPermission) {
    Preconditions.checkNotNull(fsPermission, "fsPermission");
    return String.format(AbfsHttpConstants.PERMISSION_FORMAT, fsPermission.toOctal());
  }

  private String getRelativePath(final Path path) {
    Preconditions.checkNotNull(path, "path");
    return path.toUri().getPath();
  }

  private long parseContentLength(final String contentLength) {
    if (contentLength == null) {
      return -1;
    }

    return Long.parseLong(contentLength);
  }

  private boolean parseIsDirectory(final String resourceType) {
    return resourceType != null
        && resourceType.equalsIgnoreCase(AbfsHttpConstants.DIRECTORY);
  }

  private String convertXmsPropertiesToCommaSeparatedString(final Hashtable<String, String> properties) throws
          CharacterCodingException {
    StringBuilder commaSeparatedProperties = new StringBuilder();

    final CharsetEncoder encoder = Charset.forName(XMS_PROPERTIES_ENCODING).newEncoder();

    for (Map.Entry<String, String> propertyEntry : properties.entrySet()) {
      String key = propertyEntry.getKey();
      String value = propertyEntry.getValue();

      Boolean canEncodeValue = encoder.canEncode(value);
      if (!canEncodeValue) {
        throw new CharacterCodingException();
      }

      String encodedPropertyValue = Base64.encode(encoder.encode(CharBuffer.wrap(value)).array());
      commaSeparatedProperties.append(key)
              .append(AbfsHttpConstants.EQUAL)
              .append(encodedPropertyValue);

      commaSeparatedProperties.append(AbfsHttpConstants.COMMA);
    }

    if (commaSeparatedProperties.length() != 0) {
      commaSeparatedProperties.deleteCharAt(commaSeparatedProperties.length() - 1);
    }

    return commaSeparatedProperties.toString();
  }

  private Hashtable<String, String> parseCommaSeparatedXmsProperties(String xMsProperties) throws
          InvalidFileSystemPropertyException, InvalidAbfsRestOperationException {
    Hashtable<String, String> properties = new Hashtable<>();

    final CharsetDecoder decoder = Charset.forName(XMS_PROPERTIES_ENCODING).newDecoder();

    if (xMsProperties != null && !xMsProperties.isEmpty()) {
      String[] userProperties = xMsProperties.split(AbfsHttpConstants.COMMA);

      if (userProperties.length == 0) {
        return properties;
      }

      for (String property : userProperties) {
        if (property.isEmpty()) {
          throw new InvalidFileSystemPropertyException(xMsProperties);
        }

        String[] nameValue = property.split(AbfsHttpConstants.EQUAL, 2);
        if (nameValue.length != 2) {
          throw new InvalidFileSystemPropertyException(xMsProperties);
        }

        byte[] decodedValue = Base64.decode(nameValue[1]);

        final String value;
        try {
          value = decoder.decode(ByteBuffer.wrap(decodedValue)).toString();
        } catch (CharacterCodingException ex) {
          throw new InvalidAbfsRestOperationException(ex);
        }
        properties.put(nameValue[0], value);
      }
    }

    return properties;
  }

  private boolean isKeyForDirectorySet(String key, Set<String> dirSet) {
    for (String dir : dirSet) {
      if (dir.isEmpty() || key.startsWith(dir + AbfsHttpConstants.FORWARD_SLASH)) {
        return true;
      }

      try {
        URI uri = new URI(dir);
        if (null == uri.getAuthority()) {
          if (key.startsWith(dir + "/")){
            return true;
          }
        }
      } catch (URISyntaxException e) {
        LOG.info("URI syntax error creating URI for {}", dir);
      }
    }

    return false;
  }

  private AbfsPerfInfo startTracking(String callerName, String calleeName) {
    return new AbfsPerfInfo(abfsPerfTracker, callerName, calleeName);
  }

  /**
   * Search for a FileStatus corresponding to a RenamePending JSON file.
   * @param fileStatuses array of fileStatus from which JSON file has to be searched.
   * @return filestatus corresponding to RenamePending JSON file.
   */
  public FileStatus getRenamePendingFileStatus(final FileStatus[] fileStatuses) {
    for (FileStatus fileStatus : fileStatuses) {
      if (fileStatus.getPath().toUri().getPath().endsWith(SUFFIX)) {
        return fileStatus;
      }
    }
    return null;
  }

  /**
   * For a given directory, returns back the fileStatus information for the
   * RenamePending JSON file for the directory.
   *
   * @param fileStatus FileStatus object of the directory for which JSON file has
   * to be searched.
   * @param tracingContext TracingContext object for tracing the backend server calls
   * for the operation.
   * @throws IOException exception thrown from the call to {@link #getPathStatus(Path, TracingContext)}
   * method.
   */
  public boolean getRenamePendingFileStatusInDirectory(final FileStatus fileStatus,
      final TracingContext tracingContext) throws IOException {
    try {
      getFileStatus(
          new Path(fileStatus.getPath().toUri().getPath() + SUFFIX),
          tracingContext, true);
      return true;
    } catch (AbfsRestOperationException ex) {
      if (ex.getStatusCode() == HttpURLConnection.HTTP_NOT_FOUND) {
        return false;
      }
      throw ex;
    }
  }

  /**
   * A File status with version info extracted from the etag value returned
   * in a LIST or HEAD request.
   * The etag is included in the java serialization.
   */
  static final class VersionedFileStatus extends FileStatus
      implements EtagSource {

    /**
     * The superclass is declared serializable; this subclass can also
     * be serialized.
     */
    private static final long serialVersionUID = -2009013240419749458L;

    /**
     * The etag of an object.
     * Not-final so that serialization via reflection will preserve the value.
     */
    private String version;

    private VersionedFileStatus(
            final String owner, final String group, final FsPermission fsPermission, final boolean hasAcl,
            final long length, final boolean isdir, final int blockReplication,
            final long blocksize, final long modificationTime, final Path path,
            String version) {
      super(length, isdir, blockReplication, blocksize, modificationTime, 0,
              fsPermission,
              owner,
              group,
              null,
              path,
              hasAcl, false, false);

      this.version = version;
    }

    /** Compare if this object is equal to another object.
     * @param   obj the object to be compared.
     * @return  true if two file status has the same path name; false if not.
     */
    @Override
    public boolean equals(Object obj) {
      if (!(obj instanceof FileStatus)) {
        return false;
      }

      FileStatus other = (FileStatus) obj;

      if (!this.getPath().equals(other.getPath())) {// compare the path
        return false;
      }

      if (other instanceof VersionedFileStatus) {
        return this.version.equals(((VersionedFileStatus) other).version);
      }

      return true;
    }

    /**
     * Returns a hash code value for the object, which is defined as
     * the hash code of the path name.
     *
     * @return  a hash code value for the path name and version
     */
    @Override
    public int hashCode() {
      int hash = getPath().hashCode();
      hash = 89 * hash + (this.version != null ? this.version.hashCode() : 0);
      return hash;
    }

    /**
     * Returns the version of this FileStatus
     *
     * @return  a string value for the FileStatus version
     */
    public String getVersion() {
      return this.version;
    }

    @Override
    public String getEtag() {
      return getVersion();
    }

    @Override
    public String toString() {
      final StringBuilder sb = new StringBuilder(
          "VersionedFileStatus{");
      sb.append(super.toString());
      sb.append("; version='").append(version).append('\'');
      sb.append('}');
      return sb.toString();
    }
  }

  /**
   * A builder class for AzureBlobFileSystemStore.
   */
  public static final class AzureBlobFileSystemStoreBuilder {

    private URI uri;
    private boolean isSecureScheme;
    private Configuration configuration;
    private AbfsCounters abfsCounters;
    private DataBlocks.BlockFactory blockFactory;
    private int blockOutputActiveBlocks;

    public AzureBlobFileSystemStoreBuilder withUri(URI value) {
      this.uri = value;
      return this;
    }

    public AzureBlobFileSystemStoreBuilder withSecureScheme(boolean value) {
      this.isSecureScheme = value;
      return this;
    }

    public AzureBlobFileSystemStoreBuilder withConfiguration(
        Configuration value) {
      this.configuration = value;
      return this;
    }

    public AzureBlobFileSystemStoreBuilder withAbfsCounters(
        AbfsCounters value) {
      this.abfsCounters = value;
      return this;
    }

    public AzureBlobFileSystemStoreBuilder withBlockFactory(
        DataBlocks.BlockFactory value) {
      this.blockFactory = value;
      return this;
    }

    public AzureBlobFileSystemStoreBuilder withBlockOutputActiveBlocks(
        int value) {
      this.blockOutputActiveBlocks = value;
      return this;
    }

    public AzureBlobFileSystemStoreBuilder build() {
      return this;
    }
  }

  @VisibleForTesting
  AbfsClient getClient() {
    return this.client;
  }

  @VisibleForTesting
  void setClient(AbfsClient client) {
    this.client = client;
  }

  @VisibleForTesting
  void setNamespaceEnabled(Trilean isNamespaceEnabled){
    this.isNamespaceEnabled = isNamespaceEnabled;
  }

  private void updateInfiniteLeaseDirs() {
    this.azureInfiniteLeaseDirSet = new HashSet<>(Arrays.asList(
        abfsConfiguration.getAzureInfiniteLeaseDirs().split(AbfsHttpConstants.COMMA)));
    // remove the empty string, since isKeyForDirectory returns true for empty strings
    // and we don't want to default to enabling infinite lease dirs
    this.azureInfiniteLeaseDirSet.remove("");
  }

  private AbfsLease maybeCreateLease(String relativePath, TracingContext tracingContext)
      throws AzureBlobFileSystemException {
    boolean enableInfiniteLease = isInfiniteLeaseKey(relativePath);
    if (!enableInfiniteLease) {
      return null;
    }
    AbfsLease lease = new AbfsLease(client, relativePath, tracingContext);
    leaseRefs.put(lease, null);
    return lease;
  }

  @VisibleForTesting
  boolean areLeasesFreed() {
    for (AbfsLease lease : leaseRefs.keySet()) {
      if (lease != null && !lease.isFreed()) {
        return false;
      }
    }
    return true;
  }

  /**
   * Get the etag header from a response, stripping any quotations.
   * see: https://developer.mozilla.org/en-US/docs/Web/HTTP/Headers/ETag
   * @param result response to process.
   * @return the quote-unwrapped etag.
   */
  static String extractEtagHeader(AbfsHttpOperation result) {
    String etag = result.getResponseHeader(HttpHeaderConfigurations.ETAG);
    if (etag != null) {
      // strip out any wrapper "" quotes which come back, for consistency with
      // list calls
      if (etag.startsWith("W/\"")) {
        // Weak etag
        etag = etag.substring(3);
      } else if (etag.startsWith("\"")) {
        // strong etag
        etag = etag.substring(1);
      }
      if (etag.endsWith("\"")) {
        // trailing quote
        etag = etag.substring(0, etag.length() - 1);
      }
    }
    return etag;
  }
}<|MERGE_RESOLUTION|>--- conflicted
+++ resolved
@@ -1240,38 +1240,10 @@
               path);
 
       String relativePath = getRelativePath(path);
-<<<<<<< HEAD
       boolean useBlobEndpoint = getPrefixMode() == PrefixMode.BLOB;
       if (OperativeEndpoint.isReadEnabledOnDFS(
               getAbfsConfiguration().getPrefixMode(), getAbfsConfiguration())) {
         useBlobEndpoint = false;
-=======
-
-      AbfsRestOperation op;
-      if (getPrefixMode() == PrefixMode.BLOB) {
-        try {
-          op = client.getBlobProperty(new Path(relativePath), tracingContext);
-        } catch (AbfsRestOperationException e) {
-          if (e.getStatusCode() != HTTP_NOT_FOUND) {
-            throw e;
-          }
-          List<BlobProperty> blobsList = getListBlobs(new Path(relativePath), null,
-                  tracingContext, 2, true);
-          if (blobsList.size() > 0) {
-            throw new AbfsRestOperationException(
-                    AzureServiceErrorCode.PATH_NOT_FOUND.getStatusCode(),
-                    AzureServiceErrorCode.PATH_NOT_FOUND.getErrorCode(),
-                    "openFileForRead must be used with files and not directories. " +
-                            "Attempt made for read on implicit directory.",
-                    null);
-          } else {
-            throw e;
-          }
-        }
-      } else {
-        op = client
-                .getPathStatus(relativePath, false, tracingContext);
->>>>>>> 9b5744f4
       }
       VersionedFileStatus fileStatus;
       fileStatus = (VersionedFileStatus) getFileStatus(path, tracingContext, useBlobEndpoint);
