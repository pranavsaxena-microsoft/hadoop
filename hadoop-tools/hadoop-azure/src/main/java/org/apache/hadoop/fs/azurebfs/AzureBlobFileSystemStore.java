/**
 * Licensed to the Apache Software Foundation (ASF) under one
 * or more contributor license agreements.  See the NOTICE file
 * distributed with this work for additional information
 * regarding copyright ownership.  The ASF licenses this file
 * to you under the Apache License, Version 2.0 (the
 * "License"); you may not use this file except in compliance
 * with the License.  You may obtain a copy of the License at
 *
 *     http://www.apache.org/licenses/LICENSE-2.0
 *
 * Unless required by applicable law or agreed to in writing, software
 * distributed under the License is distributed on an "AS IS" BASIS,
 * WITHOUT WARRANTIES OR CONDITIONS OF ANY KIND, either express or implied.
 * See the License for the specific language governing permissions and
 * limitations under the License.
 */
package org.apache.hadoop.fs.azurebfs;

import java.io.Closeable;
import java.io.File;
import java.io.IOException;
import java.io.OutputStream;
import java.lang.reflect.InvocationTargetException;
import java.io.UnsupportedEncodingException;
import java.net.HttpURLConnection;
import java.net.MalformedURLException;
import java.net.URI;
import java.net.URISyntaxException;
import java.net.URL;
import java.nio.ByteBuffer;
import java.nio.CharBuffer;
import java.nio.charset.CharacterCodingException;
import java.nio.charset.Charset;
import java.nio.charset.CharsetDecoder;
import java.nio.charset.CharsetEncoder;
import java.nio.charset.StandardCharsets;
import java.text.SimpleDateFormat;
import java.time.Instant;
import java.util.ArrayList;
import java.util.Arrays;
import java.util.Collections;
import java.util.Date;
import java.util.HashMap;
import java.util.HashSet;
import java.util.Hashtable;
import java.util.List;
import java.util.Locale;
import java.util.Map;
import java.util.Optional;
import java.util.Set;
import java.util.WeakHashMap;
import java.util.concurrent.ExecutionException;
import java.util.concurrent.ExecutorService;
import java.util.concurrent.TimeUnit;

import org.apache.hadoop.fs.azurebfs.extensions.EncryptionContextProvider;
import org.apache.hadoop.fs.azurebfs.security.EncryptionAdapter;
import org.apache.hadoop.fs.azurebfs.utils.EncryptionType;
import org.apache.hadoop.thirdparty.com.google.common.annotations.VisibleForTesting;
import org.apache.hadoop.thirdparty.com.google.common.base.Preconditions;
import org.apache.hadoop.thirdparty.com.google.common.base.Strings;
import org.apache.hadoop.thirdparty.com.google.common.util.concurrent.Futures;
import org.apache.hadoop.thirdparty.com.google.common.util.concurrent.ListenableFuture;
import org.slf4j.Logger;
import org.slf4j.LoggerFactory;

import org.apache.hadoop.classification.InterfaceAudience;
import org.apache.hadoop.classification.InterfaceStability;
import org.apache.hadoop.conf.Configuration;
import org.apache.hadoop.fs.FileStatus;
import org.apache.hadoop.fs.FileSystem;
import org.apache.hadoop.fs.Path;
import org.apache.hadoop.fs.azurebfs.constants.AbfsHttpConstants;
import org.apache.hadoop.fs.azurebfs.constants.FileSystemUriSchemes;
import org.apache.hadoop.fs.azurebfs.constants.FileSystemConfigurations;
import org.apache.hadoop.fs.azurebfs.constants.HttpHeaderConfigurations;
import org.apache.hadoop.fs.azurebfs.contracts.exceptions.AbfsRestOperationException;
import org.apache.hadoop.fs.azurebfs.contracts.exceptions.AzureBlobFileSystemException;
import org.apache.hadoop.fs.azurebfs.contracts.exceptions.ConcurrentWriteOperationDetectedException;
import org.apache.hadoop.fs.azurebfs.contracts.exceptions.FileSystemOperationUnhandledException;
import org.apache.hadoop.fs.azurebfs.contracts.exceptions.InvalidAbfsRestOperationException;
import org.apache.hadoop.fs.azurebfs.contracts.exceptions.InvalidFileSystemPropertyException;
import org.apache.hadoop.fs.azurebfs.contracts.exceptions.InvalidUriAuthorityException;
import org.apache.hadoop.fs.azurebfs.contracts.exceptions.InvalidUriException;
import org.apache.hadoop.fs.azurebfs.contracts.services.AzureServiceErrorCode;
import org.apache.hadoop.fs.azurebfs.contracts.services.ListResultEntrySchema;
import org.apache.hadoop.fs.azurebfs.contracts.services.ListResultSchema;
import org.apache.hadoop.fs.azurebfs.contracts.exceptions.TrileanConversionException;
import org.apache.hadoop.fs.azurebfs.enums.Trilean;
import org.apache.hadoop.fs.azurebfs.extensions.SASTokenProvider;
import org.apache.hadoop.fs.azurebfs.extensions.ExtensionHelper;
import org.apache.hadoop.fs.azurebfs.oauth2.AccessTokenProvider;
import org.apache.hadoop.fs.azurebfs.oauth2.AzureADAuthenticator;
import org.apache.hadoop.fs.azurebfs.oauth2.IdentityTransformer;
import org.apache.hadoop.fs.azurebfs.oauth2.IdentityTransformerInterface;
import org.apache.hadoop.fs.azurebfs.services.AbfsAclHelper;
import org.apache.hadoop.fs.azurebfs.services.AbfsClient;
import org.apache.hadoop.fs.azurebfs.services.AbfsClientContext;
import org.apache.hadoop.fs.azurebfs.services.AbfsClientContextBuilder;
import org.apache.hadoop.fs.azurebfs.services.AbfsCounters;
import org.apache.hadoop.fs.azurebfs.services.AbfsHttpOperation;
import org.apache.hadoop.fs.azurebfs.services.AbfsInputStream;
import org.apache.hadoop.fs.azurebfs.services.AbfsInputStreamContext;
import org.apache.hadoop.fs.azurebfs.services.AbfsInputStreamStatisticsImpl;
import org.apache.hadoop.fs.azurebfs.services.AbfsOutputStream;
import org.apache.hadoop.fs.azurebfs.services.AbfsOutputStreamContext;
import org.apache.hadoop.fs.azurebfs.services.AbfsOutputStreamStatisticsImpl;
import org.apache.hadoop.fs.azurebfs.services.AbfsPermission;
import org.apache.hadoop.fs.azurebfs.services.AbfsRestOperation;
import org.apache.hadoop.fs.azurebfs.services.AuthType;
import org.apache.hadoop.fs.azurebfs.services.ExponentialRetryPolicy;
import org.apache.hadoop.fs.azurebfs.services.AbfsLease;
import org.apache.hadoop.fs.azurebfs.services.SharedKeyCredentials;
import org.apache.hadoop.fs.azurebfs.services.AbfsPerfTracker;
import org.apache.hadoop.fs.azurebfs.services.AbfsPerfInfo;
import org.apache.hadoop.fs.azurebfs.services.ListingSupport;
import org.apache.hadoop.fs.azurebfs.utils.Base64;
import org.apache.hadoop.fs.azurebfs.utils.CRC64;
import org.apache.hadoop.fs.azurebfs.utils.DateTimeUtils;
import org.apache.hadoop.fs.azurebfs.utils.TracingContext;
import org.apache.hadoop.fs.azurebfs.utils.UriUtils;
import org.apache.hadoop.fs.impl.OpenFileParameters;
import org.apache.hadoop.fs.permission.AclEntry;
import org.apache.hadoop.fs.permission.AclStatus;
import org.apache.hadoop.fs.permission.FsAction;
import org.apache.hadoop.fs.permission.FsPermission;
import org.apache.hadoop.fs.store.DataBlocks;
import org.apache.hadoop.io.IOUtils;
import org.apache.hadoop.security.UserGroupInformation;
import org.apache.hadoop.util.BlockingThreadPoolExecutorService;
import org.apache.hadoop.util.SemaphoredDelegatingExecutor;
import org.apache.hadoop.util.concurrent.HadoopExecutors;
import org.apache.http.client.utils.URIBuilder;

import static org.apache.hadoop.fs.azurebfs.constants.AbfsHttpConstants.CHAR_EQUALS;
import static org.apache.hadoop.fs.azurebfs.constants.AbfsHttpConstants.CHAR_FORWARD_SLASH;
import static org.apache.hadoop.fs.azurebfs.constants.AbfsHttpConstants.CHAR_HYPHEN;
import static org.apache.hadoop.fs.azurebfs.constants.AbfsHttpConstants.CHAR_PLUS;
import static org.apache.hadoop.fs.azurebfs.constants.AbfsHttpConstants.CHAR_STAR;
import static org.apache.hadoop.fs.azurebfs.constants.AbfsHttpConstants.CHAR_UNDERSCORE;
import static org.apache.hadoop.fs.azurebfs.constants.AbfsHttpConstants.DIRECTORY;
import static org.apache.hadoop.fs.azurebfs.constants.AbfsHttpConstants.FILE;
import static org.apache.hadoop.fs.azurebfs.constants.AbfsHttpConstants.ROOT_PATH;
import static org.apache.hadoop.fs.azurebfs.constants.AbfsHttpConstants.SINGLE_WHITE_SPACE;
import static org.apache.hadoop.fs.azurebfs.constants.AbfsHttpConstants.TOKEN_VERSION;
import static org.apache.hadoop.fs.azurebfs.constants.ConfigurationKeys.AZURE_ABFS_ENDPOINT;
import static org.apache.hadoop.fs.azurebfs.constants.ConfigurationKeys.FS_AZURE_BUFFERED_PREAD_DISABLE;
import static org.apache.hadoop.fs.azurebfs.constants.ConfigurationKeys.FS_AZURE_IDENTITY_TRANSFORM_CLASS;

/**
 * Provides the bridging logic between Hadoop's abstract filesystem and Azure Storage.
 */
@InterfaceAudience.Public
@InterfaceStability.Evolving
public class AzureBlobFileSystemStore implements Closeable, ListingSupport {
  private static final Logger LOG = LoggerFactory.getLogger(AzureBlobFileSystemStore.class);

  private AbfsClient client;
  private URI uri;
  private String userName;
  private String primaryUserGroup;
  private static final String TOKEN_DATE_PATTERN = "yyyy-MM-dd'T'HH:mm:ss.SSSSSSS'Z'";
  private static final String XMS_PROPERTIES_ENCODING = "ISO-8859-1";
  private static final int GET_SET_AGGREGATE_COUNT = 2;

  private final Map<AbfsLease, Object> leaseRefs;

  private final AbfsConfiguration abfsConfiguration;
  private final Set<String> azureAtomicRenameDirSet;
  private Set<String> azureInfiniteLeaseDirSet;
  private Trilean isNamespaceEnabled;
  private final AuthType authType;
  private final UserGroupInformation userGroupInformation;
  private final IdentityTransformerInterface identityTransformer;
  private final AbfsPerfTracker abfsPerfTracker;
  private final AbfsCounters abfsCounters;

  /**
   * The set of directories where we should store files as append blobs.
   */
  private Set<String> appendBlobDirSet;

  /** BlockFactory being used by this instance.*/
  private DataBlocks.BlockFactory blockFactory;
  /** Number of active data blocks per AbfsOutputStream */
  private int blockOutputActiveBlocks;
  /** Bounded ThreadPool for this instance. */
  private ExecutorService boundedThreadPool;

  /**
   * FileSystem Store for {@link AzureBlobFileSystem} for Abfs operations.
   * Built using the {@link AzureBlobFileSystemStoreBuilder} with parameters
   * required.
   * @param abfsStoreBuilder Builder for AzureBlobFileSystemStore.
   * @throws IOException Throw IOE in case of failure during constructing.
   */
  public AzureBlobFileSystemStore(
      AzureBlobFileSystemStoreBuilder abfsStoreBuilder) throws IOException {
    this.uri = abfsStoreBuilder.uri;
    String[] authorityParts = authorityParts(uri);
    final String fileSystemName = authorityParts[0];
    final String accountName = authorityParts[1];

    leaseRefs = Collections.synchronizedMap(new WeakHashMap<>());

    try {
      this.abfsConfiguration = new AbfsConfiguration(abfsStoreBuilder.configuration, accountName);
    } catch (IllegalAccessException exception) {
      throw new FileSystemOperationUnhandledException(exception);
    }

    LOG.trace("AbfsConfiguration init complete");

    this.isNamespaceEnabled = abfsConfiguration.getIsNamespaceEnabledAccount();

    this.userGroupInformation = UserGroupInformation.getCurrentUser();
    this.userName = userGroupInformation.getShortUserName();
    LOG.trace("UGI init complete");
    if (!abfsConfiguration.getSkipUserGroupMetadataDuringInitialization()) {
      try {
        this.primaryUserGroup = userGroupInformation.getPrimaryGroupName();
      } catch (IOException ex) {
        LOG.error("Failed to get primary group for {}, using user name as primary group name", userName);
        this.primaryUserGroup = userName;
      }
    } else {
      //Provide a default group name
      this.primaryUserGroup = userName;
    }
    LOG.trace("primaryUserGroup is {}", this.primaryUserGroup);

    this.azureAtomicRenameDirSet = new HashSet<>(Arrays.asList(
        abfsConfiguration.getAzureAtomicRenameDirs().split(AbfsHttpConstants.COMMA)));
    updateInfiniteLeaseDirs();
    this.authType = abfsConfiguration.getAuthType(accountName);
    boolean usingOauth = (authType == AuthType.OAuth);
    boolean useHttps = (usingOauth || abfsConfiguration.isHttpsAlwaysUsed()) ? true : abfsStoreBuilder.isSecureScheme;
    this.abfsPerfTracker = new AbfsPerfTracker(fileSystemName, accountName, this.abfsConfiguration);
    this.abfsCounters = abfsStoreBuilder.abfsCounters;
    initializeClient(uri, fileSystemName, accountName, useHttps);
    final Class<? extends IdentityTransformerInterface> identityTransformerClass =
        abfsStoreBuilder.configuration.getClass(FS_AZURE_IDENTITY_TRANSFORM_CLASS, IdentityTransformer.class,
            IdentityTransformerInterface.class);
    try {
      this.identityTransformer =
          identityTransformerClass.getConstructor(Configuration.class).newInstance(abfsStoreBuilder.configuration);
    } catch (IllegalAccessException | InstantiationException | IllegalArgumentException | InvocationTargetException | NoSuchMethodException e) {
      throw new IOException(e);
    }
    LOG.trace("IdentityTransformer init complete");

    // Extract the directories that should contain append blobs
    String appendBlobDirs = abfsConfiguration.getAppendBlobDirs();
    if (appendBlobDirs.trim().isEmpty()) {
      this.appendBlobDirSet = new HashSet<String>();
    } else {
      this.appendBlobDirSet = new HashSet<>(Arrays.asList(
          abfsConfiguration.getAppendBlobDirs().split(AbfsHttpConstants.COMMA)));
    }
    this.blockFactory = abfsStoreBuilder.blockFactory;
    this.blockOutputActiveBlocks = abfsStoreBuilder.blockOutputActiveBlocks;
    this.boundedThreadPool = BlockingThreadPoolExecutorService.newInstance(
        abfsConfiguration.getWriteMaxConcurrentRequestCount(),
        abfsConfiguration.getMaxWriteRequestsToQueue(),
        10L, TimeUnit.SECONDS,
        "abfs-bounded");
  }

  /**
   * Checks if the given key in Azure Storage should be stored as a page
   * blob instead of block blob.
   */
  public boolean isAppendBlobKey(String key) {
    return isKeyForDirectorySet(key, appendBlobDirSet);
  }

  /**
   * @return local user name.
   * */
  public String getUser() {
    return this.userName;
  }

  /**
  * @return primary group that user belongs to.
  * */
  public String getPrimaryGroup() {
    return this.primaryUserGroup;
  }

  @Override
  public void close() throws IOException {
    List<ListenableFuture<?>> futures = new ArrayList<>();
    for (AbfsLease lease : leaseRefs.keySet()) {
      if (lease == null) {
        continue;
      }
      ListenableFuture<?> future = client.submit(() -> lease.free());
      futures.add(future);
    }
    try {
      Futures.allAsList(futures).get();
      // shutdown the threadPool and set it to null.
      HadoopExecutors.shutdown(boundedThreadPool, LOG,
          30, TimeUnit.SECONDS);
      boundedThreadPool = null;
    } catch (InterruptedException e) {
      LOG.error("Interrupted freeing leases", e);
      Thread.currentThread().interrupt();
    } catch (ExecutionException e) {
      LOG.error("Error freeing leases", e);
    } finally {
      IOUtils.cleanupWithLogger(LOG, client);
    }
  }

  byte[] encodeAttribute(String value) throws UnsupportedEncodingException {
    return value.getBytes(XMS_PROPERTIES_ENCODING);
  }

  String decodeAttribute(byte[] value) throws UnsupportedEncodingException {
    return new String(value, XMS_PROPERTIES_ENCODING);
  }

  private String[] authorityParts(URI uri) throws InvalidUriAuthorityException, InvalidUriException {
    final String authority = uri.getRawAuthority();
    if (null == authority) {
      throw new InvalidUriAuthorityException(uri.toString());
    }

    if (!authority.contains(AbfsHttpConstants.AZURE_DISTRIBUTED_FILE_SYSTEM_AUTHORITY_DELIMITER)) {
      throw new InvalidUriAuthorityException(uri.toString());
    }

    final String[] authorityParts = authority.split(AbfsHttpConstants.AZURE_DISTRIBUTED_FILE_SYSTEM_AUTHORITY_DELIMITER, 2);

    if (authorityParts.length < 2 || authorityParts[0] != null
        && authorityParts[0].isEmpty()) {
      final String errMsg = String
              .format("'%s' has a malformed authority, expected container name. "
                      + "Authority takes the form "
                      + FileSystemUriSchemes.ABFS_SCHEME + "://[<container name>@]<account name>",
                      uri.toString());
      throw new InvalidUriException(errMsg);
    }
    return authorityParts;
  }

  public boolean getIsNamespaceEnabled(TracingContext tracingContext)
      throws AzureBlobFileSystemException {
    try {
      return this.isNamespaceEnabled.toBoolean();
    } catch (TrileanConversionException e) {
      LOG.debug("isNamespaceEnabled is UNKNOWN; fall back and determine through"
          + " getAcl server call", e);
    }

    LOG.debug("Get root ACL status");
    try (AbfsPerfInfo perfInfo = startTracking("getIsNamespaceEnabled",
        "getAclStatus")) {
      AbfsRestOperation op = client
          .getAclStatus(AbfsHttpConstants.ROOT_PATH, tracingContext);
      perfInfo.registerResult(op.getResult());
      isNamespaceEnabled = Trilean.getTrilean(true);
      perfInfo.registerSuccess(true);
    } catch (AbfsRestOperationException ex) {
      // Get ACL status is a HEAD request, its response doesn't contain
      // errorCode
      // So can only rely on its status code to determine its account type.
      if (HttpURLConnection.HTTP_BAD_REQUEST != ex.getStatusCode()) {
        throw ex;
      }

      isNamespaceEnabled = Trilean.getTrilean(false);
    }

    return isNamespaceEnabled.toBoolean();
  }

  @VisibleForTesting
  URIBuilder getURIBuilder(final String hostName, boolean isSecure) {
    String scheme = isSecure ? FileSystemUriSchemes.HTTPS_SCHEME : FileSystemUriSchemes.HTTP_SCHEME;

    final URIBuilder uriBuilder = new URIBuilder();
    uriBuilder.setScheme(scheme);

    // For testing purposes, an IP address and port may be provided to override
    // the host specified in the FileSystem URI.  Also note that the format of
    // the Azure Storage Service URI changes from
    // http[s]://[account][domain-suffix]/[filesystem] to
    // http[s]://[ip]:[port]/[account]/[filesystem].
    String endPoint = abfsConfiguration.get(AZURE_ABFS_ENDPOINT);
    if (endPoint == null || !endPoint.contains(AbfsHttpConstants.COLON)) {
      uriBuilder.setHost(hostName);
      return uriBuilder;
    }

    // Split ip and port
    String[] data = endPoint.split(AbfsHttpConstants.COLON);
    if (data.length != 2) {
      throw new RuntimeException(String.format("ABFS endpoint is not set correctly : %s, "
              + "Do not specify scheme when using {IP}:{PORT}", endPoint));
    }
    uriBuilder.setHost(data[0].trim());
    uriBuilder.setPort(Integer.parseInt(data[1].trim()));
    uriBuilder.setPath("/" + UriUtils.extractAccountNameFromHostName(hostName));

    return uriBuilder;
  }

  public AbfsConfiguration getAbfsConfiguration() {
    return this.abfsConfiguration;
  }

  public Hashtable<String, String> getFilesystemProperties(
      TracingContext tracingContext) throws AzureBlobFileSystemException {
    try (AbfsPerfInfo perfInfo = startTracking("getFilesystemProperties",
            "getFilesystemProperties")) {
      LOG.debug("getFilesystemProperties for filesystem: {}",
              client.getFileSystem());

      final Hashtable<String, String> parsedXmsProperties;

      final AbfsRestOperation op = client
          .getFilesystemProperties(tracingContext);
      perfInfo.registerResult(op.getResult());

      final String xMsProperties = op.getResult().getResponseHeader(HttpHeaderConfigurations.X_MS_PROPERTIES);

      parsedXmsProperties = parseCommaSeparatedXmsProperties(xMsProperties);
      perfInfo.registerSuccess(true);

      return parsedXmsProperties;
    }
  }

  public void setFilesystemProperties(
      final Hashtable<String, String> properties, TracingContext tracingContext)
      throws AzureBlobFileSystemException {
    if (properties == null || properties.isEmpty()) {
      LOG.trace("setFilesystemProperties no properties present");
      return;
    }

    LOG.debug("setFilesystemProperties for filesystem: {} with properties: {}",
            client.getFileSystem(),
            properties);

    try (AbfsPerfInfo perfInfo = startTracking("setFilesystemProperties",
            "setFilesystemProperties")) {
      final String commaSeparatedProperties;
      try {
        commaSeparatedProperties = convertXmsPropertiesToCommaSeparatedString(properties);
      } catch (CharacterCodingException ex) {
        throw new InvalidAbfsRestOperationException(ex);
      }

      final AbfsRestOperation op = client
          .setFilesystemProperties(commaSeparatedProperties, tracingContext);
      perfInfo.registerResult(op.getResult()).registerSuccess(true);
    }
  }

  public Hashtable<String, String> getPathStatus(final Path path,
      TracingContext tracingContext) throws IOException {
    try (AbfsPerfInfo perfInfo = startTracking("getPathStatus", "getPathStatus")){
      LOG.debug("getPathStatus for filesystem: {} path: {}",
              client.getFileSystem(),
              path);

      final Hashtable<String, String> parsedXmsProperties;
      final AbfsRestOperation op = client
          .getPathStatus(getRelativePath(path), true, tracingContext);
      perfInfo.registerResult(op.getResult());

      final String xMsProperties = op.getResult().getResponseHeader(HttpHeaderConfigurations.X_MS_PROPERTIES);

      parsedXmsProperties = parseCommaSeparatedXmsProperties(xMsProperties);

      perfInfo.registerSuccess(true);

      return parsedXmsProperties;
    }
  }

  public void setPathProperties(final Path path,
      final Hashtable<String, String> properties, TracingContext tracingContext)
      throws IOException {
    try (AbfsPerfInfo perfInfo = startTracking("setPathProperties", "setPathProperties")){
      LOG.debug("setFilesystemProperties for filesystem: {} path: {} with properties: {}",
              client.getFileSystem(),
              path,
              properties);

      final String commaSeparatedProperties;
      try {
        commaSeparatedProperties = convertXmsPropertiesToCommaSeparatedString(properties);
      } catch (CharacterCodingException ex) {
        throw new InvalidAbfsRestOperationException(ex);
      }
      final AbfsRestOperation op = client
          .setPathProperties(getRelativePath(path), commaSeparatedProperties,
              tracingContext);
      perfInfo.registerResult(op.getResult()).registerSuccess(true);
    }
  }

  public void createFilesystem(TracingContext tracingContext)
      throws AzureBlobFileSystemException {
    try (AbfsPerfInfo perfInfo = startTracking("createFilesystem", "createFilesystem")){
      LOG.debug("createFilesystem for filesystem: {}",
              client.getFileSystem());

      final AbfsRestOperation op = client.createFilesystem(tracingContext);
      perfInfo.registerResult(op.getResult()).registerSuccess(true);
    }
  }

  public void deleteFilesystem(TracingContext tracingContext)
      throws AzureBlobFileSystemException {
    try (AbfsPerfInfo perfInfo = startTracking("deleteFilesystem", "deleteFilesystem")) {
      LOG.debug("deleteFilesystem for filesystem: {}",
              client.getFileSystem());

      final AbfsRestOperation op = client.deleteFilesystem(tracingContext);
      perfInfo.registerResult(op.getResult()).registerSuccess(true);
    }
  }

  public OutputStream createFile(final Path path,
      final FileSystem.Statistics statistics, final boolean overwrite,
      final FsPermission permission, final FsPermission umask,
      TracingContext tracingContext) throws IOException {
    try (AbfsPerfInfo perfInfo = startTracking("createFile", "createPath")) {
      boolean isNamespaceEnabled = getIsNamespaceEnabled(tracingContext);
      LOG.debug("createFile filesystem: {} path: {} overwrite: {} permission: {} umask: {} isNamespaceEnabled: {}",
              client.getFileSystem(),
              path,
              overwrite,
              permission,
              umask,
              isNamespaceEnabled);

      String relativePath = getRelativePath(path);
      boolean isAppendBlob = false;
      if (isAppendBlobKey(path.toString())) {
        isAppendBlob = true;
      }

      // if "fs.azure.enable.conditional.create.overwrite" is enabled and
      // is a create request with overwrite=true, create will follow different
      // flow.
      boolean triggerConditionalCreateOverwrite = false;
      if (overwrite
          && abfsConfiguration.isConditionalCreateOverwriteEnabled()) {
        triggerConditionalCreateOverwrite = true;
      }

      EncryptionAdapter encryptionAdapter = new EncryptionAdapter(
          client.getEncryptionContextProvider(), getRelativePath(path));
      AbfsRestOperation op;
      if (triggerConditionalCreateOverwrite) {
        op = conditionalCreateOverwriteFile(relativePath,
            statistics,
            isNamespaceEnabled ? getOctalNotation(permission) : null,
            isNamespaceEnabled ? getOctalNotation(umask) : null,
            isAppendBlob,
            encryptionAdapter,
            tracingContext
        );

      } else {
        op = client.createPath(relativePath, true,
            overwrite,
            isNamespaceEnabled ? getOctalNotation(permission) : null,
            isNamespaceEnabled ? getOctalNotation(umask) : null,
            isAppendBlob,
            null,
            encryptionAdapter,
            tracingContext);

      }
      perfInfo.registerResult(op.getResult()).registerSuccess(true);

      AbfsLease lease = maybeCreateLease(relativePath, tracingContext);

      return new AbfsOutputStream(
<<<<<<< HEAD
          client,
          statistics,
          relativePath,
          0,
          populateAbfsOutputStreamContext(isAppendBlob, lease, encryptionAdapter),
          tracingContext);
=======
          populateAbfsOutputStreamContext(
              isAppendBlob,
              lease,
              client,
              statistics,
              relativePath,
              0,
              tracingContext));
>>>>>>> 65d9523a
    }
  }

  /**
   * Conditional create overwrite flow ensures that create overwrites is done
   * only if there is match for eTag of existing file.
   * @param relativePath
   * @param statistics
   * @param permission
   * @param umask
   * @param isAppendBlob
   * @return
   * @throws AzureBlobFileSystemException
   */
  private AbfsRestOperation conditionalCreateOverwriteFile(final String relativePath,
      final FileSystem.Statistics statistics,
      final String permission,
      final String umask,
      final boolean isAppendBlob,
      EncryptionAdapter encryptionAdapter,
      TracingContext tracingContext) throws IOException {
    AbfsRestOperation op;

    try {
      // Trigger a create with overwrite=false first so that eTag fetch can be
      // avoided for cases when no pre-existing file is present (major portion
      // of create file traffic falls into the case of no pre-existing file).
      op = client.createPath(relativePath, true, false, permission, umask,
          isAppendBlob, null, encryptionAdapter, tracingContext);

    } catch (AbfsRestOperationException e) {
      if (e.getStatusCode() == HttpURLConnection.HTTP_CONFLICT) {
        // File pre-exists, fetch eTag
        try {
          op = client.getPathStatus(relativePath, false, tracingContext);
        } catch (AbfsRestOperationException ex) {
          if (ex.getStatusCode() == HttpURLConnection.HTTP_NOT_FOUND) {
            // Is a parallel access case, as file which was found to be
            // present went missing by this request.
            throw new ConcurrentWriteOperationDetectedException(
                "Parallel access to the create path detected. Failing request "
                    + "to honor single writer semantics");
          } else {
            throw ex;
          }
        }

        String eTag = op.getResult()
            .getResponseHeader(HttpHeaderConfigurations.ETAG);

        try {
          // overwrite only if eTag matches with the file properties fetched befpre
          op = client.createPath(relativePath, true, true, permission, umask,
              isAppendBlob, eTag, encryptionAdapter, tracingContext);
        } catch (AbfsRestOperationException ex) {
          if (ex.getStatusCode() == HttpURLConnection.HTTP_PRECON_FAILED) {
            // Is a parallel access case, as file with eTag was just queried
            // and precondition failure can happen only when another file with
            // different etag got created.
            throw new ConcurrentWriteOperationDetectedException(
                "Parallel access to the create path detected. Failing request "
                    + "to honor single writer semantics");
          } else {
            throw ex;
          }
        }
      } else {
        throw e;
      }
    }

    return op;
  }

<<<<<<< HEAD
  private AbfsOutputStreamContext populateAbfsOutputStreamContext(boolean isAppendBlob,
      AbfsLease lease, EncryptionAdapter encryptionAdapter) {
=======
  /**
   * Method to populate AbfsOutputStreamContext with different parameters to
   * be used to construct {@link AbfsOutputStream}.
   *
   * @param isAppendBlob   is Append blob support enabled?
   * @param lease          instance of AbfsLease for this AbfsOutputStream.
   * @param client         AbfsClient.
   * @param statistics     FileSystem statistics.
   * @param path           Path for AbfsOutputStream.
   * @param position       Position or offset of the file being opened, set to 0
   *                       when creating a new file, but needs to be set for APPEND
   *                       calls on the same file.
   * @param tracingContext instance of TracingContext for this AbfsOutputStream.
   * @return AbfsOutputStreamContext instance with the desired parameters.
   */
  private AbfsOutputStreamContext populateAbfsOutputStreamContext(
      boolean isAppendBlob,
      AbfsLease lease,
      AbfsClient client,
      FileSystem.Statistics statistics,
      String path,
      long position,
      TracingContext tracingContext) {
>>>>>>> 65d9523a
    int bufferSize = abfsConfiguration.getWriteBufferSize();
    if (isAppendBlob && bufferSize > FileSystemConfigurations.APPENDBLOB_MAX_WRITE_BUFFER_SIZE) {
      bufferSize = FileSystemConfigurations.APPENDBLOB_MAX_WRITE_BUFFER_SIZE;
    }
    return new AbfsOutputStreamContext(abfsConfiguration.getSasTokenRenewPeriodForStreamsInSeconds())
            .withWriteBufferSize(bufferSize)
            .enableFlush(abfsConfiguration.isFlushEnabled())
            .enableSmallWriteOptimization(abfsConfiguration.isSmallWriteOptimizationEnabled())
            .disableOutputStreamFlush(abfsConfiguration.isOutputStreamFlushDisabled())
            .withStreamStatistics(new AbfsOutputStreamStatisticsImpl())
            .withAppendBlob(isAppendBlob)
            .withWriteMaxConcurrentRequestCount(abfsConfiguration.getWriteMaxConcurrentRequestCount())
            .withMaxWriteRequestsToQueue(abfsConfiguration.getMaxWriteRequestsToQueue())
            .withLease(lease)
<<<<<<< HEAD
            .withEncryptionAdapter(encryptionAdapter)
=======
            .withBlockFactory(blockFactory)
            .withBlockOutputActiveBlocks(blockOutputActiveBlocks)
            .withClient(client)
            .withPosition(position)
            .withFsStatistics(statistics)
            .withPath(path)
            .withExecutorService(new SemaphoredDelegatingExecutor(boundedThreadPool,
                blockOutputActiveBlocks, true))
            .withTracingContext(tracingContext)
>>>>>>> 65d9523a
            .build();
  }

  public void createDirectory(final Path path, final FsPermission permission,
      final FsPermission umask, TracingContext tracingContext)
      throws IOException {
    try (AbfsPerfInfo perfInfo = startTracking("createDirectory", "createPath")) {
      boolean isNamespaceEnabled = getIsNamespaceEnabled(tracingContext);
      LOG.debug("createDirectory filesystem: {} path: {} permission: {} umask: {} isNamespaceEnabled: {}",
              client.getFileSystem(),
              path,
              permission,
              umask,
              isNamespaceEnabled);

      boolean overwrite =
          !isNamespaceEnabled || abfsConfiguration.isEnabledMkdirOverwrite();
      final AbfsRestOperation op = client.createPath(getRelativePath(path),
          false, overwrite,
              isNamespaceEnabled ? getOctalNotation(permission) : null,
              isNamespaceEnabled ? getOctalNotation(umask) : null, false,
          null, null, tracingContext);
      perfInfo.registerResult(op.getResult()).registerSuccess(true);
    }
  }

  public AbfsInputStream openFileForRead(final Path path,
      final FileSystem.Statistics statistics, TracingContext tracingContext)
      throws IOException {
    return openFileForRead(path, Optional.empty(), statistics,
        tracingContext);
  }

  public AbfsInputStream openFileForRead(Path path,
      final Optional<OpenFileParameters> parameters,
      final FileSystem.Statistics statistics, TracingContext tracingContext)
      throws IOException {
    try (AbfsPerfInfo perfInfo = startTracking("openFileForRead",
        "getPathStatus")) {
      LOG.debug("openFileForRead filesystem: {} path: {}",
          client.getFileSystem(), path);

      FileStatus fileStatus = parameters.map(OpenFileParameters::getStatus)
          .orElse(null);
      String relativePath = getRelativePath(path);
      String resourceType, eTag;
      long contentLength;
      EncryptionAdapter encryptionAdapter = null;
      if (fileStatus instanceof VersionedFileStatus
          && client.getEncryptionType() != EncryptionType.ENCRYPTION_CONTEXT) {
        path = path.makeQualified(this.uri, path);
        Preconditions.checkArgument(fileStatus.getPath().equals(path),
            String.format(
                "Filestatus path [%s] does not match with given path [%s]",
                fileStatus.getPath(), path));
        resourceType = fileStatus.isFile() ? FILE : DIRECTORY;
        contentLength = fileStatus.getLen();
        eTag = ((VersionedFileStatus) fileStatus).getVersion();
      } else {
        if (fileStatus != null) {
          LOG.debug("Fallback to getPathStatus REST call as provided fileStatus "
              + "is not of type VersionedFileStatus, or file is encrypted");
        }
        AbfsHttpOperation op = client.getPathStatus(relativePath, false,
            tracingContext).getResult();
        resourceType = op.getResponseHeader(
            HttpHeaderConfigurations.X_MS_RESOURCE_TYPE);
        contentLength = Long.parseLong(
            op.getResponseHeader(HttpHeaderConfigurations.CONTENT_LENGTH));
        eTag = op.getResponseHeader(HttpHeaderConfigurations.ETAG);
        if (client.getEncryptionType() == EncryptionType.ENCRYPTION_CONTEXT) {
          encryptionAdapter = new EncryptionAdapter(
              client.getEncryptionContextProvider(), getRelativePath(path),
//              op.getResponseHeader(HttpHeaderConfigurations.X_MS_PROPERTIES)
              "context"
                  .getBytes(StandardCharsets.UTF_8));
        }
      }

      if (parseIsDirectory(resourceType)) {
        throw new AbfsRestOperationException(
            AzureServiceErrorCode.PATH_NOT_FOUND.getStatusCode(),
            AzureServiceErrorCode.PATH_NOT_FOUND.getErrorCode(),
            "openFileForRead must be used with files and not directories",
            null);
      }

      perfInfo.registerSuccess(true);

      // Add statistics for InputStream
      return new AbfsInputStream(client, statistics, relativePath,
          contentLength, populateAbfsInputStreamContext(
          parameters.map(OpenFileParameters::getOptions), encryptionAdapter),
          eTag, tracingContext);
    }
  }

  private AbfsInputStreamContext populateAbfsInputStreamContext(
      Optional<Configuration> options, EncryptionAdapter encryptionAdapter) {
    boolean bufferedPreadDisabled = options
        .map(c -> c.getBoolean(FS_AZURE_BUFFERED_PREAD_DISABLE, false))
        .orElse(false);
    return new AbfsInputStreamContext(abfsConfiguration.getSasTokenRenewPeriodForStreamsInSeconds())
            .withReadBufferSize(abfsConfiguration.getReadBufferSize())
            .withReadAheadQueueDepth(abfsConfiguration.getReadAheadQueueDepth())
            .withTolerateOobAppends(abfsConfiguration.getTolerateOobAppends())
            .withReadSmallFilesCompletely(abfsConfiguration.readSmallFilesCompletely())
            .withOptimizeFooterRead(abfsConfiguration.optimizeFooterRead())
            .withReadAheadRange(abfsConfiguration.getReadAheadRange())
            .withStreamStatistics(new AbfsInputStreamStatisticsImpl())
            .withShouldReadBufferSizeAlways(
                abfsConfiguration.shouldReadBufferSizeAlways())
            .withReadAheadBlockSize(abfsConfiguration.getReadAheadBlockSize())
            .withBufferedPreadDisabled(bufferedPreadDisabled)
            .withEncryptionAdapter(encryptionAdapter)
            .build();
  }

  public OutputStream openFileForWrite(final Path path,
      final FileSystem.Statistics statistics, final boolean overwrite,
      TracingContext tracingContext) throws IOException {
    try (AbfsPerfInfo perfInfo = startTracking("openFileForWrite", "getPathStatus")) {
      LOG.debug("openFileForWrite filesystem: {} path: {} overwrite: {}",
              client.getFileSystem(),
              path,
              overwrite);

      String relativePath = getRelativePath(path);

      final AbfsRestOperation op = client
          .getPathStatus(relativePath, false, tracingContext);
      perfInfo.registerResult(op.getResult());

      final String resourceType = op.getResult().getResponseHeader(HttpHeaderConfigurations.X_MS_RESOURCE_TYPE);
      final Long contentLength = Long.valueOf(op.getResult().getResponseHeader(HttpHeaderConfigurations.CONTENT_LENGTH));

      if (parseIsDirectory(resourceType)) {
        throw new AbfsRestOperationException(
                AzureServiceErrorCode.PATH_NOT_FOUND.getStatusCode(),
                AzureServiceErrorCode.PATH_NOT_FOUND.getErrorCode(),
                "openFileForRead must be used with files and not directories",
                null);
      }

      final long offset = overwrite ? 0 : contentLength;

      perfInfo.registerSuccess(true);

      boolean isAppendBlob = false;
      if (isAppendBlobKey(path.toString())) {
        isAppendBlob = true;
      }

      AbfsLease lease = maybeCreateLease(relativePath, tracingContext);
      byte[] encryptionContext = op.getResult().getResponseHeader(HttpHeaderConfigurations.X_MS_PROPERTIES)
              .getBytes(StandardCharsets.UTF_8);
      EncryptionAdapter encryptionAdapter = new EncryptionAdapter(
          client.getEncryptionContextProvider(), getRelativePath(path),
          encryptionContext);

      return new AbfsOutputStream(
<<<<<<< HEAD
          client,
          statistics,
          relativePath,
          offset,
          populateAbfsOutputStreamContext(isAppendBlob, lease, encryptionAdapter),
          tracingContext);
=======
          populateAbfsOutputStreamContext(
              isAppendBlob,
              lease,
              client,
              statistics,
              relativePath,
              offset,
              tracingContext));
>>>>>>> 65d9523a
    }
  }

  /**
   * Break any current lease on an ABFS file.
   *
   * @param path file name
   * @param tracingContext TracingContext instance to track correlation IDs
   * @throws AzureBlobFileSystemException on any exception while breaking the lease
   */
  public void breakLease(final Path path, final TracingContext tracingContext) throws AzureBlobFileSystemException {
    LOG.debug("lease path: {}", path);

    client.breakLease(getRelativePath(path), tracingContext);
  }

  public void rename(final Path source, final Path destination, TracingContext tracingContext)
      throws IOException {
    final Instant startAggregate = abfsPerfTracker.getLatencyInstant();
    long countAggregate = 0;
    boolean shouldContinue;

    if (isAtomicRenameKey(source.getName())) {
      LOG.warn("The atomic rename feature is not supported by the ABFS scheme; however rename,"
              +" create and delete operations are atomic if Namespace is enabled for your Azure Storage account.");
    }

    LOG.debug("renameAsync filesystem: {} source: {} destination: {}",
            client.getFileSystem(),
            source,
            destination);

    String continuation = null;

    String sourceRelativePath = getRelativePath(source);
    String destinationRelativePath = getRelativePath(destination);

    do {
      try (AbfsPerfInfo perfInfo = startTracking("rename", "renamePath")) {
        AbfsRestOperation op = client
            .renamePath(sourceRelativePath, destinationRelativePath,
                continuation, tracingContext);
        perfInfo.registerResult(op.getResult());
        continuation = op.getResult().getResponseHeader(HttpHeaderConfigurations.X_MS_CONTINUATION);
        perfInfo.registerSuccess(true);
        countAggregate++;
        shouldContinue = continuation != null && !continuation.isEmpty();

        if (!shouldContinue) {
          perfInfo.registerAggregates(startAggregate, countAggregate);
        }
      }
    } while (shouldContinue);
  }

  public void delete(final Path path, final boolean recursive,
      TracingContext tracingContext) throws AzureBlobFileSystemException {
    final Instant startAggregate = abfsPerfTracker.getLatencyInstant();
    long countAggregate = 0;
    boolean shouldContinue = true;

    LOG.debug("delete filesystem: {} path: {} recursive: {}",
            client.getFileSystem(),
            path,
            String.valueOf(recursive));

    String continuation = null;

    String relativePath = getRelativePath(path);

    do {
      try (AbfsPerfInfo perfInfo = startTracking("delete", "deletePath")) {
        AbfsRestOperation op = client
            .deletePath(relativePath, recursive, continuation, tracingContext);
        perfInfo.registerResult(op.getResult());
        continuation = op.getResult().getResponseHeader(HttpHeaderConfigurations.X_MS_CONTINUATION);
        perfInfo.registerSuccess(true);
        countAggregate++;
        shouldContinue = continuation != null && !continuation.isEmpty();

        if (!shouldContinue) {
          perfInfo.registerAggregates(startAggregate, countAggregate);
        }
      }
    } while (shouldContinue);
  }

  public FileStatus getFileStatus(final Path path,
      TracingContext tracingContext) throws IOException {
    try (AbfsPerfInfo perfInfo = startTracking("getFileStatus", "undetermined")) {
      boolean isNamespaceEnabled = getIsNamespaceEnabled(tracingContext);
      LOG.debug("getFileStatus filesystem: {} path: {} isNamespaceEnabled: {}",
              client.getFileSystem(),
              path,
              isNamespaceEnabled);

      final AbfsRestOperation op;
      if (path.isRoot()) {
        if (isNamespaceEnabled) {
          perfInfo.registerCallee("getAclStatus");
          op = client.getAclStatus(getRelativePath(path), tracingContext);
        } else {
          perfInfo.registerCallee("getFilesystemProperties");
          op = client.getFilesystemProperties(tracingContext);
        }
      } else {
        perfInfo.registerCallee("getPathStatus");
        op = client.getPathStatus(getRelativePath(path), false, tracingContext);
      }

      perfInfo.registerResult(op.getResult());
      final long blockSize = abfsConfiguration.getAzureBlockSize();
      final AbfsHttpOperation result = op.getResult();

      final String eTag = result.getResponseHeader(HttpHeaderConfigurations.ETAG);
      final String lastModified = result.getResponseHeader(HttpHeaderConfigurations.LAST_MODIFIED);
      final String permissions = result.getResponseHeader((HttpHeaderConfigurations.X_MS_PERMISSIONS));
      final boolean hasAcl = AbfsPermission.isExtendedAcl(permissions);
      final long contentLength;
      final boolean resourceIsDir;

      if (path.isRoot()) {
        contentLength = 0;
        resourceIsDir = true;
      } else {
        contentLength = parseContentLength(result.getResponseHeader(HttpHeaderConfigurations.CONTENT_LENGTH));
        resourceIsDir = parseIsDirectory(result.getResponseHeader(HttpHeaderConfigurations.X_MS_RESOURCE_TYPE));
      }

      final String transformedOwner = identityTransformer.transformIdentityForGetRequest(
              result.getResponseHeader(HttpHeaderConfigurations.X_MS_OWNER),
              true,
              userName);

      final String transformedGroup = identityTransformer.transformIdentityForGetRequest(
              result.getResponseHeader(HttpHeaderConfigurations.X_MS_GROUP),
              false,
              primaryUserGroup);

      perfInfo.registerSuccess(true);

      return new VersionedFileStatus(
              transformedOwner,
              transformedGroup,
              permissions == null ? new AbfsPermission(FsAction.ALL, FsAction.ALL, FsAction.ALL)
                      : AbfsPermission.valueOf(permissions),
              hasAcl,
              contentLength,
              resourceIsDir,
              1,
              blockSize,
              DateTimeUtils.parseLastModifiedTime(lastModified),
              path,
              eTag);
    }
  }

  /**
   * @param path The list path.
   * @param tracingContext Tracks identifiers for request header
   * @return the entries in the path.
   * */
  @Override
  public FileStatus[] listStatus(final Path path, TracingContext tracingContext) throws IOException {
    return listStatus(path, null, tracingContext);
  }

  /**
   * @param path Path the list path.
   * @param startFrom the entry name that list results should start with.
   *                  For example, if folder "/folder" contains four files: "afile", "bfile", "hfile", "ifile".
   *                  Then listStatus(Path("/folder"), "hfile") will return "/folder/hfile" and "folder/ifile"
   *                  Notice that if startFrom is a non-existent entry name, then the list response contains
   *                  all entries after this non-existent entry in lexical order:
   *                  listStatus(Path("/folder"), "cfile") will return "/folder/hfile" and "/folder/ifile".
   * @param tracingContext Tracks identifiers for request header
   * @return the entries in the path start from  "startFrom" in lexical order.
   * */
  @InterfaceStability.Unstable
  @Override
  public FileStatus[] listStatus(final Path path, final String startFrom, TracingContext tracingContext) throws IOException {
    List<FileStatus> fileStatuses = new ArrayList<>();
    listStatus(path, startFrom, fileStatuses, true, null, tracingContext);
    return fileStatuses.toArray(new FileStatus[fileStatuses.size()]);
  }

  @Override
  public String listStatus(final Path path, final String startFrom,
      List<FileStatus> fileStatuses, final boolean fetchAll,
      String continuation, TracingContext tracingContext) throws IOException {
    final Instant startAggregate = abfsPerfTracker.getLatencyInstant();
    long countAggregate = 0;
    boolean shouldContinue = true;

    LOG.debug("listStatus filesystem: {} path: {}, startFrom: {}",
            client.getFileSystem(),
            path,
            startFrom);

    final String relativePath = getRelativePath(path);

    if (continuation == null || continuation.isEmpty()) {
      // generate continuation token if a valid startFrom is provided.
      if (startFrom != null && !startFrom.isEmpty()) {
        continuation = getIsNamespaceEnabled(tracingContext)
            ? generateContinuationTokenForXns(startFrom)
            : generateContinuationTokenForNonXns(relativePath, startFrom);
      }
    }

    do {
      try (AbfsPerfInfo perfInfo = startTracking("listStatus", "listPath")) {
        AbfsRestOperation op = client.listPath(relativePath, false,
            abfsConfiguration.getListMaxResults(), continuation,
            tracingContext);
        perfInfo.registerResult(op.getResult());
        continuation = op.getResult().getResponseHeader(HttpHeaderConfigurations.X_MS_CONTINUATION);
        ListResultSchema retrievedSchema = op.getResult().getListResultSchema();
        if (retrievedSchema == null) {
          throw new AbfsRestOperationException(
                  AzureServiceErrorCode.PATH_NOT_FOUND.getStatusCode(),
                  AzureServiceErrorCode.PATH_NOT_FOUND.getErrorCode(),
                  "listStatusAsync path not found",
                  null, op.getResult());
        }

        long blockSize = abfsConfiguration.getAzureBlockSize();

        for (ListResultEntrySchema entry : retrievedSchema.paths()) {
          final String owner = identityTransformer.transformIdentityForGetRequest(entry.owner(), true, userName);
          final String group = identityTransformer.transformIdentityForGetRequest(entry.group(), false, primaryUserGroup);
          final FsPermission fsPermission = entry.permissions() == null
                  ? new AbfsPermission(FsAction.ALL, FsAction.ALL, FsAction.ALL)
                  : AbfsPermission.valueOf(entry.permissions());
          final boolean hasAcl = AbfsPermission.isExtendedAcl(entry.permissions());

          long lastModifiedMillis = 0;
          long contentLength = entry.contentLength() == null ? 0 : entry.contentLength();
          boolean isDirectory = entry.isDirectory() == null ? false : entry.isDirectory();
          if (entry.lastModified() != null && !entry.lastModified().isEmpty()) {
            lastModifiedMillis = DateTimeUtils.parseLastModifiedTime(
                entry.lastModified());
          }

          Path entryPath = new Path(File.separator + entry.name());
          entryPath = entryPath.makeQualified(this.uri, entryPath);

          fileStatuses.add(
                  new VersionedFileStatus(
                          owner,
                          group,
                          fsPermission,
                          hasAcl,
                          contentLength,
                          isDirectory,
                          1,
                          blockSize,
                          lastModifiedMillis,
                          entryPath,
                          entry.eTag()));
        }

        perfInfo.registerSuccess(true);
        countAggregate++;
        shouldContinue =
            fetchAll && continuation != null && !continuation.isEmpty();

        if (!shouldContinue) {
          perfInfo.registerAggregates(startAggregate, countAggregate);
        }
      }
    } while (shouldContinue);

    return continuation;
  }

  // generate continuation token for xns account
  private String generateContinuationTokenForXns(final String firstEntryName) {
    Preconditions.checkArgument(!Strings.isNullOrEmpty(firstEntryName)
            && !firstEntryName.startsWith(AbfsHttpConstants.ROOT_PATH),
            "startFrom must be a dir/file name and it can not be a full path");

    StringBuilder sb = new StringBuilder();
    sb.append(firstEntryName).append("#$").append("0");

    CRC64 crc64 = new CRC64();
    StringBuilder token = new StringBuilder();
    token.append(crc64.compute(sb.toString().getBytes(StandardCharsets.UTF_8)))
            .append(SINGLE_WHITE_SPACE)
            .append("0")
            .append(SINGLE_WHITE_SPACE)
            .append(firstEntryName);

    return Base64.encode(token.toString().getBytes(StandardCharsets.UTF_8));
  }

  // generate continuation token for non-xns account
  private String generateContinuationTokenForNonXns(String path, final String firstEntryName) {
    Preconditions.checkArgument(!Strings.isNullOrEmpty(firstEntryName)
            && !firstEntryName.startsWith(AbfsHttpConstants.ROOT_PATH),
            "startFrom must be a dir/file name and it can not be a full path");

    // Notice: non-xns continuation token requires full path (first "/" is not included) for startFrom
    path = AbfsClient.getDirectoryQueryParameter(path);
    final String startFrom = (path.isEmpty() || path.equals(ROOT_PATH))
            ? firstEntryName
            : path + ROOT_PATH + firstEntryName;

    SimpleDateFormat simpleDateFormat = new SimpleDateFormat(TOKEN_DATE_PATTERN, Locale.US);
    String date = simpleDateFormat.format(new Date());
    String token = String.format("%06d!%s!%06d!%s!%06d!%s!",
            path.length(), path, startFrom.length(), startFrom, date.length(), date);
    String base64EncodedToken = Base64.encode(token.getBytes(StandardCharsets.UTF_8));

    StringBuilder encodedTokenBuilder = new StringBuilder(base64EncodedToken.length() + 5);
    encodedTokenBuilder.append(String.format("%s!%d!", TOKEN_VERSION, base64EncodedToken.length()));

    for (int i = 0; i < base64EncodedToken.length(); i++) {
      char current = base64EncodedToken.charAt(i);
      if (CHAR_FORWARD_SLASH == current) {
        current = CHAR_UNDERSCORE;
      } else if (CHAR_PLUS == current) {
        current = CHAR_STAR;
      } else if (CHAR_EQUALS == current) {
        current = CHAR_HYPHEN;
      }
      encodedTokenBuilder.append(current);
    }

    return encodedTokenBuilder.toString();
  }

  public void setOwner(final Path path, final String owner, final String group,
      TracingContext tracingContext) throws AzureBlobFileSystemException {
    if (!getIsNamespaceEnabled(tracingContext)) {
      throw new UnsupportedOperationException(
          "This operation is only valid for storage accounts with the hierarchical namespace enabled.");
    }

    try (AbfsPerfInfo perfInfo = startTracking("setOwner", "setOwner")) {

      LOG.debug(
              "setOwner filesystem: {} path: {} owner: {} group: {}",
              client.getFileSystem(),
              path,
              owner,
              group);

      final String transformedOwner = identityTransformer.transformUserOrGroupForSetRequest(owner);
      final String transformedGroup = identityTransformer.transformUserOrGroupForSetRequest(group);

      final AbfsRestOperation op = client.setOwner(getRelativePath(path),
              transformedOwner,
              transformedGroup,
              tracingContext);

      perfInfo.registerResult(op.getResult()).registerSuccess(true);
    }
  }

  public void setPermission(final Path path, final FsPermission permission,
      TracingContext tracingContext) throws AzureBlobFileSystemException {
    if (!getIsNamespaceEnabled(tracingContext)) {
      throw new UnsupportedOperationException(
          "This operation is only valid for storage accounts with the hierarchical namespace enabled.");
    }

    try (AbfsPerfInfo perfInfo = startTracking("setPermission", "setPermission")) {

      LOG.debug(
              "setPermission filesystem: {} path: {} permission: {}",
              client.getFileSystem(),
              path,
              permission);

      final AbfsRestOperation op = client.setPermission(getRelativePath(path),
          String.format(AbfsHttpConstants.PERMISSION_FORMAT,
              permission.toOctal()), tracingContext);

      perfInfo.registerResult(op.getResult()).registerSuccess(true);
    }
  }

  public void modifyAclEntries(final Path path, final List<AclEntry> aclSpec,
      TracingContext tracingContext) throws AzureBlobFileSystemException {
    if (!getIsNamespaceEnabled(tracingContext)) {
      throw new UnsupportedOperationException(
          "This operation is only valid for storage accounts with the hierarchical namespace enabled.");
    }

    try (AbfsPerfInfo perfInfoGet = startTracking("modifyAclEntries", "getAclStatus")) {

      LOG.debug(
              "modifyAclEntries filesystem: {} path: {} aclSpec: {}",
              client.getFileSystem(),
              path,
              AclEntry.aclSpecToString(aclSpec));

      identityTransformer.transformAclEntriesForSetRequest(aclSpec);
      final Map<String, String> modifyAclEntries = AbfsAclHelper.deserializeAclSpec(AclEntry.aclSpecToString(aclSpec));
      boolean useUpn = AbfsAclHelper.isUpnFormatAclEntries(modifyAclEntries);

      String relativePath = getRelativePath(path);

      final AbfsRestOperation op = client
          .getAclStatus(relativePath, useUpn, tracingContext);
      perfInfoGet.registerResult(op.getResult());
      final String eTag = op.getResult().getResponseHeader(HttpHeaderConfigurations.ETAG);

      final Map<String, String> aclEntries = AbfsAclHelper.deserializeAclSpec(op.getResult().getResponseHeader(HttpHeaderConfigurations.X_MS_ACL));

      AbfsAclHelper.modifyAclEntriesInternal(aclEntries, modifyAclEntries);

      perfInfoGet.registerSuccess(true).finishTracking();

      try (AbfsPerfInfo perfInfoSet = startTracking("modifyAclEntries", "setAcl")) {
        final AbfsRestOperation setAclOp = client
            .setAcl(relativePath, AbfsAclHelper.serializeAclSpec(aclEntries),
                eTag, tracingContext);
        perfInfoSet.registerResult(setAclOp.getResult())
                .registerSuccess(true)
                .registerAggregates(perfInfoGet.getTrackingStart(), GET_SET_AGGREGATE_COUNT);
      }
    }
  }

  public void removeAclEntries(final Path path, final List<AclEntry> aclSpec,
      TracingContext tracingContext) throws AzureBlobFileSystemException {
    if (!getIsNamespaceEnabled(tracingContext)) {
      throw new UnsupportedOperationException(
          "This operation is only valid for storage accounts with the hierarchical namespace enabled.");
    }

    try (AbfsPerfInfo perfInfoGet = startTracking("removeAclEntries", "getAclStatus")) {

      LOG.debug(
              "removeAclEntries filesystem: {} path: {} aclSpec: {}",
              client.getFileSystem(),
              path,
              AclEntry.aclSpecToString(aclSpec));

      identityTransformer.transformAclEntriesForSetRequest(aclSpec);
      final Map<String, String> removeAclEntries = AbfsAclHelper.deserializeAclSpec(AclEntry.aclSpecToString(aclSpec));
      boolean isUpnFormat = AbfsAclHelper.isUpnFormatAclEntries(removeAclEntries);

      String relativePath = getRelativePath(path);

      final AbfsRestOperation op = client
          .getAclStatus(relativePath, isUpnFormat, tracingContext);
      perfInfoGet.registerResult(op.getResult());
      final String eTag = op.getResult().getResponseHeader(HttpHeaderConfigurations.ETAG);

      final Map<String, String> aclEntries = AbfsAclHelper.deserializeAclSpec(op.getResult().getResponseHeader(HttpHeaderConfigurations.X_MS_ACL));

      AbfsAclHelper.removeAclEntriesInternal(aclEntries, removeAclEntries);

      perfInfoGet.registerSuccess(true).finishTracking();

      try (AbfsPerfInfo perfInfoSet = startTracking("removeAclEntries", "setAcl")) {
        final AbfsRestOperation setAclOp = client
            .setAcl(relativePath, AbfsAclHelper.serializeAclSpec(aclEntries),
                eTag, tracingContext);
        perfInfoSet.registerResult(setAclOp.getResult())
                .registerSuccess(true)
                .registerAggregates(perfInfoGet.getTrackingStart(), GET_SET_AGGREGATE_COUNT);
      }
    }
  }

  public void removeDefaultAcl(final Path path, TracingContext tracingContext)
      throws AzureBlobFileSystemException {
    if (!getIsNamespaceEnabled(tracingContext)) {
      throw new UnsupportedOperationException(
          "This operation is only valid for storage accounts with the hierarchical namespace enabled.");
    }

    try (AbfsPerfInfo perfInfoGet = startTracking("removeDefaultAcl", "getAclStatus")) {

      LOG.debug(
              "removeDefaultAcl filesystem: {} path: {}",
              client.getFileSystem(),
              path);

      String relativePath = getRelativePath(path);

      final AbfsRestOperation op = client
          .getAclStatus(relativePath, tracingContext);
      perfInfoGet.registerResult(op.getResult());
      final String eTag = op.getResult().getResponseHeader(HttpHeaderConfigurations.ETAG);
      final Map<String, String> aclEntries = AbfsAclHelper.deserializeAclSpec(op.getResult().getResponseHeader(HttpHeaderConfigurations.X_MS_ACL));
      final Map<String, String> defaultAclEntries = new HashMap<>();

      for (Map.Entry<String, String> aclEntry : aclEntries.entrySet()) {
        if (aclEntry.getKey().startsWith("default:")) {
          defaultAclEntries.put(aclEntry.getKey(), aclEntry.getValue());
        }
      }

      aclEntries.keySet().removeAll(defaultAclEntries.keySet());

      perfInfoGet.registerSuccess(true).finishTracking();

      try (AbfsPerfInfo perfInfoSet = startTracking("removeDefaultAcl", "setAcl")) {
        final AbfsRestOperation setAclOp = client
            .setAcl(relativePath, AbfsAclHelper.serializeAclSpec(aclEntries),
                eTag, tracingContext);
        perfInfoSet.registerResult(setAclOp.getResult())
                .registerSuccess(true)
                .registerAggregates(perfInfoGet.getTrackingStart(), GET_SET_AGGREGATE_COUNT);
      }
    }
  }

  public void removeAcl(final Path path, TracingContext tracingContext)
      throws AzureBlobFileSystemException {
    if (!getIsNamespaceEnabled(tracingContext)) {
      throw new UnsupportedOperationException(
          "This operation is only valid for storage accounts with the hierarchical namespace enabled.");
    }

    try (AbfsPerfInfo perfInfoGet = startTracking("removeAcl", "getAclStatus")){

      LOG.debug(
              "removeAcl filesystem: {} path: {}",
              client.getFileSystem(),
              path);

      String relativePath = getRelativePath(path);

      final AbfsRestOperation op = client
          .getAclStatus(relativePath, tracingContext);
      perfInfoGet.registerResult(op.getResult());
      final String eTag = op.getResult().getResponseHeader(HttpHeaderConfigurations.ETAG);

      final Map<String, String> aclEntries = AbfsAclHelper.deserializeAclSpec(op.getResult().getResponseHeader(HttpHeaderConfigurations.X_MS_ACL));
      final Map<String, String> newAclEntries = new HashMap<>();

      newAclEntries.put(AbfsHttpConstants.ACCESS_USER, aclEntries.get(AbfsHttpConstants.ACCESS_USER));
      newAclEntries.put(AbfsHttpConstants.ACCESS_GROUP, aclEntries.get(AbfsHttpConstants.ACCESS_GROUP));
      newAclEntries.put(AbfsHttpConstants.ACCESS_OTHER, aclEntries.get(AbfsHttpConstants.ACCESS_OTHER));

      perfInfoGet.registerSuccess(true).finishTracking();

      try (AbfsPerfInfo perfInfoSet = startTracking("removeAcl", "setAcl")) {
        final AbfsRestOperation setAclOp = client
            .setAcl(relativePath, AbfsAclHelper.serializeAclSpec(newAclEntries),
                eTag, tracingContext);
        perfInfoSet.registerResult(setAclOp.getResult())
                .registerSuccess(true)
                .registerAggregates(perfInfoGet.getTrackingStart(), GET_SET_AGGREGATE_COUNT);
      }
    }
  }

  public void setAcl(final Path path, final List<AclEntry> aclSpec,
      TracingContext tracingContext) throws AzureBlobFileSystemException {
    if (!getIsNamespaceEnabled(tracingContext)) {
      throw new UnsupportedOperationException(
          "This operation is only valid for storage accounts with the hierarchical namespace enabled.");
    }

    try (AbfsPerfInfo perfInfoGet = startTracking("setAcl", "getAclStatus")) {

      LOG.debug(
              "setAcl filesystem: {} path: {} aclspec: {}",
              client.getFileSystem(),
              path,
              AclEntry.aclSpecToString(aclSpec));

      identityTransformer.transformAclEntriesForSetRequest(aclSpec);
      final Map<String, String> aclEntries = AbfsAclHelper.deserializeAclSpec(AclEntry.aclSpecToString(aclSpec));
      final boolean isUpnFormat = AbfsAclHelper.isUpnFormatAclEntries(aclEntries);

      String relativePath = getRelativePath(path);

      final AbfsRestOperation op = client
          .getAclStatus(relativePath, isUpnFormat, tracingContext);
      perfInfoGet.registerResult(op.getResult());
      final String eTag = op.getResult().getResponseHeader(HttpHeaderConfigurations.ETAG);

      final Map<String, String> getAclEntries = AbfsAclHelper.deserializeAclSpec(op.getResult().getResponseHeader(HttpHeaderConfigurations.X_MS_ACL));

      AbfsAclHelper.setAclEntriesInternal(aclEntries, getAclEntries);

      perfInfoGet.registerSuccess(true).finishTracking();

      try (AbfsPerfInfo perfInfoSet = startTracking("setAcl", "setAcl")) {
        final AbfsRestOperation setAclOp =
                client.setAcl(relativePath,
                AbfsAclHelper.serializeAclSpec(aclEntries), eTag, tracingContext);
        perfInfoSet.registerResult(setAclOp.getResult())
                .registerSuccess(true)
                .registerAggregates(perfInfoGet.getTrackingStart(), GET_SET_AGGREGATE_COUNT);
      }
    }
  }

  public AclStatus getAclStatus(final Path path, TracingContext tracingContext)
      throws IOException {
    if (!getIsNamespaceEnabled(tracingContext)) {
      throw new UnsupportedOperationException(
          "This operation is only valid for storage accounts with the hierarchical namespace enabled.");
    }

    try (AbfsPerfInfo perfInfo = startTracking("getAclStatus", "getAclStatus")) {

      LOG.debug(
              "getAclStatus filesystem: {} path: {}",
              client.getFileSystem(),
              path);

      AbfsRestOperation op = client
          .getAclStatus(getRelativePath(path), tracingContext);
      AbfsHttpOperation result = op.getResult();
      perfInfo.registerResult(result);

      final String transformedOwner = identityTransformer.transformIdentityForGetRequest(
              result.getResponseHeader(HttpHeaderConfigurations.X_MS_OWNER),
              true,
              userName);
      final String transformedGroup = identityTransformer.transformIdentityForGetRequest(
              result.getResponseHeader(HttpHeaderConfigurations.X_MS_GROUP),
              false,
              primaryUserGroup);

      final String permissions = result.getResponseHeader(HttpHeaderConfigurations.X_MS_PERMISSIONS);
      final String aclSpecString = op.getResult().getResponseHeader(HttpHeaderConfigurations.X_MS_ACL);

      final List<AclEntry> aclEntries = AclEntry.parseAclSpec(AbfsAclHelper.processAclString(aclSpecString), true);
      identityTransformer.transformAclEntriesForGetRequest(aclEntries, userName, primaryUserGroup);
      final FsPermission fsPermission = permissions == null ? new AbfsPermission(FsAction.ALL, FsAction.ALL, FsAction.ALL)
              : AbfsPermission.valueOf(permissions);

      final AclStatus.Builder aclStatusBuilder = new AclStatus.Builder();
      aclStatusBuilder.owner(transformedOwner);
      aclStatusBuilder.group(transformedGroup);

      aclStatusBuilder.setPermission(fsPermission);
      aclStatusBuilder.stickyBit(fsPermission.getStickyBit());
      aclStatusBuilder.addEntries(aclEntries);
      perfInfo.registerSuccess(true);
      return aclStatusBuilder.build();
    }
  }

  public void access(final Path path, final FsAction mode,
      TracingContext tracingContext) throws AzureBlobFileSystemException {
    LOG.debug("access for filesystem: {}, path: {}, mode: {}",
        this.client.getFileSystem(), path, mode);
    if (!this.abfsConfiguration.isCheckAccessEnabled()
        || !getIsNamespaceEnabled(tracingContext)) {
      LOG.debug("Returning; either check access is not enabled or the account"
          + " used is not namespace enabled");
      return;
    }
    try (AbfsPerfInfo perfInfo = startTracking("access", "checkAccess")) {
      final AbfsRestOperation op = this.client
          .checkAccess(getRelativePath(path), mode.SYMBOL, tracingContext);
      perfInfo.registerResult(op.getResult()).registerSuccess(true);
    }
  }

  public boolean isAtomicRenameKey(String key) {
    return isKeyForDirectorySet(key, azureAtomicRenameDirSet);
  }

  public boolean isInfiniteLeaseKey(String key) {
    if (azureInfiniteLeaseDirSet.isEmpty()) {
      return false;
    }
    return isKeyForDirectorySet(key, azureInfiniteLeaseDirSet);
  }

  /**
   * A on-off operation to initialize AbfsClient for AzureBlobFileSystem
   * Operations.
   *
   * @param uri            Uniform resource identifier for Abfs.
   * @param fileSystemName Name of the fileSystem being used.
   * @param accountName    Name of the account being used to access Azure
   *                       data store.
   * @param isSecure       Tells if https is being used or http.
   * @throws IOException
   */
  private void initializeClient(URI uri, String fileSystemName,
      String accountName, boolean isSecure)
      throws IOException {
    if (this.client != null) {
      return;
    }

    final URIBuilder uriBuilder = getURIBuilder(accountName, isSecure);

    final String url = uriBuilder.toString() + AbfsHttpConstants.FORWARD_SLASH + fileSystemName;

    URL baseUrl;
    try {
      baseUrl = new URL(url);
    } catch (MalformedURLException e) {
      throw new InvalidUriException(uri.toString());
    }

    SharedKeyCredentials creds = null;
    AccessTokenProvider tokenProvider = null;
    SASTokenProvider sasTokenProvider = null;

    if (authType == AuthType.OAuth) {
      AzureADAuthenticator.init(abfsConfiguration);
    }

    if (authType == AuthType.SharedKey) {
      LOG.trace("Fetching SharedKey credentials");
      int dotIndex = accountName.indexOf(AbfsHttpConstants.DOT);
      if (dotIndex <= 0) {
        throw new InvalidUriException(
                uri.toString() + " - account name is not fully qualified.");
      }
      creds = new SharedKeyCredentials(accountName.substring(0, dotIndex),
            abfsConfiguration.getStorageAccountKey());
    } else if (authType == AuthType.SAS) {
      LOG.trace("Fetching SAS token provider");
      sasTokenProvider = abfsConfiguration.getSASTokenProvider();
    } else {
      LOG.trace("Fetching token provider");
      tokenProvider = abfsConfiguration.getTokenProvider();
      ExtensionHelper.bind(tokenProvider, uri,
            abfsConfiguration.getRawConfiguration());
    }

    // Encryption setup
    EncryptionType encryptionType = EncryptionType.NONE;
    EncryptionContextProvider encryptionContextProvider = null;
    if (isSecure) {
      encryptionContextProvider =
          abfsConfiguration.initializeEncryptionContextProvider();
      if (encryptionContextProvider != null) {
        if (abfsConfiguration.getClientProvidedEncryptionKey() != null) {
          throw new IOException(
              "Both global key and encryption context are set, only one allowed");
        }
        encryptionContextProvider.initialize(
            abfsConfiguration.getRawConfiguration(), accountName,
            fileSystemName);
        encryptionType = EncryptionType.ENCRYPTION_CONTEXT;
      } else if (abfsConfiguration.getClientProvidedEncryptionKey() != null) {
        encryptionType = EncryptionType.GLOBAL_KEY;
      }
    }

    LOG.trace("Initializing AbfsClient for {}", baseUrl);
    if (tokenProvider != null) {
      this.client = new AbfsClient(baseUrl, creds, abfsConfiguration,
          tokenProvider, encryptionContextProvider,
          populateAbfsClientContext());
    } else {
      this.client = new AbfsClient(baseUrl, creds, abfsConfiguration,
          sasTokenProvider, encryptionContextProvider,
          populateAbfsClientContext());
    }
    client.setEncryptionType(encryptionType);

    LOG.trace("AbfsClient init complete");
  }

  /**
   * Populate a new AbfsClientContext instance with the desired properties.
   *
   * @return an instance of AbfsClientContext.
   */
  private AbfsClientContext populateAbfsClientContext() {
    return new AbfsClientContextBuilder()
        .withExponentialRetryPolicy(
            new ExponentialRetryPolicy(abfsConfiguration))
        .withAbfsCounters(abfsCounters)
        .withAbfsPerfTracker(abfsPerfTracker)
        .build();
  }

  private String getOctalNotation(FsPermission fsPermission) {
    Preconditions.checkNotNull(fsPermission, "fsPermission");
    return String.format(AbfsHttpConstants.PERMISSION_FORMAT, fsPermission.toOctal());
  }

  public String getRelativePath(final Path path) {
    Preconditions.checkNotNull(path, "path");
    return path.toUri().getPath();
  }

  private long parseContentLength(final String contentLength) {
    if (contentLength == null) {
      return -1;
    }

    return Long.parseLong(contentLength);
  }

  private boolean parseIsDirectory(final String resourceType) {
    return resourceType != null
        && resourceType.equalsIgnoreCase(AbfsHttpConstants.DIRECTORY);
  }

  private String convertXmsPropertiesToCommaSeparatedString(final Hashtable<String, String> properties) throws
          CharacterCodingException {
    StringBuilder commaSeparatedProperties = new StringBuilder();

    final CharsetEncoder encoder = Charset.forName(XMS_PROPERTIES_ENCODING).newEncoder();

    for (Map.Entry<String, String> propertyEntry : properties.entrySet()) {
      String key = propertyEntry.getKey();
      String value = propertyEntry.getValue();

      Boolean canEncodeValue = encoder.canEncode(value);
      if (!canEncodeValue) {
        throw new CharacterCodingException();
      }

      String encodedPropertyValue = Base64.encode(encoder.encode(CharBuffer.wrap(value)).array());
      commaSeparatedProperties.append(key)
              .append(AbfsHttpConstants.EQUAL)
              .append(encodedPropertyValue);

      commaSeparatedProperties.append(AbfsHttpConstants.COMMA);
    }

    if (commaSeparatedProperties.length() != 0) {
      commaSeparatedProperties.deleteCharAt(commaSeparatedProperties.length() - 1);
    }

    return commaSeparatedProperties.toString();
  }

  private Hashtable<String, String> parseCommaSeparatedXmsProperties(String xMsProperties) throws
          InvalidFileSystemPropertyException, InvalidAbfsRestOperationException {
    Hashtable<String, String> properties = new Hashtable<>();

    final CharsetDecoder decoder = Charset.forName(XMS_PROPERTIES_ENCODING).newDecoder();

    if (xMsProperties != null && !xMsProperties.isEmpty()) {
      String[] userProperties = xMsProperties.split(AbfsHttpConstants.COMMA);

      if (userProperties.length == 0) {
        return properties;
      }

      for (String property : userProperties) {
        if (property.isEmpty()) {
          throw new InvalidFileSystemPropertyException(xMsProperties);
        }

        String[] nameValue = property.split(AbfsHttpConstants.EQUAL, 2);
        if (nameValue.length != 2) {
          throw new InvalidFileSystemPropertyException(xMsProperties);
        }

        byte[] decodedValue = Base64.decode(nameValue[1]);

        final String value;
        try {
          value = decoder.decode(ByteBuffer.wrap(decodedValue)).toString();
        } catch (CharacterCodingException ex) {
          throw new InvalidAbfsRestOperationException(ex);
        }
        properties.put(nameValue[0], value);
      }
    }

    return properties;
  }

  private boolean isKeyForDirectorySet(String key, Set<String> dirSet) {
    for (String dir : dirSet) {
      if (dir.isEmpty() || key.startsWith(dir + AbfsHttpConstants.FORWARD_SLASH)) {
        return true;
      }

      try {
        URI uri = new URI(dir);
        if (null == uri.getAuthority()) {
          if (key.startsWith(dir + "/")){
            return true;
          }
        }
      } catch (URISyntaxException e) {
        LOG.info("URI syntax error creating URI for {}", dir);
      }
    }

    return false;
  }

  private AbfsPerfInfo startTracking(String callerName, String calleeName) {
    return new AbfsPerfInfo(abfsPerfTracker, callerName, calleeName);
  }

  private static class VersionedFileStatus extends FileStatus {
    private final String version;

    VersionedFileStatus(
            final String owner, final String group, final FsPermission fsPermission, final boolean hasAcl,
            final long length, final boolean isdir, final int blockReplication,
            final long blocksize, final long modificationTime, final Path path,
            String version) {
      super(length, isdir, blockReplication, blocksize, modificationTime, 0,
              fsPermission,
              owner,
              group,
              null,
              path,
              hasAcl, false, false);

      this.version = version;
    }

    /** Compare if this object is equal to another object.
     * @param   obj the object to be compared.
     * @return  true if two file status has the same path name; false if not.
     */
    @Override
    public boolean equals(Object obj) {
      if (!(obj instanceof FileStatus)) {
        return false;
      }

      FileStatus other = (FileStatus) obj;

      if (!this.getPath().equals(other.getPath())) {// compare the path
        return false;
      }

      if (other instanceof VersionedFileStatus) {
        return this.version.equals(((VersionedFileStatus) other).version);
      }

      return true;
    }

    /**
     * Returns a hash code value for the object, which is defined as
     * the hash code of the path name.
     *
     * @return  a hash code value for the path name and version
     */
    @Override
    public int hashCode() {
      int hash = getPath().hashCode();
      hash = 89 * hash + (this.version != null ? this.version.hashCode() : 0);
      return hash;
    }

    /**
     * Returns the version of this FileStatus
     *
     * @return  a string value for the FileStatus version
     */
    public String getVersion() {
      return this.version;
    }

    @Override
    public String toString() {
      final StringBuilder sb = new StringBuilder(
          "VersionedFileStatus{");
      sb.append(super.toString());
      sb.append("; version='").append(version).append('\'');
      sb.append('}');
      return sb.toString();
    }
  }

  /**
   * A builder class for AzureBlobFileSystemStore.
   */
  public static final class AzureBlobFileSystemStoreBuilder {

    private URI uri;
    private boolean isSecureScheme;
    private Configuration configuration;
    private AbfsCounters abfsCounters;
    private DataBlocks.BlockFactory blockFactory;
    private int blockOutputActiveBlocks;

    public AzureBlobFileSystemStoreBuilder withUri(URI value) {
      this.uri = value;
      return this;
    }

    public AzureBlobFileSystemStoreBuilder withSecureScheme(boolean value) {
      this.isSecureScheme = value;
      return this;
    }

    public AzureBlobFileSystemStoreBuilder withConfiguration(
        Configuration value) {
      this.configuration = value;
      return this;
    }

    public AzureBlobFileSystemStoreBuilder withAbfsCounters(
        AbfsCounters value) {
      this.abfsCounters = value;
      return this;
    }

    public AzureBlobFileSystemStoreBuilder withBlockFactory(
        DataBlocks.BlockFactory value) {
      this.blockFactory = value;
      return this;
    }

    public AzureBlobFileSystemStoreBuilder withBlockOutputActiveBlocks(
        int value) {
      this.blockOutputActiveBlocks = value;
      return this;
    }

    public AzureBlobFileSystemStoreBuilder build() {
      return this;
    }
  }

  @VisibleForTesting
  AbfsClient getClient() {
    return this.client;
  }

  @VisibleForTesting
  void setClient(AbfsClient client) {
    this.client = client;
  }

  @VisibleForTesting
  void setNamespaceEnabled(Trilean isNamespaceEnabled){
    this.isNamespaceEnabled = isNamespaceEnabled;
  }

  private void updateInfiniteLeaseDirs() {
    this.azureInfiniteLeaseDirSet = new HashSet<>(Arrays.asList(
        abfsConfiguration.getAzureInfiniteLeaseDirs().split(AbfsHttpConstants.COMMA)));
    // remove the empty string, since isKeyForDirectory returns true for empty strings
    // and we don't want to default to enabling infinite lease dirs
    this.azureInfiniteLeaseDirSet.remove("");
  }

  private AbfsLease maybeCreateLease(String relativePath, TracingContext tracingContext)
      throws AzureBlobFileSystemException {
    boolean enableInfiniteLease = isInfiniteLeaseKey(relativePath);
    if (!enableInfiniteLease) {
      return null;
    }
    AbfsLease lease = new AbfsLease(client, relativePath, tracingContext);
    leaseRefs.put(lease, null);
    return lease;
  }

  @VisibleForTesting
  boolean areLeasesFreed() {
    for (AbfsLease lease : leaseRefs.keySet()) {
      if (lease != null && !lease.isFreed()) {
        return false;
      }
    }
    return true;
  }
}<|MERGE_RESOLUTION|>--- conflicted
+++ resolved
@@ -586,14 +586,6 @@
       AbfsLease lease = maybeCreateLease(relativePath, tracingContext);
 
       return new AbfsOutputStream(
-<<<<<<< HEAD
-          client,
-          statistics,
-          relativePath,
-          0,
-          populateAbfsOutputStreamContext(isAppendBlob, lease, encryptionAdapter),
-          tracingContext);
-=======
           populateAbfsOutputStreamContext(
               isAppendBlob,
               lease,
@@ -601,8 +593,8 @@
               statistics,
               relativePath,
               0,
+              encryptionAdapter,
               tracingContext));
->>>>>>> 65d9523a
     }
   }
 
@@ -677,10 +669,6 @@
     return op;
   }
 
-<<<<<<< HEAD
-  private AbfsOutputStreamContext populateAbfsOutputStreamContext(boolean isAppendBlob,
-      AbfsLease lease, EncryptionAdapter encryptionAdapter) {
-=======
   /**
    * Method to populate AbfsOutputStreamContext with different parameters to
    * be used to construct {@link AbfsOutputStream}.
@@ -703,8 +691,8 @@
       FileSystem.Statistics statistics,
       String path,
       long position,
+      EncryptionAdapter encryptionAdapter,
       TracingContext tracingContext) {
->>>>>>> 65d9523a
     int bufferSize = abfsConfiguration.getWriteBufferSize();
     if (isAppendBlob && bufferSize > FileSystemConfigurations.APPENDBLOB_MAX_WRITE_BUFFER_SIZE) {
       bufferSize = FileSystemConfigurations.APPENDBLOB_MAX_WRITE_BUFFER_SIZE;
@@ -719,9 +707,7 @@
             .withWriteMaxConcurrentRequestCount(abfsConfiguration.getWriteMaxConcurrentRequestCount())
             .withMaxWriteRequestsToQueue(abfsConfiguration.getMaxWriteRequestsToQueue())
             .withLease(lease)
-<<<<<<< HEAD
             .withEncryptionAdapter(encryptionAdapter)
-=======
             .withBlockFactory(blockFactory)
             .withBlockOutputActiveBlocks(blockOutputActiveBlocks)
             .withClient(client)
@@ -731,7 +717,6 @@
             .withExecutorService(new SemaphoredDelegatingExecutor(boundedThreadPool,
                 blockOutputActiveBlocks, true))
             .withTracingContext(tracingContext)
->>>>>>> 65d9523a
             .build();
   }
 
@@ -893,14 +878,6 @@
           encryptionContext);
 
       return new AbfsOutputStream(
-<<<<<<< HEAD
-          client,
-          statistics,
-          relativePath,
-          offset,
-          populateAbfsOutputStreamContext(isAppendBlob, lease, encryptionAdapter),
-          tracingContext);
-=======
           populateAbfsOutputStreamContext(
               isAppendBlob,
               lease,
@@ -908,8 +885,8 @@
               statistics,
               relativePath,
               offset,
+              encryptionAdapter,
               tracingContext));
->>>>>>> 65d9523a
     }
   }
 
