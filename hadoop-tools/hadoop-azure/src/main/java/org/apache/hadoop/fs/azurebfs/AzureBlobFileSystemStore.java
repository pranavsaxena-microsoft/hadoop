/**
 * Licensed to the Apache Software Foundation (ASF) under one
 * or more contributor license agreements.  See the NOTICE file
 * distributed with this work for additional information
 * regarding copyright ownership.  The ASF licenses this file
 * to you under the Apache License, Version 2.0 (the
 * "License"); you may not use this file except in compliance
 * with the License.  You may obtain a copy of the License at
 *
 *     http://www.apache.org/licenses/LICENSE-2.0
 *
 * Unless required by applicable law or agreed to in writing, software
 * distributed under the License is distributed on an "AS IS" BASIS,
 * WITHOUT WARRANTIES OR CONDITIONS OF ANY KIND, either express or implied.
 * See the License for the specific language governing permissions and
 * limitations under the License.
 */
package org.apache.hadoop.fs.azurebfs;

import java.io.Closeable;
import java.io.File;
import java.io.IOException;
import java.io.OutputStream;
import java.lang.reflect.InvocationTargetException;
import java.io.UnsupportedEncodingException;
import java.net.HttpURLConnection;
import java.net.MalformedURLException;
import java.net.URI;
import java.net.URISyntaxException;
import java.net.URL;
import java.nio.ByteBuffer;
import java.nio.CharBuffer;
import java.nio.charset.CharacterCodingException;
import java.nio.charset.Charset;
import java.nio.charset.CharsetDecoder;
import java.nio.charset.CharsetEncoder;
import java.nio.charset.StandardCharsets;
import java.text.SimpleDateFormat;
import java.time.Instant;
import java.util.ArrayList;
import java.util.Arrays;
import java.util.Collections;
import java.util.Date;
import java.util.HashMap;
import java.util.HashSet;
import java.util.Hashtable;
import java.util.List;
import java.util.Locale;
import java.util.Map;
import java.util.Optional;
import java.util.Set;
import java.util.WeakHashMap;
import java.util.concurrent.ExecutionException;
import java.util.concurrent.ExecutorService;
import java.util.concurrent.Executors;
import java.util.concurrent.Future;
import java.util.concurrent.TimeUnit;

import org.apache.hadoop.classification.VisibleForTesting;

import org.apache.hadoop.fs.azurebfs.contracts.exceptions.InvalidConfigurationValueException;
import org.apache.hadoop.fs.azurebfs.enums.BlobCopyProgress;
import org.apache.hadoop.fs.azurebfs.services.AbfsBlobLease;
import org.apache.hadoop.fs.azurebfs.services.AbfsDfsLease;
import org.apache.hadoop.fs.azurebfs.services.ListBlobConsumer;
import org.apache.hadoop.fs.azurebfs.services.ListBlobProducer;
import org.apache.hadoop.fs.azurebfs.services.ListBlobQueue;
import org.apache.hadoop.fs.azurebfs.services.OperativeEndpoint;
import org.apache.hadoop.fs.azurebfs.services.AbfsHttpHeader;
import org.apache.hadoop.fs.azurebfs.services.PrefixMode;
import org.apache.hadoop.fs.azurebfs.services.BlobList;
import org.apache.hadoop.fs.azurebfs.services.BlobProperty;

import org.apache.hadoop.fs.azurebfs.services.RenameAtomicityUtils;
import org.apache.hadoop.thirdparty.com.google.common.base.Preconditions;
import org.apache.hadoop.thirdparty.com.google.common.base.Strings;
import org.apache.hadoop.thirdparty.com.google.common.util.concurrent.Futures;
import org.apache.hadoop.thirdparty.com.google.common.util.concurrent.ListenableFuture;

import org.slf4j.Logger;
import org.slf4j.LoggerFactory;

import org.apache.hadoop.classification.InterfaceAudience;
import org.apache.hadoop.classification.InterfaceStability;
import org.apache.hadoop.conf.Configuration;
import org.apache.hadoop.fs.EtagSource;
import org.apache.hadoop.fs.FileStatus;
import org.apache.hadoop.fs.FileSystem;
import org.apache.hadoop.fs.Path;
import org.apache.hadoop.fs.azurebfs.constants.AbfsHttpConstants;
import org.apache.hadoop.fs.azurebfs.constants.FileSystemUriSchemes;
import org.apache.hadoop.fs.azurebfs.constants.FileSystemConfigurations;
import org.apache.hadoop.fs.azurebfs.constants.HttpHeaderConfigurations;
import org.apache.hadoop.fs.azurebfs.contracts.exceptions.AbfsRestOperationException;
import org.apache.hadoop.fs.azurebfs.contracts.exceptions.AzureBlobFileSystemException;
import org.apache.hadoop.fs.azurebfs.contracts.exceptions.ConcurrentWriteOperationDetectedException;
import org.apache.hadoop.fs.azurebfs.contracts.exceptions.FileSystemOperationUnhandledException;
import org.apache.hadoop.fs.azurebfs.contracts.exceptions.InvalidAbfsRestOperationException;
import org.apache.hadoop.fs.azurebfs.contracts.exceptions.InvalidFileSystemPropertyException;
import org.apache.hadoop.fs.azurebfs.contracts.exceptions.InvalidUriAuthorityException;
import org.apache.hadoop.fs.azurebfs.contracts.exceptions.InvalidUriException;
import org.apache.hadoop.fs.azurebfs.contracts.services.AzureServiceErrorCode;
import org.apache.hadoop.fs.azurebfs.contracts.services.ListResultEntrySchema;
import org.apache.hadoop.fs.azurebfs.contracts.services.ListResultSchema;
import org.apache.hadoop.fs.azurebfs.contracts.exceptions.TrileanConversionException;
import org.apache.hadoop.fs.azurebfs.enums.Trilean;
import org.apache.hadoop.fs.azurebfs.extensions.SASTokenProvider;
import org.apache.hadoop.fs.azurebfs.extensions.ExtensionHelper;
import org.apache.hadoop.fs.azurebfs.oauth2.AccessTokenProvider;
import org.apache.hadoop.fs.azurebfs.oauth2.AzureADAuthenticator;
import org.apache.hadoop.fs.azurebfs.oauth2.IdentityTransformer;
import org.apache.hadoop.fs.azurebfs.oauth2.IdentityTransformerInterface;
import org.apache.hadoop.fs.azurebfs.services.AbfsAclHelper;
import org.apache.hadoop.fs.azurebfs.services.AbfsClient;
import org.apache.hadoop.fs.azurebfs.services.AbfsClientContext;
import org.apache.hadoop.fs.azurebfs.services.AbfsClientContextBuilder;
import org.apache.hadoop.fs.azurebfs.services.AbfsCounters;
import org.apache.hadoop.fs.azurebfs.services.AbfsHttpOperation;
import org.apache.hadoop.fs.azurebfs.services.AbfsInputStream;
import org.apache.hadoop.fs.azurebfs.services.AbfsInputStreamContext;
import org.apache.hadoop.fs.azurebfs.services.AbfsInputStreamStatisticsImpl;
import org.apache.hadoop.fs.azurebfs.services.AbfsOutputStream;
import org.apache.hadoop.fs.azurebfs.services.AbfsOutputStreamContext;
import org.apache.hadoop.fs.azurebfs.services.AbfsOutputStreamStatisticsImpl;
import org.apache.hadoop.fs.azurebfs.services.AbfsPermission;
import org.apache.hadoop.fs.azurebfs.services.AbfsRestOperation;
import org.apache.hadoop.fs.azurebfs.services.AuthType;
import org.apache.hadoop.fs.azurebfs.services.ExponentialRetryPolicy;
import org.apache.hadoop.fs.azurebfs.services.AbfsLease;
import org.apache.hadoop.fs.azurebfs.services.SharedKeyCredentials;
import org.apache.hadoop.fs.azurebfs.services.AbfsPerfTracker;
import org.apache.hadoop.fs.azurebfs.services.AbfsPerfInfo;
import org.apache.hadoop.fs.azurebfs.services.ListingSupport;
import org.apache.hadoop.fs.azurebfs.utils.Base64;
import org.apache.hadoop.fs.azurebfs.utils.CRC64;
import org.apache.hadoop.fs.azurebfs.utils.DateTimeUtils;
import org.apache.hadoop.fs.azurebfs.utils.TracingContext;
import org.apache.hadoop.fs.azurebfs.utils.UriUtils;
import org.apache.hadoop.fs.permission.AclEntry;
import org.apache.hadoop.fs.permission.AclStatus;
import org.apache.hadoop.fs.permission.FsAction;
import org.apache.hadoop.fs.permission.FsPermission;
import org.apache.hadoop.fs.store.DataBlocks;
import org.apache.hadoop.io.IOUtils;
import org.apache.hadoop.security.UserGroupInformation;
import org.apache.hadoop.util.BlockingThreadPoolExecutorService;
import org.apache.hadoop.util.SemaphoredDelegatingExecutor;
import org.apache.hadoop.util.concurrent.HadoopExecutors;
import org.apache.http.client.utils.URIBuilder;

import static java.net.HttpURLConnection.HTTP_CONFLICT;
import static java.net.HttpURLConnection.HTTP_NOT_FOUND;

import static org.apache.hadoop.fs.azurebfs.constants.AbfsHttpConstants.BLOB_LEASE_ONE_MINUTE_DURATION;
import static org.apache.hadoop.fs.azurebfs.constants.AbfsHttpConstants.FORWARD_SLASH;
import static org.apache.hadoop.fs.azurebfs.constants.HttpHeaderConfigurations.X_MS_METADATA_PREFIX;
import static org.apache.hadoop.fs.azurebfs.constants.AbfsHttpConstants.CHAR_EQUALS;
import static org.apache.hadoop.fs.azurebfs.constants.AbfsHttpConstants.CHAR_FORWARD_SLASH;
import static org.apache.hadoop.fs.azurebfs.constants.AbfsHttpConstants.CHAR_HYPHEN;
import static org.apache.hadoop.fs.azurebfs.constants.AbfsHttpConstants.CHAR_PLUS;
import static org.apache.hadoop.fs.azurebfs.constants.AbfsHttpConstants.CHAR_STAR;
import static org.apache.hadoop.fs.azurebfs.constants.AbfsHttpConstants.CHAR_UNDERSCORE;
import static org.apache.hadoop.fs.azurebfs.constants.AbfsHttpConstants.COPY_STATUS_ABORTED;
import static org.apache.hadoop.fs.azurebfs.constants.AbfsHttpConstants.COPY_STATUS_FAILED;
import static org.apache.hadoop.fs.azurebfs.constants.AbfsHttpConstants.COPY_STATUS_SUCCESS;
import static org.apache.hadoop.fs.azurebfs.constants.AbfsHttpConstants.EMPTY_STRING;
import static org.apache.hadoop.fs.azurebfs.constants.AbfsHttpConstants.ROOT_PATH;
import static org.apache.hadoop.fs.azurebfs.constants.AbfsHttpConstants.SINGLE_WHITE_SPACE;
import static org.apache.hadoop.fs.azurebfs.constants.AbfsHttpConstants.TOKEN_VERSION;
import static org.apache.hadoop.fs.azurebfs.constants.AbfsHttpConstants.TRUE;
import static org.apache.hadoop.fs.azurebfs.constants.ConfigurationKeys.AZURE_ABFS_ENDPOINT;
import static org.apache.hadoop.fs.azurebfs.constants.ConfigurationKeys.FS_AZURE_BUFFERED_PREAD_DISABLE;
import static org.apache.hadoop.fs.azurebfs.constants.ConfigurationKeys.FS_AZURE_IDENTITY_TRANSFORM_CLASS;
import static org.apache.hadoop.fs.azurebfs.constants.FileSystemConfigurations.HBASE_ROOT;
import static org.apache.hadoop.fs.azurebfs.constants.HttpHeaderConfigurations.CONTENT_LENGTH;
import static org.apache.hadoop.fs.azurebfs.constants.HttpHeaderConfigurations.X_MS_COPY_ID;
import static org.apache.hadoop.fs.azurebfs.constants.HttpHeaderConfigurations.X_MS_COPY_SOURCE;
import static org.apache.hadoop.fs.azurebfs.constants.HttpHeaderConfigurations.X_MS_COPY_STATUS;
import static org.apache.hadoop.fs.azurebfs.constants.HttpHeaderConfigurations.X_MS_COPY_STATUS_DESCRIPTION;
import static org.apache.hadoop.fs.azurebfs.constants.HttpHeaderConfigurations.X_MS_META_HDI_ISFOLDER;
import static org.apache.hadoop.fs.azurebfs.contracts.services.AzureServiceErrorCode.COPY_BLOB_ABORTED;
import static org.apache.hadoop.fs.azurebfs.contracts.services.AzureServiceErrorCode.COPY_BLOB_FAILED;
import static org.apache.hadoop.fs.azurebfs.services.AbfsErrors.PATH_EXISTS;
import static org.apache.hadoop.fs.azurebfs.services.RenameAtomicityUtils.SUFFIX;

/**
 * Provides the bridging logic between Hadoop's abstract filesystem and Azure Storage.
 */
@InterfaceAudience.Public
@InterfaceStability.Evolving
public class AzureBlobFileSystemStore implements Closeable, ListingSupport {
  private static final Logger LOG = LoggerFactory.getLogger(AzureBlobFileSystemStore.class);

  private AbfsClient client;
  private URI uri;
  private String userName;
  private String primaryUserGroup;
  private static final String TOKEN_DATE_PATTERN = "yyyy-MM-dd'T'HH:mm:ss.SSSSSSS'Z'";
  private static final String XMS_PROPERTIES_ENCODING = "ISO-8859-1";
  private static final int GET_SET_AGGREGATE_COUNT = 2;

  private final Map<AbfsLease, Object> leaseRefs;

  private final AbfsConfiguration abfsConfiguration;
  private final Set<String> azureAtomicRenameDirSet;
  private Set<String> azureInfiniteLeaseDirSet;
  private Trilean isNamespaceEnabled;
  private final AuthType authType;
  private final UserGroupInformation userGroupInformation;
  private final IdentityTransformerInterface identityTransformer;
  private final AbfsPerfTracker abfsPerfTracker;
  private final AbfsCounters abfsCounters;
  private PrefixMode prefixMode;

<<<<<<< HEAD
  private final ExecutorService renameBlobExecutorService;
  private final ExecutorService deleteBlobExecutorService;

=======
>>>>>>> 0d316c4d
  /**
   * The set of directories where we should store files as append blobs.
   */
  private Set<String> appendBlobDirSet;

  /** BlockFactory being used by this instance.*/
  private DataBlocks.BlockFactory blockFactory;
  /** Number of active data blocks per AbfsOutputStream */
  private int blockOutputActiveBlocks;
  /** Bounded ThreadPool for this instance. */
  private ExecutorService boundedThreadPool;

  /**
   * FileSystem Store for {@link AzureBlobFileSystem} for Abfs operations.
   * Built using the {@link AzureBlobFileSystemStoreBuilder} with parameters
   * required.
   * @param abfsStoreBuilder Builder for AzureBlobFileSystemStore.
   * @throws IOException Throw IOE in case of failure during constructing.
   */
  public AzureBlobFileSystemStore(
      AzureBlobFileSystemStoreBuilder abfsStoreBuilder) throws IOException {
    this.uri = abfsStoreBuilder.uri;
    String[] authorityParts = authorityParts(uri);
    final String fileSystemName = authorityParts[0];
    final String accountName = authorityParts[1];

    leaseRefs = Collections.synchronizedMap(new WeakHashMap<>());

    try {
      this.abfsConfiguration = new AbfsConfiguration(abfsStoreBuilder.configuration, accountName);
    } catch (IllegalAccessException exception) {
      throw new FileSystemOperationUnhandledException(exception);
    }

    LOG.trace("AbfsConfiguration init complete");

    this.isNamespaceEnabled = abfsConfiguration.getIsNamespaceEnabledAccount();

    this.userGroupInformation = UserGroupInformation.getCurrentUser();
    this.userName = userGroupInformation.getShortUserName();
    LOG.trace("UGI init complete");
    if (!abfsConfiguration.getSkipUserGroupMetadataDuringInitialization()) {
      try {
        this.primaryUserGroup = userGroupInformation.getPrimaryGroupName();
      } catch (IOException ex) {
        LOG.error("Failed to get primary group for {}, using user name as primary group name", userName);
        this.primaryUserGroup = userName;
      }
    } else {
      //Provide a default group name
      this.primaryUserGroup = userName;
    }
    LOG.trace("primaryUserGroup is {}", this.primaryUserGroup);

    this.azureAtomicRenameDirSet = new HashSet<>(Arrays.asList(
        abfsConfiguration.getAzureAtomicRenameDirs().split(AbfsHttpConstants.COMMA)));
    this.azureAtomicRenameDirSet.add(HBASE_ROOT);
    updateInfiniteLeaseDirs();
    this.authType = abfsConfiguration.getAuthType(accountName);
    boolean usingOauth = (authType == AuthType.OAuth);
    boolean useHttps = (usingOauth || abfsConfiguration.isHttpsAlwaysUsed()) ? true : abfsStoreBuilder.isSecureScheme;
    this.abfsPerfTracker = new AbfsPerfTracker(fileSystemName, accountName, this.abfsConfiguration);
    this.abfsCounters = abfsStoreBuilder.abfsCounters;
    initializeClient(uri, fileSystemName, accountName, useHttps);
    final Class<? extends IdentityTransformerInterface> identityTransformerClass =
        abfsStoreBuilder.configuration.getClass(FS_AZURE_IDENTITY_TRANSFORM_CLASS, IdentityTransformer.class,
            IdentityTransformerInterface.class);
    try {
      this.identityTransformer =
          identityTransformerClass.getConstructor(Configuration.class).newInstance(abfsStoreBuilder.configuration);
    } catch (IllegalAccessException | InstantiationException | IllegalArgumentException | InvocationTargetException | NoSuchMethodException e) {
      throw new IOException(e);
    }
    LOG.trace("IdentityTransformer init complete");

    // Extract the directories that should contain append blobs
    String appendBlobDirs = abfsConfiguration.getAppendBlobDirs();
    if (appendBlobDirs.trim().isEmpty()) {
      this.appendBlobDirSet = new HashSet<String>();
    } else {
      this.appendBlobDirSet = new HashSet<>(Arrays.asList(
          abfsConfiguration.getAppendBlobDirs().split(AbfsHttpConstants.COMMA)));
    }
    this.blockFactory = abfsStoreBuilder.blockFactory;
    this.blockOutputActiveBlocks = abfsStoreBuilder.blockOutputActiveBlocks;
    this.boundedThreadPool = BlockingThreadPoolExecutorService.newInstance(
        abfsConfiguration.getWriteMaxConcurrentRequestCount(),
        abfsConfiguration.getMaxWriteRequestsToQueue(),
        10L, TimeUnit.SECONDS,
        "abfs-bounded");
<<<<<<< HEAD
    if (abfsConfiguration.getBlobDirRenameMaxThread() == 0) {
      renameBlobExecutorService = Executors.newFixedThreadPool(
          Runtime.getRuntime()
              .availableProcessors());
    } else {
      renameBlobExecutorService = Executors.newFixedThreadPool(
          abfsConfiguration.getBlobDirRenameMaxThread());
    }
    if (abfsConfiguration.getBlobDirDeleteMaxThread() == 0) {
      deleteBlobExecutorService = Executors.newFixedThreadPool(
          Runtime.getRuntime()
              .availableProcessors());
    } else {
      deleteBlobExecutorService = Executors.newFixedThreadPool(
          abfsConfiguration.getBlobDirDeleteMaxThread());
    }
=======
>>>>>>> 0d316c4d
  }

  /**
   * Checks if the given key in Azure Storage should be stored as a page
   * blob instead of block blob.
   */
  public boolean isAppendBlobKey(String key) {
    return isKeyForDirectorySet(key, appendBlobDirSet);
  }

  /**
   * @return local user name.
   * */
  public String getUser() {
    return this.userName;
  }

  /**
  * @return primary group that user belongs to.
  * */
  public String getPrimaryGroup() {
    return this.primaryUserGroup;
  }

  public PrefixMode getPrefixMode() {
    if (prefixMode == null) {
      prefixMode = abfsConfiguration.getPrefixMode();
    }
    return prefixMode;
  }

  @Override
  public void close() throws IOException {
    List<ListenableFuture<?>> futures = new ArrayList<>();
    for (AbfsLease lease : leaseRefs.keySet()) {
      if (lease == null) {
        continue;
      }
      ListenableFuture<?> future = client.submit(() -> lease.free());
      futures.add(future);
    }
    try {
      Futures.allAsList(futures).get();
      // shutdown the threadPool and set it to null.
      HadoopExecutors.shutdown(boundedThreadPool, LOG,
          30, TimeUnit.SECONDS);
      boundedThreadPool = null;
    } catch (InterruptedException e) {
      LOG.error("Interrupted freeing leases", e);
      Thread.currentThread().interrupt();
    } catch (ExecutionException e) {
      LOG.error("Error freeing leases", e);
    } finally {
      IOUtils.cleanupWithLogger(LOG, client);
    }
  }

  byte[] encodeAttribute(String value) throws UnsupportedEncodingException {
    return value.getBytes(XMS_PROPERTIES_ENCODING);
  }

  String decodeAttribute(byte[] value) throws UnsupportedEncodingException {
    return new String(value, XMS_PROPERTIES_ENCODING);
  }

  private String[] authorityParts(URI uri) throws InvalidUriAuthorityException, InvalidUriException {
    final String authority = uri.getRawAuthority();
    if (null == authority) {
      throw new InvalidUriAuthorityException(uri.toString());
    }

    if (!authority.contains(AbfsHttpConstants.AZURE_DISTRIBUTED_FILE_SYSTEM_AUTHORITY_DELIMITER)) {
      throw new InvalidUriAuthorityException(uri.toString());
    }

    final String[] authorityParts = authority.split(AbfsHttpConstants.AZURE_DISTRIBUTED_FILE_SYSTEM_AUTHORITY_DELIMITER, 2);

    if (authorityParts.length < 2 || authorityParts[0] != null
        && authorityParts[0].isEmpty()) {
      final String errMsg = String
              .format("'%s' has a malformed authority, expected container name. "
                      + "Authority takes the form "
                      + FileSystemUriSchemes.ABFS_SCHEME + "://[<container name>@]<account name>",
                      uri.toString());
      throw new InvalidUriException(errMsg);
    }
    return authorityParts;
  }

  public boolean getIsNamespaceEnabled(TracingContext tracingContext)
      throws AzureBlobFileSystemException {
    try {
      return this.isNamespaceEnabled.toBoolean();
    } catch (TrileanConversionException e) {
      LOG.debug("isNamespaceEnabled is UNKNOWN; fall back and determine through"
          + " getAcl server call", e);
    }

    LOG.debug("Get root ACL status");
    try (AbfsPerfInfo perfInfo = startTracking("getIsNamespaceEnabled",
        "getAclStatus")) {
      AbfsRestOperation op = client
          .getAclStatus(AbfsHttpConstants.ROOT_PATH, tracingContext);
      perfInfo.registerResult(op.getResult());
      isNamespaceEnabled = Trilean.getTrilean(true);
      perfInfo.registerSuccess(true);
    } catch (AbfsRestOperationException ex) {
      // Get ACL status is a HEAD request, its response doesn't contain
      // errorCode
      // So can only rely on its status code to determine its account type.
      if (HttpURLConnection.HTTP_BAD_REQUEST != ex.getStatusCode()) {
        throw ex;
      }

      isNamespaceEnabled = Trilean.getTrilean(false);
    }

    return isNamespaceEnabled.toBoolean();
  }

  @VisibleForTesting
  URIBuilder getURIBuilder(final String hostName, boolean isSecure) {
    String scheme = isSecure ? FileSystemUriSchemes.HTTPS_SCHEME : FileSystemUriSchemes.HTTP_SCHEME;

    final URIBuilder uriBuilder = new URIBuilder();
    uriBuilder.setScheme(scheme);

    // For testing purposes, an IP address and port may be provided to override
    // the host specified in the FileSystem URI.  Also note that the format of
    // the Azure Storage Service URI changes from
    // http[s]://[account][domain-suffix]/[filesystem] to
    // http[s]://[ip]:[port]/[account]/[filesystem].
    String endPoint = abfsConfiguration.get(AZURE_ABFS_ENDPOINT);
    if (endPoint == null || !endPoint.contains(AbfsHttpConstants.COLON)) {
      uriBuilder.setHost(hostName);
      return uriBuilder;
    }

    // Split ip and port
    String[] data = endPoint.split(AbfsHttpConstants.COLON);
    if (data.length != 2) {
      throw new RuntimeException(String.format("ABFS endpoint is not set correctly : %s, "
              + "Do not specify scheme when using {IP}:{PORT}", endPoint));
    }
    uriBuilder.setHost(data[0].trim());
    uriBuilder.setPort(Integer.parseInt(data[1].trim()));
    uriBuilder.setPath("/" + UriUtils.extractAccountNameFromHostName(hostName));

    return uriBuilder;
  }

  public AbfsConfiguration getAbfsConfiguration() {
    return this.abfsConfiguration;
  }

  public Hashtable<String, String> getFilesystemProperties(
      TracingContext tracingContext) throws AzureBlobFileSystemException {
    try (AbfsPerfInfo perfInfo = startTracking("getFilesystemProperties",
            "getFilesystemProperties")) {
      LOG.debug("getFilesystemProperties for filesystem: {}",
              client.getFileSystem());

      final Hashtable<String, String> parsedXmsProperties;

      final AbfsRestOperation op = client
          .getFilesystemProperties(tracingContext);
      perfInfo.registerResult(op.getResult());

      final String xMsProperties = op.getResult().getResponseHeader(HttpHeaderConfigurations.X_MS_PROPERTIES);

      parsedXmsProperties = parseCommaSeparatedXmsProperties(xMsProperties);
      perfInfo.registerSuccess(true);

      return parsedXmsProperties;
    }
  }

  public void setFilesystemProperties(
      final Hashtable<String, String> properties, TracingContext tracingContext)
      throws AzureBlobFileSystemException {
    if (properties == null || properties.isEmpty()) {
      LOG.trace("setFilesystemProperties no properties present");
      return;
    }

    LOG.debug("setFilesystemProperties for filesystem: {} with properties: {}",
            client.getFileSystem(),
            properties);

    try (AbfsPerfInfo perfInfo = startTracking("setFilesystemProperties",
            "setFilesystemProperties")) {
      final String commaSeparatedProperties;
      try {
        commaSeparatedProperties = convertXmsPropertiesToCommaSeparatedString(properties);
      } catch (CharacterCodingException ex) {
        throw new InvalidAbfsRestOperationException(ex);
      }

      final AbfsRestOperation op = client
          .setFilesystemProperties(commaSeparatedProperties, tracingContext);
      perfInfo.registerResult(op.getResult()).registerSuccess(true);
    }
  }

  public Hashtable<String, String> getPathStatus(final Path path,
      TracingContext tracingContext) throws AzureBlobFileSystemException {
    try (AbfsPerfInfo perfInfo = startTracking("getPathStatus", "getPathStatus")){
      LOG.debug("getPathStatus for filesystem: {} path: {}",
              client.getFileSystem(),
              path);

      final Hashtable<String, String> parsedXmsProperties;
      final AbfsRestOperation op = client
          .getPathStatus(getRelativePath(path), true, tracingContext);
      perfInfo.registerResult(op.getResult());

      final String xMsProperties = op.getResult().getResponseHeader(HttpHeaderConfigurations.X_MS_PROPERTIES);

      parsedXmsProperties = parseCommaSeparatedXmsProperties(xMsProperties);

      perfInfo.registerSuccess(true);

      return parsedXmsProperties;
    }
  }

  public void setPathProperties(final Path path,
      final Hashtable<String, String> properties, TracingContext tracingContext)
      throws AzureBlobFileSystemException {
    try (AbfsPerfInfo perfInfo = startTracking("setPathProperties", "setPathProperties")){
      LOG.debug("setFilesystemProperties for filesystem: {} path: {} with properties: {}",
          client.getFileSystem(),
          path,
          properties);

      final String commaSeparatedProperties;
      try {
        commaSeparatedProperties = convertXmsPropertiesToCommaSeparatedString(properties);
      } catch (CharacterCodingException ex) {
        throw new InvalidAbfsRestOperationException(ex);
      }
      final AbfsRestOperation op = client
          .setPathProperties(getRelativePath(path), commaSeparatedProperties,
              tracingContext);
      perfInfo.registerResult(op.getResult()).registerSuccess(true);
    }
  }

  /**
   * Orchestrates the copying of blob from given source to a given destination.
   * @param srcPath source path
   * @param dstPath destination path
   * @param copySrcLeaseId leaseId on the source
   * @param tracingContext object of TracingContext used for the tracing of the
   * server calls.
   *
   * @throws AzureBlobFileSystemException exception thrown from the server calls,
   * or if it is discovered that the copying is failed or aborted.
   */
  @VisibleForTesting
  void copyBlob(Path srcPath,
      Path dstPath,
      final String copySrcLeaseId, TracingContext tracingContext) throws AzureBlobFileSystemException {
    AbfsRestOperation copyOp = null;
    try {
      copyOp = client.copyBlob(srcPath, dstPath,
          copySrcLeaseId, tracingContext);
    } catch (AbfsRestOperationException ex) {
      if (ex.getStatusCode() == HttpURLConnection.HTTP_CONFLICT) {
        final BlobProperty dstBlobProperty = getBlobProperty(dstPath,
            tracingContext);
        try {
          if (dstBlobProperty.getCopySourceUrl() != null &&
              (ROOT_PATH + client.getFileSystem() + srcPath.toUri()
                  .getPath()).equals(
                  new URL(dstBlobProperty.getCopySourceUrl()).toURI()
                      .getPath())) {
            return;
          }
        } catch (URISyntaxException | MalformedURLException e) {
          throw new RuntimeException(e);
        }
      }
      throw ex;
    }
    final String progress = copyOp.getResult()
        .getResponseHeader(X_MS_COPY_STATUS);
    if (COPY_STATUS_SUCCESS.equalsIgnoreCase(progress)) {
      return;
    }
    final String copyId = copyOp.getResult().getResponseHeader(X_MS_COPY_ID);
    final long pollWait = abfsConfiguration.getBlobCopyProgressPollWaitMillis();
    while (handleCopyInProgress(dstPath, tracingContext, copyId)
        == BlobCopyProgress.PENDING) {
      try {
        Thread.sleep(pollWait);
      } catch (Exception e) {

      }
    }
  }

  /**
   * Verifies if the blob copy is success or a failure or still in progress.
   *
   * @param dstPath path of the destination for the copying
   * @param tracingContext object of tracingContext used for the tracing of the
   * server calls.
   * @param copyId id returned by server on the copy server-call. This id gets
   * attached to blob and is returned by GetBlobProperties API on the destination.
   *
   * @return true if copying is success, false if it is still in progress.
   *
   * @throws AzureBlobFileSystemException exception returned in making server call
   * for GetBlobProperties on the path. It can be thrown if the copyStatus is failure
   * or is aborted.
   */
  @VisibleForTesting
  BlobCopyProgress handleCopyInProgress(final Path dstPath,
      final TracingContext tracingContext,
      final String copyId) throws AzureBlobFileSystemException {
    BlobProperty blobProperty = getBlobProperty(dstPath,
        tracingContext);
    if (blobProperty != null && copyId.equals(blobProperty.getCopyId())) {
      if (COPY_STATUS_SUCCESS.equalsIgnoreCase(blobProperty.getCopyStatus())) {
        return BlobCopyProgress.SUCCESS;
      }
      if (COPY_STATUS_FAILED.equalsIgnoreCase(blobProperty.getCopyStatus())) {
        throw new AbfsRestOperationException(
            COPY_BLOB_FAILED.getStatusCode(), COPY_BLOB_FAILED.getErrorCode(),
            String.format("copy to path %s failed due to: %s",
                dstPath.toUri().getPath(), blobProperty.getStatusDescription()),
            new Exception(COPY_BLOB_FAILED.getErrorCode()));
      }
      if (COPY_STATUS_ABORTED.equalsIgnoreCase(blobProperty.getCopyStatus())) {
        throw new AbfsRestOperationException(
            COPY_BLOB_ABORTED.getStatusCode(), COPY_BLOB_ABORTED.getErrorCode(),
            String.format("copy to path %s aborted", dstPath.toUri().getPath()),
            new Exception(COPY_BLOB_ABORTED.getErrorCode()));
      }
    }
    return BlobCopyProgress.PENDING;
  }

  /**
   * Gets the property for the blob over Blob Endpoint.
   *
   * @param blobPath blobPath for which property information is required
   * @param tracingContext object of TracingContext required for tracing server calls.
   * @return BlobProperty for the given path
   * @throws AzureBlobFileSystemException exception thrown from
   * {@link AbfsClient#getBlobProperty(Path, TracingContext)} call
   */
  BlobProperty getBlobProperty(Path blobPath,
      TracingContext tracingContext) throws AzureBlobFileSystemException {
    AbfsRestOperation op = client.getBlobProperty(blobPath, tracingContext);
    BlobProperty blobProperty = new BlobProperty();
    final AbfsHttpOperation opResult = op.getResult();
    blobProperty.setIsDirectory(opResult
        .getResponseHeader(X_MS_META_HDI_ISFOLDER) != null);
    blobProperty.setUrl(op.getUrl().toString());
    blobProperty.setCopyId(opResult.getResponseHeader(X_MS_COPY_ID));
    blobProperty.setPath(blobPath);
    blobProperty.setCopySourceUrl(opResult.getResponseHeader(X_MS_COPY_SOURCE));
    blobProperty.setStatusDescription(
        opResult.getResponseHeader(X_MS_COPY_STATUS_DESCRIPTION));
    blobProperty.setCopyStatus(opResult.getResponseHeader(X_MS_COPY_STATUS));
    blobProperty.setContentLength(
        Long.parseLong(opResult.getResponseHeader(CONTENT_LENGTH)));
    return blobProperty;
  }

  /**
   * Gets the property for the container(filesystem) over Blob Endpoint.
   *
   * @param tracingContext object of TracingContext required for tracing server calls.
   * @return BlobProperty for the given path
   * @throws AzureBlobFileSystemException exception thrown from
   * {@link AbfsClient#getBlobProperty(Path, TracingContext)} call
   */
  BlobProperty getContainerProperty(TracingContext tracingContext)
      throws AzureBlobFileSystemException {
    try (AbfsPerfInfo perfInfo = startTracking("getContainerProperty", "getContainerProperty")) {
      LOG.debug("getContainerProperty for filesystem: {} path: {}",
          client.getFileSystem());

      AbfsRestOperation op = client.getContainerProperty(tracingContext);
      perfInfo.registerResult(op.getResult()).registerSuccess(true);

      BlobProperty blobProperty = new BlobProperty();
      blobProperty.setIsDirectory(true);
      blobProperty.setPath(new Path(FORWARD_SLASH));

      return blobProperty;
    }
  }

  /**
   * Gets user-defined properties(metadata) of the blob over blob endpoint.
   * @param path
   * @param tracingContext
   * @return hashmap containing key value pairs for blob metadata
   * @throws AzureBlobFileSystemException
   */
  public Hashtable<String, String> getBlobMetadata(final Path path,
      TracingContext tracingContext) throws AzureBlobFileSystemException {
    try (AbfsPerfInfo perfInfo = startTracking("getBlobMetadata", "getBlobMetadata")) {
      LOG.debug("getBlobMetadata for filesystem: {} path: {}",
          client.getFileSystem(),
          path);

      final AbfsRestOperation op = client.getBlobMetadata(path, tracingContext);
      perfInfo.registerResult(op.getResult()).registerSuccess(true);

      final Hashtable<String, String> metadata = parseResponseHeadersToHashTable(op.getResult());
      return metadata;
    }
    catch (AbfsRestOperationException ex) {
      // The path does not exist explicitly.
      // Check here if the path is an implicit dir
      if (ex.getStatusCode() == HttpURLConnection.HTTP_NOT_FOUND && !path.isRoot()) {
        List<BlobProperty> blobProperties = getListBlobs(path, null,
            tracingContext, 2, true);
        if (blobProperties.size() == 0) {
          throw ex;
        }
        else {
          // Path exists as implicit directory.
          // Return empty hashmap for properties
          return new Hashtable<>();
        }
      }
      else {
        throw ex;
      }
    }
  }

  /**
   * Sets user-defined properties(metadata) of the blob over blob endpoint.
   * @param path on which metadata is to be set
   * @param metadata set of user-defined properties to be set
   * @param tracingContext
   * @throws AzureBlobFileSystemException
   */
  public void setBlobMetadata(final Path path,
      final Hashtable<String, String> metadata, TracingContext tracingContext)
      throws AzureBlobFileSystemException {
    try (AbfsPerfInfo perfInfo = startTracking("setBlobMetadata", "setBlobMetadata")) {
      LOG.debug("setBlobMetadata for filesystem: {} path: {} with properties: {}",
          client.getFileSystem(),
          path,
          metadata);

      final List<AbfsHttpHeader> metadataRequestHeaders = getRequestHeadersForMetadata(metadata);
      final AbfsRestOperation op = client.setBlobMetadata(
          path, metadataRequestHeaders, tracingContext);

      perfInfo.registerResult(op.getResult()).registerSuccess(true);
    }
  }

  /**
   * User-Defined Properties over blob endpoint are actually response headers
   * with prefix "x-ms-meta-". Each property is a different response header.
   * This parses all the headers, removes the prefix and create a hashmap.
   * @param result AbfsHttpOperation result containing response headers.
   * @return Hashmap defining user defined metadata.
   */
  private Hashtable<String, String> parseResponseHeadersToHashTable(
      AbfsHttpOperation result) {
    final Hashtable<String, String> metadata = new Hashtable<>();
    String name, value;

    final Map<String, List<String>> responseHeaders = result.getResponseHeaders();
    for (Map.Entry<String, List<String>> entry : responseHeaders.entrySet()) {
      name = entry.getKey();

      if (name != null && name.startsWith(X_MS_METADATA_PREFIX)) {
        value = entry.getValue().get(0);
        metadata.put(name.substring(X_MS_METADATA_PREFIX.length()), value);
      }
    }
    return metadata;
  }

  /**
   * User-defined properties over blob endpoint are required to be set
   * as request header with prefix "x-ms-meta-". Each property need to be made
   * into a different request header. This parses all the properties, add prefix
   * and create request headers.
   * @param metadata Hashmap
   * @return List of request headers to be passed with API call.
   */
  private List<AbfsHttpHeader> getRequestHeadersForMetadata(Hashtable<String, String> metadata) {
    final List<AbfsHttpHeader> headers = new ArrayList<AbfsHttpHeader>();

    for(Map.Entry<String,String> entry : metadata.entrySet()) {
      headers.add(new AbfsHttpHeader(X_MS_METADATA_PREFIX + entry.getKey(), entry.getValue()));
    }
    return headers;
  }


  /**
   * Get the list of a blob on a give path, or blob starting with the given prefix.
   *
   * @param sourceDirBlobPath path from where the list of blob is required.
   * @param prefix Optional value to be provided. If provided, API call would have
   * prefix = given value. If not provided, the API call would have prefix =
   * sourceDirBlobPath.
   * @param tracingContext object of {@link TracingContext}
   * @param maxResult defines maximum blobs the method should process
   * @param isDefinitiveDirSearch defines if (true) it is blobList search on a
   * definitive directory, if (false) it is blobList search on a prefix.
   *
   * @return List of blobProperties
   *
   * @throws AbfsRestOperationException exception from server-calls / xml-parsing
   */
  public List<BlobProperty> getListBlobs(Path sourceDirBlobPath,
      String prefix, TracingContext tracingContext,
      final Integer maxResult, final Boolean isDefinitiveDirSearch)
      throws AzureBlobFileSystemException {
    List<BlobProperty> blobProperties = new ArrayList<>();
    String nextMarker = null;
    if (prefix == null) {
      prefix = (!sourceDirBlobPath.isRoot()
          ? sourceDirBlobPath.toUri().getPath()
          : EMPTY_STRING) + (isDefinitiveDirSearch
          ? ROOT_PATH
          : EMPTY_STRING);
    }
    do {
      AbfsRestOperation op = client.getListBlobs(
          nextMarker, prefix, maxResult, tracingContext
      );
      BlobList blobList = op.getResult().getBlobList();
      nextMarker = blobList.getNextMarker();
      blobProperties.addAll(blobList.getBlobPropertyList());
      if (maxResult != null && blobProperties.size() >= maxResult) {
        break;
      }
    } while (nextMarker != null);
    return blobProperties;
  }

  public void createFilesystem(TracingContext tracingContext)
      throws AzureBlobFileSystemException {
    try (AbfsPerfInfo perfInfo = startTracking("createFilesystem", "createFilesystem")){
      LOG.debug("createFilesystem for filesystem: {}",
              client.getFileSystem());

      final AbfsRestOperation op = client.createFilesystem(tracingContext);
      perfInfo.registerResult(op.getResult()).registerSuccess(true);
    }
  }

  public void deleteFilesystem(TracingContext tracingContext)
      throws AzureBlobFileSystemException {
    try (AbfsPerfInfo perfInfo = startTracking("deleteFilesystem", "deleteFilesystem")) {
      LOG.debug("deleteFilesystem for filesystem: {}",
              client.getFileSystem());

      final AbfsRestOperation op = client.deleteFilesystem(tracingContext);
      perfInfo.registerResult(op.getResult()).registerSuccess(true);
    }
  }

  /**
   * Checks if we are creating a normal blob or markerFile.
   * @param metadata takes metadata as param.
   * @return true or false.
   */
  private boolean checkIsBlobOrMarker(HashMap<String, String> metadata) {
    return metadata != null && TRUE.equalsIgnoreCase(metadata.get(X_MS_META_HDI_ISFOLDER));
  }

  private AbfsRestOperation createPath(final String path, final boolean isFile, final boolean overwrite,
                                      final String permission, final String umask,
                                      final boolean isAppendBlob, final String eTag,
                                      TracingContext tracingContext) throws AzureBlobFileSystemException {
    return client.createPath(path, isFile, overwrite, permission, umask, isAppendBlob, eTag, tracingContext);
  }

  private AbfsRestOperation createPathBlob(final String path, final boolean isFile, final boolean overwrite,
                                          final HashMap<String, String> metadata,
                                          final String eTag,
                                          TracingContext tracingContext) throws AzureBlobFileSystemException {
    return client.createPathBlob(path, isFile, overwrite, metadata, eTag, tracingContext);
  }

  private AbfsRestOperation createFileOrMarker(boolean isNormalBlob, String relativePath, boolean isNamespaceEnabled,
                                               boolean overwrite, HashMap<String, String> metadata, TracingContext tracingContext,
                                               FsPermission permission, FsPermission umask, boolean isAppendBlob, String eTag) throws AzureBlobFileSystemException {
    AbfsRestOperation op;
    if (!isNormalBlob) {
      // Marker blob creation flow.
      if (OperativeEndpoint.isMkdirEnabledOnDFS(getPrefixMode(), abfsConfiguration)) {
        // Marker blob creation is not possible with dfs endpoint.
        throw new InvalidConfigurationValueException("Incorrect flow for create directory for dfs is hit " + relativePath);
      } else {
        op = createPathBlob(relativePath, false, overwrite, metadata, eTag, tracingContext);
      }
    } else {
      // Normal blob creation flow. If config for fallback is not enabled and prefix mode is blob go to blob, else go to dfs.
      if (!OperativeEndpoint.isIngressEnabledOnDFS(getPrefixMode(), abfsConfiguration)) {
        op = createPathBlob(relativePath, true, overwrite, metadata, eTag, tracingContext);
      } else {
        op = createPath(relativePath, true, overwrite, isNamespaceEnabled ? getOctalNotation(permission) : null,
                isNamespaceEnabled ? getOctalNotation(umask) : null, isAppendBlob, eTag, tracingContext);
      }
    }
    return op;
  }

  // Fallback plan : default to v1 create flow which will hit dfs endpoint. Config to enable: "fs.azure.ingress.fallback.to.dfs".
  public OutputStream createFile(final Path path, final FileSystem.Statistics statistics, final boolean overwrite,
      final FsPermission permission, final FsPermission umask,
      TracingContext tracingContext, HashMap<String, String> metadata) throws IOException {
    try (AbfsPerfInfo perfInfo = startTracking("createFile", "createPath")) {
      boolean isNamespaceEnabled = getIsNamespaceEnabled(tracingContext);
      LOG.debug("createFile filesystem: {} path: {} overwrite: {} permission: {} umask: {} isNamespaceEnabled: {}",
              client.getFileSystem(),
              path,
              overwrite,
              permission,
              umask,
              isNamespaceEnabled);

      String relativePath = getRelativePath(path);
      boolean isAppendBlob = false;
      if (isAppendBlobKey(path.toString())) {
        isAppendBlob = true;
      }

      // if "fs.azure.enable.conditional.create.overwrite" is enabled and
      // is a create request with overwrite=true, create will follow different
      // flow.
      boolean triggerConditionalCreateOverwrite = false;
      if (overwrite
          && abfsConfiguration.isConditionalCreateOverwriteEnabled()) {
        triggerConditionalCreateOverwrite = true;
      }

      AbfsRestOperation op;
      if (triggerConditionalCreateOverwrite) {
        op = conditionalCreateOverwriteFile(relativePath,
            statistics,
            isNamespaceEnabled,
            permission,
            umask,
            isAppendBlob,
            metadata,
            tracingContext
        );

      } else {
        boolean isNormalBlob = !checkIsBlobOrMarker(metadata);
        op = createFileOrMarker(isNormalBlob, relativePath, isNamespaceEnabled, overwrite, metadata,
                tracingContext, permission, umask, isAppendBlob, null);
      }
      perfInfo.registerResult(op.getResult()).registerSuccess(true);

      AbfsLease lease = maybeCreateLease(relativePath, tracingContext);
      String eTag = op.getResult().getResponseHeader(HttpHeaderConfigurations.ETAG);
      checkAppendSmallWrite(isAppendBlob);

      return new AbfsOutputStream(
          populateAbfsOutputStreamContext(
              isAppendBlob,
              lease,
              client,
              statistics,
              relativePath,
              0,
              eTag,
              tracingContext));
    }
  }

  /**
   * Returns true if the path is a directory.
   * @param path path to check for file or directory.
   * @param tracingContext tracingContext.
   * @return true or false.
   */
  boolean checkIsDirectory(Path path, TracingContext tracingContext) throws IOException {
   BlobProperty blobProperty;
    try {
      blobProperty = getBlobProperty(path, tracingContext);
    } catch (AbfsRestOperationException ex) {
      if (ex.getStatusCode() != HttpURLConnection.HTTP_NOT_FOUND) {
        throw ex;
      }
      return false;
    }
    return blobProperty.getIsDirectory();
  }

  /**
   * Conditional create overwrite flow ensures that create overwrites is done
   * only if there is match for eTag of existing file.
   * @param relativePath
   * @param statistics
   * @param permission
   * @param umask
   * @param isAppendBlob
   * @return
   * @throws AzureBlobFileSystemException
   */
  private AbfsRestOperation conditionalCreateOverwriteFile(final String relativePath,
      final FileSystem.Statistics statistics,
      boolean isNamespaceEnabled,
      final FsPermission permission,
      final FsPermission umask,
      final boolean isAppendBlob,
      HashMap<String, String> metadata,
      TracingContext tracingContext) throws AzureBlobFileSystemException {
    AbfsRestOperation op;

    try {
      // Trigger a create with overwrite=false first so that eTag fetch can be
      // avoided for cases when no pre-existing file is present (major portion
      // of create file traffic falls into the case of no pre-existing file).
      boolean isNormalBlob = !checkIsBlobOrMarker(metadata);
      op = createFileOrMarker(isNormalBlob, relativePath, isNamespaceEnabled, false, metadata,
              tracingContext, permission, umask, isAppendBlob, null);
    } catch (AbfsRestOperationException e) {
      if (e.getStatusCode() == HTTP_CONFLICT) {
        // File pre-exists, fetch eTag
        try {
          if (getPrefixMode() == PrefixMode.BLOB) {
            op = client.getBlobProperty(new Path(relativePath), tracingContext);
          } else {
            op = client.getPathStatus(relativePath, false, tracingContext);
          }
        } catch (AbfsRestOperationException ex) {
          if (ex.getStatusCode() == HttpURLConnection.HTTP_NOT_FOUND) {
            // Is a parallel access case, as file which was found to be
            // present went missing by this request.
            throw new ConcurrentWriteOperationDetectedException(
                "Parallel access to the create path detected. Failing request "
                    + "to honor single writer semantics");
          } else {
            throw ex;
          }
        }

        String eTag = op.getResult()
            .getResponseHeader(HttpHeaderConfigurations.ETAG);

        try {
          // overwrite only if eTag matches with the file properties fetched before.
          boolean isNormalBlob = !checkIsBlobOrMarker(metadata);
          op = createFileOrMarker(isNormalBlob, relativePath, isNamespaceEnabled, true, metadata,
                  tracingContext, permission, umask, isAppendBlob, eTag);
        } catch (AbfsRestOperationException ex) {
          if (ex.getStatusCode() == HttpURLConnection.HTTP_PRECON_FAILED) {
            // Is a parallel access case, as file with eTag was just queried
            // and precondition failure can happen only when another file with
            // different etag got created.
            throw new ConcurrentWriteOperationDetectedException(
                "Parallel access to the create path detected. Failing request "
                    + "to honor single writer semantics");
          } else {
            throw ex;
          }
        }
      } else {
        throw e;
      }
    }

    return op;
  }

  /**
   * Method to populate AbfsOutputStreamContext with different parameters to
   * be used to construct {@link AbfsOutputStream}.
   *
   * @param isAppendBlob   is Append blob support enabled?
   * @param lease          instance of AbfsLease for this AbfsOutputStream.
   * @param client         AbfsClient.
   * @param statistics     FileSystem statistics.
   * @param path           Path for AbfsOutputStream.
   * @param position       Position or offset of the file being opened, set to 0
   *                       when creating a new file, but needs to be set for APPEND
   *                       calls on the same file.
   * @param tracingContext instance of TracingContext for this AbfsOutputStream.
   * @return AbfsOutputStreamContext instance with the desired parameters.
   */
  private AbfsOutputStreamContext populateAbfsOutputStreamContext(
      boolean isAppendBlob,
      AbfsLease lease,
      AbfsClient client,
      FileSystem.Statistics statistics,
      String path,
      long position,
      String eTag,
      TracingContext tracingContext) {
    int bufferSize = abfsConfiguration.getWriteBufferSize();
    if (isAppendBlob && bufferSize > FileSystemConfigurations.APPENDBLOB_MAX_WRITE_BUFFER_SIZE) {
      bufferSize = FileSystemConfigurations.APPENDBLOB_MAX_WRITE_BUFFER_SIZE;
    }
    return new AbfsOutputStreamContext(abfsConfiguration.getSasTokenRenewPeriodForStreamsInSeconds())
            .withWriteBufferSize(bufferSize)
            .enableExpectHeader(abfsConfiguration.isExpectHeaderEnabled())
            .enableFlush(abfsConfiguration.isFlushEnabled())
            .enableSmallWriteOptimization(abfsConfiguration.isSmallWriteOptimizationEnabled())
            .disableOutputStreamFlush(abfsConfiguration.isOutputStreamFlushDisabled())
            .withStreamStatistics(new AbfsOutputStreamStatisticsImpl())
            .withAppendBlob(isAppendBlob)
            .withWriteMaxConcurrentRequestCount(abfsConfiguration.getWriteMaxConcurrentRequestCount())
            .withMaxWriteRequestsToQueue(abfsConfiguration.getMaxWriteRequestsToQueue())
            .withLease(lease)
            .withBlockFactory(blockFactory)
            .withBlockOutputActiveBlocks(blockOutputActiveBlocks)
            .withClient(client)
            .withPosition(position)
            .withFsStatistics(statistics)
            .withPath(path)
            .withETag(eTag)
            .withExecutorService(new SemaphoredDelegatingExecutor(boundedThreadPool,
                blockOutputActiveBlocks, true))
            .withTracingContext(tracingContext)
            .build();
  }

  public void createDirectory(final Path path, final FileSystem.Statistics statistics, final FsPermission permission,
      final FsPermission umask, TracingContext tracingContext)
          throws IOException {
    try (AbfsPerfInfo perfInfo = startTracking("createDirectory", "createPath")) {
      if (!OperativeEndpoint.isMkdirEnabledOnDFS(getPrefixMode(), abfsConfiguration)) {
        ArrayList<Path> keysToCreateAsFolder = new ArrayList<>();
        checkParentChainForFile(path, tracingContext, keysToCreateAsFolder);
        boolean blobOverwrite = abfsConfiguration.isEnabledBlobMkdirOverwrite();

        HashMap<String, String> metadata = new HashMap<>();
        metadata.put(X_MS_META_HDI_ISFOLDER, TRUE);
        createFile(path, statistics, blobOverwrite,
                permission, umask, tracingContext, metadata);
        for (Path pathToCreate: keysToCreateAsFolder) {
            createFile(pathToCreate, statistics, blobOverwrite,
                    permission, umask, tracingContext, metadata);
        }
        return;
      }
      boolean isNamespaceEnabled = getIsNamespaceEnabled(tracingContext);
      LOG.debug("createDirectory filesystem: {} path: {} permission: {} umask: {} isNamespaceEnabled: {}",
              client.getFileSystem(),
              path,
              permission,
              umask,
              isNamespaceEnabled);

      boolean overwrite =
              !isNamespaceEnabled || abfsConfiguration.isEnabledMkdirOverwrite();
      final AbfsRestOperation op = client.createPath(getRelativePath(path),
              false, overwrite,
              isNamespaceEnabled ? getOctalNotation(permission) : null,
              isNamespaceEnabled ? getOctalNotation(umask) : null, false, null,
              tracingContext);
      perfInfo.registerResult(op.getResult()).registerSuccess(true);
    }
  }

  /**
   * Checks for the entire parent hierarchy and returns if any directory exists and
   * throws an exception if any file exists.
   * @param path path to check the hierarchy for.
   * @param tracingContext the tracingcontext.
   */
  private void checkParentChainForFile(Path path, TracingContext tracingContext,
                                       List<Path> keysToCreateAsFolder) throws IOException {
    if (checkPathIsDirectory(path, tracingContext)) {
      return;
    }
    Path current = path.getParent();
    while (current != null && !current.isRoot()) {
      if (checkPathIsDirectory(current, tracingContext)) {
        break;
      }
      keysToCreateAsFolder.add(current);
      current = current.getParent();
    }
  }

  /**
   * Checks if the path is directory and throws exception if it exists as a file.
   * @param path path to check for file or directory.
   * @param tracingContext the tracingcontext.
   * @return true or false.
   * @throws IOException
   */
  private boolean checkPathIsDirectory(Path path, TracingContext tracingContext) throws IOException {
    BlobProperty blobProperty = null;
    try {
      blobProperty = getBlobProperty(path, tracingContext);
    } catch (AbfsRestOperationException ex) {
      if (ex.getStatusCode() != HttpURLConnection.HTTP_NOT_FOUND) {
        throw ex;
      }
    }

    if (blobProperty != null) {
      boolean isDir = blobProperty.getIsDirectory();
      if (!isDir) {
        throw new AbfsRestOperationException(HTTP_CONFLICT,
                AzureServiceErrorCode.PATH_CONFLICT.getErrorCode(),
                PATH_EXISTS,
                null);
      }
      return true;
    }
    return false;
  }


  public AbfsInputStream openFileForRead(final Path path,
      final FileSystem.Statistics statistics, TracingContext tracingContext)
      throws AzureBlobFileSystemException {
    return openFileForRead(path, Optional.empty(), statistics, tracingContext);
  }

  public AbfsInputStream openFileForRead(final Path path,
      final Optional<Configuration> options,
      final FileSystem.Statistics statistics, TracingContext tracingContext)
      throws AzureBlobFileSystemException {
    try (AbfsPerfInfo perfInfo = startTracking("openFileForRead", "getPathStatus")) {
      LOG.debug("openFileForRead filesystem: {} path: {}",
              client.getFileSystem(),
              path);

      String relativePath = getRelativePath(path);

      AbfsRestOperation op;
      if (getPrefixMode() == PrefixMode.BLOB) {
        try {
          op = client.getBlobProperty(new Path(relativePath), tracingContext);
        } catch (AbfsRestOperationException e) {
          if (e.getStatusCode() != HTTP_NOT_FOUND) {
            throw e;
          }
          List<BlobProperty> blobsList = getListBlobs(new Path(relativePath), null,
                  tracingContext, 2, true);
          if (blobsList.size() > 0) {
            throw new AbfsRestOperationException(
                    AzureServiceErrorCode.PATH_NOT_FOUND.getStatusCode(),
                    AzureServiceErrorCode.PATH_NOT_FOUND.getErrorCode(),
                    "openFileForRead must be used with files and not directories",
                    null);
          } else {
            throw e;
          }
        }
      } else {
        op = client
                .getPathStatus(relativePath, false, tracingContext);
      }

      perfInfo.registerResult(op.getResult());

      boolean isDirectory;
      if (getPrefixMode() == PrefixMode.BLOB) {
        isDirectory = Boolean.parseBoolean(op.getResult().getResponseHeader(X_MS_META_HDI_ISFOLDER));
      } else {
        final String resourceType = op.getResult().getResponseHeader(HttpHeaderConfigurations.X_MS_RESOURCE_TYPE);
        isDirectory = parseIsDirectory(resourceType);
      }

      final long contentLength = Long.parseLong(op.getResult().getResponseHeader(HttpHeaderConfigurations.CONTENT_LENGTH));
      final String eTag = op.getResult().getResponseHeader(HttpHeaderConfigurations.ETAG);

      if (isDirectory) {
        throw new AbfsRestOperationException(
                AzureServiceErrorCode.PATH_NOT_FOUND.getStatusCode(),
                AzureServiceErrorCode.PATH_NOT_FOUND.getErrorCode(),
                "openFileForRead must be used with files and not directories",
                null);
      }

      perfInfo.registerSuccess(true);

      // Add statistics for InputStream
      return new AbfsInputStream(client, statistics,
              relativePath, contentLength,
              populateAbfsInputStreamContext(options),
              eTag, tracingContext);
    }
  }

  private AbfsInputStreamContext populateAbfsInputStreamContext(
      Optional<Configuration> options) {
    boolean bufferedPreadDisabled = options
        .map(c -> c.getBoolean(FS_AZURE_BUFFERED_PREAD_DISABLE, false))
        .orElse(false);
    return new AbfsInputStreamContext(abfsConfiguration.getSasTokenRenewPeriodForStreamsInSeconds())
            .withReadBufferSize(abfsConfiguration.getReadBufferSize())
            .withReadAheadQueueDepth(abfsConfiguration.getReadAheadQueueDepth())
            .withTolerateOobAppends(abfsConfiguration.getTolerateOobAppends())
            .isReadAheadEnabled(abfsConfiguration.isReadAheadEnabled())
            .withReadSmallFilesCompletely(abfsConfiguration.readSmallFilesCompletely())
            .withOptimizeFooterRead(abfsConfiguration.optimizeFooterRead())
            .withReadAheadRange(abfsConfiguration.getReadAheadRange())
            .withStreamStatistics(new AbfsInputStreamStatisticsImpl())
            .withShouldReadBufferSizeAlways(
                abfsConfiguration.shouldReadBufferSizeAlways())
            .withReadAheadBlockSize(abfsConfiguration.getReadAheadBlockSize())
            .withBufferedPreadDisabled(bufferedPreadDisabled)
            .build();
  }

  public OutputStream openFileForWrite(final Path path,
      final FileSystem.Statistics statistics, final boolean overwrite,
      TracingContext tracingContext) throws IOException {
    try (AbfsPerfInfo perfInfo = startTracking("openFileForWrite", "getPathStatus")) {
      LOG.debug("openFileForWrite filesystem: {} path: {} overwrite: {}",
              client.getFileSystem(),
              path,
              overwrite);

      String relativePath = getRelativePath(path);

      final AbfsRestOperation op;
      try {
        if (getPrefixMode() == PrefixMode.BLOB) {
          op = client.getBlobProperty(path, tracingContext);
        } else {
          op = client.getPathStatus(relativePath, false, tracingContext);
        }
      } catch (AbfsRestOperationException ex) {
        // The path does not exist explicitly.
        // Check here if the path is an implicit dir
        if (getPrefixMode() == PrefixMode.BLOB && ex.getStatusCode() == HttpURLConnection.HTTP_NOT_FOUND) {
          List<BlobProperty> blobProperties = getListBlobs(path, null,
                  tracingContext, 2, true);
          if (blobProperties.size() != 0) {
            throw new AbfsRestOperationException(
                    AzureServiceErrorCode.PATH_NOT_FOUND.getStatusCode(),
                    AzureServiceErrorCode.PATH_NOT_FOUND.getErrorCode(),
                    "openFileForWrite must be used with files and not directories",
                    null);
          } else {
            throw ex;
          }
        } else {
          throw ex;
        }
      }
      perfInfo.registerResult(op.getResult());

      final String resourceType = op.getResult().getResponseHeader(HttpHeaderConfigurations.X_MS_RESOURCE_TYPE);
      final Long contentLength = Long.valueOf(op.getResult().getResponseHeader(HttpHeaderConfigurations.CONTENT_LENGTH));

      boolean isDirectory;
      if (getPrefixMode() == PrefixMode.BLOB) {
        isDirectory = op.getResult().getResponseHeader(X_MS_META_HDI_ISFOLDER) != null;
      } else {
        isDirectory = parseIsDirectory(resourceType);
      }
      if (isDirectory) {
        throw new AbfsRestOperationException(
                AzureServiceErrorCode.PATH_NOT_FOUND.getStatusCode(),
                AzureServiceErrorCode.PATH_NOT_FOUND.getErrorCode(),
                "openFileForWrite must be used with files and not directories",
                null);
      }

      final long offset = overwrite ? 0 : contentLength;

      perfInfo.registerSuccess(true);

      boolean isAppendBlob = false;
      if (isAppendBlobKey(path.toString())) {
        isAppendBlob = true;
      }

      AbfsLease lease = maybeCreateLease(relativePath, tracingContext);
      final String eTag = op.getResult().getResponseHeader(HttpHeaderConfigurations.ETAG);
      checkAppendSmallWrite(isAppendBlob);

      return new AbfsOutputStream(
          populateAbfsOutputStreamContext(
              isAppendBlob,
              lease,
              client,
              statistics,
              relativePath,
              offset,
              eTag,
              tracingContext));
    }
  }

  public void checkAppendSmallWrite(boolean isAppendBlob) throws IOException {
    if (getAbfsConfiguration().getPrefixMode() == PrefixMode.BLOB) {
      if (isAppendBlob) {
        throw new IOException("AppendBlob is not supported for blob endpoint.");
      }
      if (abfsConfiguration.isSmallWriteOptimizationEnabled()) {
        throw new IOException("Small write optimization is not supported for blob endpoint.");
      }
    }
  }

  /**
   * Break any current lease on an ABFS file.
   *
   * @param path file name
   * @param tracingContext TracingContext instance to track correlation IDs
   * @throws AzureBlobFileSystemException on any exception while breaking the lease
   */
  public void breakLease(final Path path, final TracingContext tracingContext) throws AzureBlobFileSystemException {
    LOG.debug("lease path: {}", path);

    client.breakLease(getRelativePath(path), tracingContext);
  }

  public void rename(final Path source, final Path destination,
      final RenameAtomicityUtils renameAtomicityUtils, TracingContext tracingContext) throws
          IOException {
    final Instant startAggregate = abfsPerfTracker.getLatencyInstant();
    long countAggregate = 0;
    boolean shouldContinue;

    if (getAbfsConfiguration().getPrefixMode() == PrefixMode.BLOB) {
      LOG.debug("Rename for src: {} dst: {} for non-HNS blob-endpoint",
          source, destination);
      final Boolean isSrcExist;
      final Boolean isSrcDir;
      /*
       * Fetch the list of blobs in the given sourcePath.
       */
      StringBuilder listSrcBuilder = new StringBuilder(
          source.toUri().getPath());
      if (!source.isRoot()) {
        listSrcBuilder.append(FORWARD_SLASH);
      }
      String listSrc = listSrcBuilder.toString();
      BlobList blobList = client.getListBlobs(null, listSrc, null,
              tracingContext).getResult()
          .getBlobList();
      String nextMarker = blobList.getNextMarker();
      List<BlobProperty> srcBlobProperties = blobList.getBlobPropertyList();

      ListBlobQueue listBlobQueue = new ListBlobQueue(
          blobList.getBlobPropertyList(),
          getAbfsConfiguration().getProducerQueueMaxSize(),
          getAbfsConfiguration().getBlobDirRenameMaxThread());
      if (nextMarker != null) {
        new ListBlobProducer(listSrc,
            client, listBlobQueue, nextMarker, tracingContext);
      } else {
        listBlobQueue.complete();
      }

      BlobProperty blobPropOnSrc;
      if (srcBlobProperties.size() > 0) {
        LOG.debug("src {} exists and is a directory", source);
        isSrcExist = true;
        isSrcDir = true;
        /*
         * Fetch if there is a marker-blob for the source blob.
         */
        BlobProperty blobPropOnSrcNullable;
        try {
          blobPropOnSrcNullable = getBlobProperty(source, tracingContext);
        } catch (AbfsRestOperationException ex) {
          if (ex.getStatusCode() != HttpURLConnection.HTTP_NOT_FOUND) {
            throw ex;
          }
          blobPropOnSrcNullable = null;
        }
        if (blobPropOnSrcNullable == null) {
          /*
           * There is no marker-blob, the client has to create marker blob before
           * starting the rename.
           */
          //create marker file; add in srcBlobProperties;
          LOG.debug("Source {} is a directory but there is no marker-blob",
              source);
          createDirectory(source, null, FsPermission.getDirDefault(),
              FsPermission.getUMask(
                  getAbfsConfiguration().getRawConfiguration()),
              tracingContext);
          blobPropOnSrc = new BlobProperty();
          blobPropOnSrc.setIsDirectory(true);
          blobPropOnSrc.setPath(source);
        } else {
          LOG.debug("Source {} is a directory but there is a marker-blob",
              source);
          blobPropOnSrc = blobPropOnSrcNullable;
        }
      } else {
        LOG.debug("source {} doesn't have any blob in its hierarchy. Checking"
            + "if there is marker blob for it.", source);
        try {
          blobPropOnSrc = getBlobProperty(source, tracingContext);
        } catch (AbfsRestOperationException ex) {
          if (ex.getStatusCode() != HttpURLConnection.HTTP_NOT_FOUND) {
            throw ex;
          }
          blobPropOnSrc = null;
        }

        if (blobPropOnSrc != null) {
          isSrcExist = true;
          if (blobPropOnSrc.getIsDirectory()) {
            LOG.debug("source {} is a marker blob", source);
            isSrcDir = true;
          } else {
            LOG.debug("source {} exists but is not a marker blob", source);
            isSrcDir = false;
          }
        } else {
          LOG.debug("source {} doesn't exist", source);
          isSrcExist = false;
          isSrcDir = false;
        }
      }

      if (!isSrcExist) {
        LOG.info("source {} doesn't exists", source);
        throw new AbfsRestOperationException(HttpURLConnection.HTTP_NOT_FOUND,
            AzureServiceErrorCode.SOURCE_PATH_NOT_FOUND.getErrorCode(), null,
            null);
      }
      if (isSrcDir) {
        /*
         * If source is a directory, all the blobs in the directory have to be
         * individually copied and then deleted at the source.
         */
        LOG.debug("source {} is a directory", source);
        final AbfsBlobLease srcDirLease;
        final Boolean isAtomicRename;
        if (isAtomicRenameKey(source.toUri().getPath())) {
          LOG.debug("source dir {} is an atomicRenameKey",
              source.toUri().getPath());
          srcDirLease = new AbfsBlobLease(client, source.toUri().getPath(), BLOB_LEASE_ONE_MINUTE_DURATION, tracingContext);
          renameAtomicityUtils.preRename(srcBlobProperties, isCreateOperationOnBlobEndpoint());
          isAtomicRename = true;
        } else {
          srcDirLease = null;
          isAtomicRename = false;
          LOG.debug("source dir {} is not an atomicRenameKey",
              source.toUri().getPath());
        }

        renameBlobDir(source, destination, tracingContext, listBlobQueue,
            blobPropOnSrc, srcDirLease, isAtomicRename);

        if (renameAtomicityUtils != null) {
          renameAtomicityUtils.cleanup();
        }
      } else {
        LOG.debug("source {} is not directory", source);
        String leaseId = null;
        if (isAtomicRenameKey(source.toUri().getPath())) {
          leaseId = new AbfsBlobLease(client, source.toUri().getPath(),
              BLOB_LEASE_ONE_MINUTE_DURATION, tracingContext).getLeaseID();
        }
        renameBlob(blobPropOnSrc.getPath(), destination, leaseId, tracingContext
        );
      }
      LOG.info("Rename from source {} to destination {} done", source,
          destination);
      return;
    }

    if (isAtomicRenameKey(source.getName())) {
      LOG.warn("The atomic rename feature is not supported by the ABFS scheme; however rename,"
              +" create and delete operations are atomic if Namespace is enabled for your Azure Storage account.");
    }

    LOG.debug("renameAsync filesystem: {} source: {} destination: {}",
            client.getFileSystem(),
            source,
            destination);

    String continuation = null;

    String sourceRelativePath = getRelativePath(source);
    String destinationRelativePath = getRelativePath(destination);

    do {
      try (AbfsPerfInfo perfInfo = startTracking("rename", "renamePath")) {
        AbfsRestOperation op = client
            .renamePath(sourceRelativePath, destinationRelativePath,
                continuation, tracingContext);
        perfInfo.registerResult(op.getResult());
        continuation = op.getResult().getResponseHeader(HttpHeaderConfigurations.X_MS_CONTINUATION);
        perfInfo.registerSuccess(true);
        countAggregate++;
        shouldContinue = continuation != null && !continuation.isEmpty();

        if (!shouldContinue) {
          perfInfo.registerAggregates(startAggregate, countAggregate);
        }
      }
    } while (shouldContinue);
  }

  private void renameBlobDir(final Path source,
      final Path destination,
      final TracingContext tracingContext,
      final ListBlobQueue listBlobQueue,
      final BlobProperty blobPropOnSrc, final AbfsBlobLease srcDirBlobLease,
      final Boolean isAtomicRename) throws AzureBlobFileSystemException {
    List<BlobProperty> blobList;
    ListBlobConsumer listBlobConsumer = new ListBlobConsumer(listBlobQueue);
    final ExecutorService renameBlobExecutorService
        = Executors.newFixedThreadPool(
        getAbfsConfiguration().getBlobDirRenameMaxThread());
    while(!listBlobConsumer.isCompleted()) {
      blobList = listBlobConsumer.consume();
      if(blobList == null) {
        continue;
      }
      List<Future> futures = new ArrayList<>();
      for (BlobProperty blobProperty : blobList) {
        futures.add(renameBlobExecutorService.submit(() -> {
          try {
            AbfsBlobLease blobLease = null;
            if (isAtomicRename) {
              /*
               * Conditionally get a lease on the source blob to prevent other writers
               * from changing it. This is used for correctness in HBase when log files
               * are renamed. It generally should do no harm other than take a little
               * more time for other rename scenarios. When the HBase master renames a
               * log file folder, the lease locks out other writers.  This
               * prevents a region server that the master thinks is dead, but is still
               * alive, from committing additional updates.  This is different than
               * when HBase runs on HDFS, where the region server recovers the lease
               * on a log file, to gain exclusive access to it, before it splits it.
               */
              blobLease = new AbfsBlobLease(client,
                  blobProperty.getPath().toUri().getPath(), BLOB_LEASE_ONE_MINUTE_DURATION, tracingContext);
            }
            renameBlob(
                blobProperty.getPath(),
                createDestinationPathForBlobPartOfRenameSrcDir(destination,
                    blobProperty, source),
                blobLease != null ? blobLease.getLeaseID() : null,
                tracingContext);
          } catch (AzureBlobFileSystemException e) {
            LOG.error(String.format("rename from %s to %s for blob %s failed",
                source, destination, blobProperty.getPath()), e);
            throw new RuntimeException(e);
          }
        }));
      }
      for (Future future : futures) {
        try {
          future.get();
        } catch (InterruptedException | ExecutionException e) {
          LOG.error(String.format("rename from %s to %s failed", source,
              destination), e);
          throw new RuntimeException(e);
        }
      }
    }
    renameBlobExecutorService.shutdown();

    renameBlob(
        blobPropOnSrc.getPath(), createDestinationPathForBlobPartOfRenameSrcDir(destination,
            blobPropOnSrc, source),
        srcDirBlobLease != null ? srcDirBlobLease.getLeaseID() : null,
        tracingContext);
  }

  private Boolean isCreateOperationOnBlobEndpoint() {
    return !OperativeEndpoint.isIngressEnabledOnDFS(prefixMode, abfsConfiguration);
  }

  /**
   * Translates the destination path for a blob part of a source directory getting
   * renamed.
   * @param destinationDir destination directory for the rename operation
   * @param srcBlobProperty blob part of the source directory getting renamed
   * @param sourceDir source directory for the rename operation
   * @return translated path for the blob
   */
  private Path createDestinationPathForBlobPartOfRenameSrcDir(final Path destinationDir,
      final BlobProperty srcBlobProperty,
      final Path sourceDir) {
    String destinationPathStr = destinationDir.toUri().getPath();
    String sourcePathStr = sourceDir.toUri().getPath();
    String srcBlobPropertyPathStr = srcBlobProperty.getPath().toUri().getPath();
    if (sourcePathStr.equals(srcBlobPropertyPathStr)) {
      return destinationDir;
    }
    return new Path(destinationPathStr + ROOT_PATH + srcBlobPropertyPathStr.substring(
        sourcePathStr.length()));
  }

  /**
   * Renames blob.
   * It copies the source blob to the destination. After copy is succesful, it
   * deletes the source blob
   *
   * @param sourcePath source path which gets copied to the destination
   * @param destination destination path to which the source has to be moved
   * @param srcBlobLeaseId leaseId of the srcBlob
   * @param tracingContext tracingContext for tracing the API calls
   *
   * @throws AzureBlobFileSystemException exception in making server calls
   */
  private void renameBlob(final Path sourcePath, final Path destination,
      final String srcBlobLeaseId, final TracingContext tracingContext) throws AzureBlobFileSystemException {
    copyBlob(sourcePath, destination, srcBlobLeaseId, tracingContext);
    deleteBlob(sourcePath, srcBlobLeaseId, tracingContext);
  }

  private void deleteBlob(final Path sourcePath,
      final String blobLeaseId, final TracingContext tracingContext) throws AzureBlobFileSystemException {
    try {
      client.deleteBlobPath(sourcePath, blobLeaseId, tracingContext);
    } catch (AbfsRestOperationException ex) {
      if (ex.getStatusCode() != HttpURLConnection.HTTP_NOT_FOUND) {
        throw ex;
      }
    }
  }

  public void delete(final Path path, final boolean recursive,
      TracingContext tracingContext) throws IOException {
    if(getPrefixMode() == PrefixMode.BLOB) {
      deleteBlobPath(path, recursive, tracingContext);
      return;
    }
    final Instant startAggregate = abfsPerfTracker.getLatencyInstant();
    long countAggregate = 0;
    boolean shouldContinue = true;

    LOG.debug("delete filesystem: {} path: {} recursive: {}",
            client.getFileSystem(),
            path,
            String.valueOf(recursive));

    String continuation = null;

    String relativePath = getRelativePath(path);

    do {
      try (AbfsPerfInfo perfInfo = startTracking("delete", "deletePath")) {
        AbfsRestOperation op = client
            .deletePath(relativePath, recursive, continuation, tracingContext);
        perfInfo.registerResult(op.getResult());
        continuation = op.getResult().getResponseHeader(HttpHeaderConfigurations.X_MS_CONTINUATION);
        perfInfo.registerSuccess(true);
        countAggregate++;
        shouldContinue = continuation != null && !continuation.isEmpty();

        if (!shouldContinue) {
          perfInfo.registerAggregates(startAggregate, countAggregate);
        }
      }
    } while (shouldContinue);
  }

  private void deleteBlobPath(final Path path,
      final boolean recursive,
      final TracingContext tracingContext) throws IOException {
    BlobProperty pathProperty = null;
    ListBlobQueue listBlobQueue = null;
    /*
     * Fetch the list of blobs in the given sourcePath.
     */
    StringBuilder listSrcBuilder = new StringBuilder();
    listSrcBuilder.append(path.toUri().getPath());
    if (!path.isRoot()) {
      listSrcBuilder.append(FORWARD_SLASH);
    }
    String listSrc = listSrcBuilder.toString();

    try {
      if (!path.isRoot()) {
        pathProperty = getBlobProperty(path, tracingContext);
      }
    } catch (AbfsRestOperationException ex) {
      if (ex.getStatusCode() != HttpURLConnection.HTTP_NOT_FOUND) {
        throw ex;
      }

      BlobList blobList = client.getListBlobs(null, listSrc, null,
              tracingContext).getResult()
          .getBlobList();
      if (blobList.getBlobPropertyList().size() == 0) {
        throw new AbfsRestOperationException(
            ex.getStatusCode(),
            AzureServiceErrorCode.PATH_NOT_FOUND.getErrorCode(),
            ex.getErrorMessage(), ex);
      }
      String nextMarker = blobList.getNextMarker();
      listBlobQueue = new ListBlobQueue(blobList);
      if (nextMarker != null && recursive) {
        new ListBlobProducer(listSrc,
            client, listBlobQueue, nextMarker, tracingContext);
      } else {
        listBlobQueue.complete();
      }
      createDirectory(path, null, FsPermission.getDirDefault(),
          FsPermission.getUMask(
              getAbfsConfiguration().getRawConfiguration()),
          tracingContext);

      pathProperty = new BlobProperty();
      pathProperty.setIsDirectory(true);
      pathProperty.setPath(path);
    }

    /*
     * ParentPath can be implicit. So, before deleting a path, check if the parentPath
     * is implicit. If yes, there can be a chance where in path being deleted is the
     * only child path of the parentPath. So, for implicit parentPath, createDirectory
     * to be called for the parentPath before deleting.
     */
    if (!path.isRoot()) {
      Path parentPath = path.getParent();
      if (!parentPath.isRoot()) {
        try {
          getBlobProperty(parentPath, tracingContext);
        } catch (AbfsRestOperationException ex) {
          if (ex.getStatusCode() != HttpURLConnection.HTTP_NOT_FOUND) {
            throw ex;
          }
          createDirectory(parentPath, null, FsPermission.getDirDefault(),
              FsPermission.getUMask(
                  getAbfsConfiguration().getRawConfiguration()),
              tracingContext);
        }
      }
    }

    if (pathProperty != null && !pathProperty.getIsDirectory()) {
      client.deleteBlobPath(path, null, tracingContext);
      return;
    }

    if (listBlobQueue == null) {
      listBlobQueue = new ListBlobQueue(null);
      new ListBlobProducer(listSrc, client,
          listBlobQueue, null, tracingContext);
    }
    ListBlobConsumer consumer = new ListBlobConsumer(listBlobQueue);


    deleteOnConsumedBlobs(tracingContext, pathProperty, consumer, recursive);
  }

  private void deleteOnConsumedBlobs(final TracingContext tracingContext,
      final BlobProperty pathProperty,
      final ListBlobConsumer consumer, final Boolean recursive)
      throws IOException {
    while (!consumer.isCompleted()) {
      final BlobList blobList = consumer.consume();
      if (blobList == null) {
        continue;
      }
      if (!recursive && blobList.getBlobPropertyList().size() > 0) {
        throw new IOException(
            "Non-recursive delete of non-empty directory " + (
                pathProperty != null ? pathProperty.getIsDirectory() : ""));
      }
      List<Future> futureList = new ArrayList<>();
      for (BlobProperty blobProperty : blobList.getBlobPropertyList()) {
        futureList.add(deleteBlobExecutorService.submit(() -> {
          try {
            client.deleteBlobPath(blobProperty.getPath(), null, tracingContext);
          } catch (AzureBlobFileSystemException ex) {
            if (ex instanceof AbfsRestOperationException
                && ((AbfsRestOperationException) ex).getStatusCode()
                == HttpURLConnection.HTTP_NOT_FOUND) {
              return;
            }
            throw new RuntimeException(ex);
          }
        }));
      }

      for (Future future : futureList) {
        try {
          future.get();
        } catch (InterruptedException | ExecutionException e) {
          throw new RuntimeException(e);
        }
      }
    }
    if (pathProperty != null) {
      client.deleteBlobPath(pathProperty.getPath(), null, tracingContext);
    }
  }

  public FileStatus getFileStatus(final Path path,
      TracingContext tracingContext) throws IOException {
    try (AbfsPerfInfo perfInfo = startTracking("getFileStatus", "undetermined")) {
      boolean isNamespaceEnabled = getIsNamespaceEnabled(tracingContext);
      LOG.debug("getFileStatus filesystem: {} path: {} isNamespaceEnabled: {}",
              client.getFileSystem(),
              path,
              isNamespaceEnabled);

      final AbfsRestOperation op;
      if (path.isRoot()) {
        if (isNamespaceEnabled) {
          perfInfo.registerCallee("getAclStatus");
          op = client.getAclStatus(getRelativePath(path), tracingContext);
        } else {
          perfInfo.registerCallee("getFilesystemProperties");
          op = client.getFilesystemProperties(tracingContext);
        }
      } else {
        perfInfo.registerCallee("getPathStatus");
        op = client.getPathStatus(getRelativePath(path), false, tracingContext);
      }

      perfInfo.registerResult(op.getResult());
      final long blockSize = abfsConfiguration.getAzureBlockSize();
      final AbfsHttpOperation result = op.getResult();

      String eTag = extractEtagHeader(result);
      final String lastModified = result.getResponseHeader(HttpHeaderConfigurations.LAST_MODIFIED);
      final String permissions = result.getResponseHeader((HttpHeaderConfigurations.X_MS_PERMISSIONS));
      final boolean hasAcl = AbfsPermission.isExtendedAcl(permissions);
      final long contentLength;
      final boolean resourceIsDir;

      if (path.isRoot()) {
        contentLength = 0;
        resourceIsDir = true;
      } else {
        contentLength = parseContentLength(result.getResponseHeader(HttpHeaderConfigurations.CONTENT_LENGTH));
        resourceIsDir = parseIsDirectory(result.getResponseHeader(HttpHeaderConfigurations.X_MS_RESOURCE_TYPE));
      }

      final String transformedOwner = identityTransformer.transformIdentityForGetRequest(
              result.getResponseHeader(HttpHeaderConfigurations.X_MS_OWNER),
              true,
              userName);

      final String transformedGroup = identityTransformer.transformIdentityForGetRequest(
              result.getResponseHeader(HttpHeaderConfigurations.X_MS_GROUP),
              false,
              primaryUserGroup);

      perfInfo.registerSuccess(true);

      return new VersionedFileStatus(
              transformedOwner,
              transformedGroup,
              permissions == null ? new AbfsPermission(FsAction.ALL, FsAction.ALL, FsAction.ALL)
                      : AbfsPermission.valueOf(permissions),
              hasAcl,
              contentLength,
              resourceIsDir,
              1,
              blockSize,
              DateTimeUtils.parseLastModifiedTime(lastModified),
              path,
              eTag);
    }
  }

  public FileStatus getFileStatusOverBlob(final Path path,
      TracingContext tracingContext) throws IOException {
    try (AbfsPerfInfo perfInfo = startTracking("getFileStatus", "undetermined")) {
      LOG.debug("getFileStatus filesystem call over blob endpoint: {} path: {}",
          client.getFileSystem(),
          path);

      final AbfsRestOperation op;

      // Try to getBlobProperty for explicit blobs
      if (path.isRoot()) {
        perfInfo.registerCallee("getContainerProperties");
        op = client.getContainerProperty(tracingContext);
      } else {
        perfInfo.registerCallee("getBlobProperty");
        op = client.getBlobProperty(path, tracingContext);
      }

      perfInfo.registerResult(op.getResult());
      final long blockSize = abfsConfiguration.getAzureBlockSize();
      final AbfsHttpOperation result = op.getResult();

      String eTag = extractEtagHeader(result);
      final String lastModified = result.getResponseHeader(HttpHeaderConfigurations.LAST_MODIFIED);
      final long contentLength;
      final boolean resourceIsDir;

      if (path.isRoot()) {
        contentLength = 0;
        resourceIsDir = true;
      } else {
        contentLength = parseContentLength(result.getResponseHeader(
            HttpHeaderConfigurations.CONTENT_LENGTH));
        resourceIsDir = result.getResponseHeader(
            X_MS_META_HDI_ISFOLDER) != null;
      }

      final String transformedOwner = identityTransformer.transformIdentityForGetRequest(
          result.getResponseHeader(HttpHeaderConfigurations.X_MS_OWNER),
          true,
          userName);

      final String transformedGroup = identityTransformer.transformIdentityForGetRequest(
          result.getResponseHeader(HttpHeaderConfigurations.X_MS_GROUP),
          false,
          primaryUserGroup);

      perfInfo.registerSuccess(true);

      return new VersionedFileStatus(
          transformedOwner,
          transformedGroup,
          new AbfsPermission(FsAction.ALL, FsAction.ALL, FsAction.ALL),
          false,
          contentLength,
          resourceIsDir,
          1,
          blockSize,
          DateTimeUtils.parseLastModifiedTime(lastModified),
          path,
          eTag);
    }
    catch (AbfsRestOperationException ex) {
      // The path does not exist explicitly.
      // Check here if the path is an implicit dir
      if (ex.getStatusCode() == HttpURLConnection.HTTP_NOT_FOUND && !path.isRoot()) {
        List<BlobProperty> blobProperties = getListBlobs(path,null, tracingContext, 2, true);
        if (blobProperties.size() == 0) {
          throw ex;
        }
        else {
          // TODO: return properties of first child blob here like in wasb after listFileStatus is implemented over blob
          return new VersionedFileStatus(
              userName,
              primaryUserGroup,
              new AbfsPermission(FsAction.ALL, FsAction.ALL, FsAction.ALL),
              false,
              0L,
              true,
              1,
              abfsConfiguration.getAzureBlockSize(),
              DateTimeUtils.parseLastModifiedTime(null),
              path,
              null);
        }
      }
      else {
        throw ex;
      }
    }
  }

  /**
   * @param path The list path.
   * @param tracingContext Tracks identifiers for request header
   * @return the entries in the path.
   * */
  @Override
  public FileStatus[] listStatus(final Path path, TracingContext tracingContext) throws IOException {
    return listStatus(path, null, tracingContext);
  }

  /**
   * @param path Path the list path.
   * @param startFrom the entry name that list results should start with.
   *                  For example, if folder "/folder" contains four files: "afile", "bfile", "hfile", "ifile".
   *                  Then listStatus(Path("/folder"), "hfile") will return "/folder/hfile" and "folder/ifile"
   *                  Notice that if startFrom is a non-existent entry name, then the list response contains
   *                  all entries after this non-existent entry in lexical order:
   *                  listStatus(Path("/folder"), "cfile") will return "/folder/hfile" and "/folder/ifile".
   * @param tracingContext Tracks identifiers for request header
   * @return the entries in the path start from  "startFrom" in lexical order.
   * */
  @InterfaceStability.Unstable
  @Override
  public FileStatus[] listStatus(final Path path, final String startFrom, TracingContext tracingContext) throws IOException {
    List<FileStatus> fileStatuses = new ArrayList<>();
    listStatus(path, startFrom, fileStatuses, true, null, tracingContext);
    return fileStatuses.toArray(new FileStatus[fileStatuses.size()]);
  }

  @Override
  public String listStatus(final Path path, final String startFrom,
      List<FileStatus> fileStatuses, final boolean fetchAll,
      String continuation, TracingContext tracingContext) throws IOException {
    final Instant startAggregate = abfsPerfTracker.getLatencyInstant();
    long countAggregate = 0;
    boolean shouldContinue = true;

    LOG.debug("listStatus filesystem: {} path: {}, startFrom: {}",
            client.getFileSystem(),
            path,
            startFrom);

    final String relativePath = getRelativePath(path);

    if (continuation == null || continuation.isEmpty()) {
      // generate continuation token if a valid startFrom is provided.
      if (startFrom != null && !startFrom.isEmpty()) {
        continuation = getIsNamespaceEnabled(tracingContext)
            ? generateContinuationTokenForXns(startFrom)
            : generateContinuationTokenForNonXns(relativePath, startFrom);
      }
    }

    do {
      try (AbfsPerfInfo perfInfo = startTracking("listStatus", "listPath")) {
        AbfsRestOperation op = client.listPath(relativePath, false,
            abfsConfiguration.getListMaxResults(), continuation,
            tracingContext);
        perfInfo.registerResult(op.getResult());
        continuation = op.getResult().getResponseHeader(HttpHeaderConfigurations.X_MS_CONTINUATION);
        ListResultSchema retrievedSchema = op.getResult().getListResultSchema();
        if (retrievedSchema == null) {
          throw new AbfsRestOperationException(
                  AzureServiceErrorCode.PATH_NOT_FOUND.getStatusCode(),
                  AzureServiceErrorCode.PATH_NOT_FOUND.getErrorCode(),
                  "listStatusAsync path not found",
                  null, op.getResult());
        }

        long blockSize = abfsConfiguration.getAzureBlockSize();

        for (ListResultEntrySchema entry : retrievedSchema.paths()) {
          final String owner = identityTransformer.transformIdentityForGetRequest(entry.owner(), true, userName);
          final String group = identityTransformer.transformIdentityForGetRequest(entry.group(), false, primaryUserGroup);
          final FsPermission fsPermission = entry.permissions() == null
                  ? new AbfsPermission(FsAction.ALL, FsAction.ALL, FsAction.ALL)
                  : AbfsPermission.valueOf(entry.permissions());
          final boolean hasAcl = AbfsPermission.isExtendedAcl(entry.permissions());

          long lastModifiedMillis = 0;
          long contentLength = entry.contentLength() == null ? 0 : entry.contentLength();
          boolean isDirectory = entry.isDirectory() == null ? false : entry.isDirectory();
          if (entry.lastModified() != null && !entry.lastModified().isEmpty()) {
            lastModifiedMillis = DateTimeUtils.parseLastModifiedTime(
                entry.lastModified());
          }

          Path entryPath = new Path(File.separator + entry.name());
          entryPath = entryPath.makeQualified(this.uri, entryPath);

          fileStatuses.add(
                  new VersionedFileStatus(
                          owner,
                          group,
                          fsPermission,
                          hasAcl,
                          contentLength,
                          isDirectory,
                          1,
                          blockSize,
                          lastModifiedMillis,
                          entryPath,
                          entry.eTag()));
        }

        perfInfo.registerSuccess(true);
        countAggregate++;
        shouldContinue =
            fetchAll && continuation != null && !continuation.isEmpty();

        if (!shouldContinue) {
          perfInfo.registerAggregates(startAggregate, countAggregate);
        }
      }
    } while (shouldContinue);

    return continuation;
  }

  // generate continuation token for xns account
  private String generateContinuationTokenForXns(final String firstEntryName) {
    Preconditions.checkArgument(!Strings.isNullOrEmpty(firstEntryName)
            && !firstEntryName.startsWith(AbfsHttpConstants.ROOT_PATH),
            "startFrom must be a dir/file name and it can not be a full path");

    StringBuilder sb = new StringBuilder();
    sb.append(firstEntryName).append("#$").append("0");

    CRC64 crc64 = new CRC64();
    StringBuilder token = new StringBuilder();
    token.append(crc64.compute(sb.toString().getBytes(StandardCharsets.UTF_8)))
            .append(SINGLE_WHITE_SPACE)
            .append("0")
            .append(SINGLE_WHITE_SPACE)
            .append(firstEntryName);

    return Base64.encode(token.toString().getBytes(StandardCharsets.UTF_8));
  }

  // generate continuation token for non-xns account
  private String generateContinuationTokenForNonXns(String path, final String firstEntryName) {
    Preconditions.checkArgument(!Strings.isNullOrEmpty(firstEntryName)
            && !firstEntryName.startsWith(AbfsHttpConstants.ROOT_PATH),
            "startFrom must be a dir/file name and it can not be a full path");

    // Notice: non-xns continuation token requires full path (first "/" is not included) for startFrom
    path = AbfsClient.getDirectoryQueryParameter(path);
    final String startFrom = (path.isEmpty() || path.equals(ROOT_PATH))
            ? firstEntryName
            : path + ROOT_PATH + firstEntryName;

    SimpleDateFormat simpleDateFormat = new SimpleDateFormat(TOKEN_DATE_PATTERN, Locale.US);
    String date = simpleDateFormat.format(new Date());
    String token = String.format("%06d!%s!%06d!%s!%06d!%s!",
            path.length(), path, startFrom.length(), startFrom, date.length(), date);
    String base64EncodedToken = Base64.encode(token.getBytes(StandardCharsets.UTF_8));

    StringBuilder encodedTokenBuilder = new StringBuilder(base64EncodedToken.length() + 5);
    encodedTokenBuilder.append(String.format("%s!%d!", TOKEN_VERSION, base64EncodedToken.length()));

    for (int i = 0; i < base64EncodedToken.length(); i++) {
      char current = base64EncodedToken.charAt(i);
      if (CHAR_FORWARD_SLASH == current) {
        current = CHAR_UNDERSCORE;
      } else if (CHAR_PLUS == current) {
        current = CHAR_STAR;
      } else if (CHAR_EQUALS == current) {
        current = CHAR_HYPHEN;
      }
      encodedTokenBuilder.append(current);
    }

    return encodedTokenBuilder.toString();
  }

  public void setOwner(final Path path, final String owner, final String group,
      TracingContext tracingContext) throws AzureBlobFileSystemException {
    if (!getIsNamespaceEnabled(tracingContext)) {
      throw new UnsupportedOperationException(
          "This operation is only valid for storage accounts with the hierarchical namespace enabled.");
    }

    try (AbfsPerfInfo perfInfo = startTracking("setOwner", "setOwner")) {

      LOG.debug(
              "setOwner filesystem: {} path: {} owner: {} group: {}",
              client.getFileSystem(),
              path,
              owner,
              group);

      final String transformedOwner = identityTransformer.transformUserOrGroupForSetRequest(owner);
      final String transformedGroup = identityTransformer.transformUserOrGroupForSetRequest(group);

      final AbfsRestOperation op = client.setOwner(getRelativePath(path),
              transformedOwner,
              transformedGroup,
              tracingContext);

      perfInfo.registerResult(op.getResult()).registerSuccess(true);
    }
  }

  public void setPermission(final Path path, final FsPermission permission,
      TracingContext tracingContext) throws AzureBlobFileSystemException {
    if (!getIsNamespaceEnabled(tracingContext)) {
      throw new UnsupportedOperationException(
          "This operation is only valid for storage accounts with the hierarchical namespace enabled.");
    }

    try (AbfsPerfInfo perfInfo = startTracking("setPermission", "setPermission")) {

      LOG.debug(
              "setPermission filesystem: {} path: {} permission: {}",
              client.getFileSystem(),
              path,
              permission);

      final AbfsRestOperation op = client.setPermission(getRelativePath(path),
          String.format(AbfsHttpConstants.PERMISSION_FORMAT,
              permission.toOctal()), tracingContext);

      perfInfo.registerResult(op.getResult()).registerSuccess(true);
    }
  }

  public void modifyAclEntries(final Path path, final List<AclEntry> aclSpec,
      TracingContext tracingContext) throws AzureBlobFileSystemException {
    if (!getIsNamespaceEnabled(tracingContext)) {
      throw new UnsupportedOperationException(
          "This operation is only valid for storage accounts with the hierarchical namespace enabled.");
    }

    try (AbfsPerfInfo perfInfoGet = startTracking("modifyAclEntries", "getAclStatus")) {

      LOG.debug(
              "modifyAclEntries filesystem: {} path: {} aclSpec: {}",
              client.getFileSystem(),
              path,
              AclEntry.aclSpecToString(aclSpec));

      identityTransformer.transformAclEntriesForSetRequest(aclSpec);
      final Map<String, String> modifyAclEntries = AbfsAclHelper.deserializeAclSpec(AclEntry.aclSpecToString(aclSpec));
      boolean useUpn = AbfsAclHelper.isUpnFormatAclEntries(modifyAclEntries);

      String relativePath = getRelativePath(path);

      final AbfsRestOperation op = client
          .getAclStatus(relativePath, useUpn, tracingContext);
      perfInfoGet.registerResult(op.getResult());
      final String eTag = op.getResult().getResponseHeader(HttpHeaderConfigurations.ETAG);

      final Map<String, String> aclEntries = AbfsAclHelper.deserializeAclSpec(op.getResult().getResponseHeader(HttpHeaderConfigurations.X_MS_ACL));

      AbfsAclHelper.modifyAclEntriesInternal(aclEntries, modifyAclEntries);

      perfInfoGet.registerSuccess(true).finishTracking();

      try (AbfsPerfInfo perfInfoSet = startTracking("modifyAclEntries", "setAcl")) {
        final AbfsRestOperation setAclOp = client
            .setAcl(relativePath, AbfsAclHelper.serializeAclSpec(aclEntries),
                eTag, tracingContext);
        perfInfoSet.registerResult(setAclOp.getResult())
                .registerSuccess(true)
                .registerAggregates(perfInfoGet.getTrackingStart(), GET_SET_AGGREGATE_COUNT);
      }
    }
  }

  public void removeAclEntries(final Path path, final List<AclEntry> aclSpec,
      TracingContext tracingContext) throws AzureBlobFileSystemException {
    if (!getIsNamespaceEnabled(tracingContext)) {
      throw new UnsupportedOperationException(
          "This operation is only valid for storage accounts with the hierarchical namespace enabled.");
    }

    try (AbfsPerfInfo perfInfoGet = startTracking("removeAclEntries", "getAclStatus")) {

      LOG.debug(
              "removeAclEntries filesystem: {} path: {} aclSpec: {}",
              client.getFileSystem(),
              path,
              AclEntry.aclSpecToString(aclSpec));

      identityTransformer.transformAclEntriesForSetRequest(aclSpec);
      final Map<String, String> removeAclEntries = AbfsAclHelper.deserializeAclSpec(AclEntry.aclSpecToString(aclSpec));
      boolean isUpnFormat = AbfsAclHelper.isUpnFormatAclEntries(removeAclEntries);

      String relativePath = getRelativePath(path);

      final AbfsRestOperation op = client
          .getAclStatus(relativePath, isUpnFormat, tracingContext);
      perfInfoGet.registerResult(op.getResult());
      final String eTag = op.getResult().getResponseHeader(HttpHeaderConfigurations.ETAG);

      final Map<String, String> aclEntries = AbfsAclHelper.deserializeAclSpec(op.getResult().getResponseHeader(HttpHeaderConfigurations.X_MS_ACL));

      AbfsAclHelper.removeAclEntriesInternal(aclEntries, removeAclEntries);

      perfInfoGet.registerSuccess(true).finishTracking();

      try (AbfsPerfInfo perfInfoSet = startTracking("removeAclEntries", "setAcl")) {
        final AbfsRestOperation setAclOp = client
            .setAcl(relativePath, AbfsAclHelper.serializeAclSpec(aclEntries),
                eTag, tracingContext);
        perfInfoSet.registerResult(setAclOp.getResult())
                .registerSuccess(true)
                .registerAggregates(perfInfoGet.getTrackingStart(), GET_SET_AGGREGATE_COUNT);
      }
    }
  }

  public void removeDefaultAcl(final Path path, TracingContext tracingContext)
      throws AzureBlobFileSystemException {
    if (!getIsNamespaceEnabled(tracingContext)) {
      throw new UnsupportedOperationException(
          "This operation is only valid for storage accounts with the hierarchical namespace enabled.");
    }

    try (AbfsPerfInfo perfInfoGet = startTracking("removeDefaultAcl", "getAclStatus")) {

      LOG.debug(
              "removeDefaultAcl filesystem: {} path: {}",
              client.getFileSystem(),
              path);

      String relativePath = getRelativePath(path);

      final AbfsRestOperation op = client
          .getAclStatus(relativePath, tracingContext);
      perfInfoGet.registerResult(op.getResult());
      final String eTag = op.getResult().getResponseHeader(HttpHeaderConfigurations.ETAG);
      final Map<String, String> aclEntries = AbfsAclHelper.deserializeAclSpec(op.getResult().getResponseHeader(HttpHeaderConfigurations.X_MS_ACL));
      final Map<String, String> defaultAclEntries = new HashMap<>();

      for (Map.Entry<String, String> aclEntry : aclEntries.entrySet()) {
        if (aclEntry.getKey().startsWith("default:")) {
          defaultAclEntries.put(aclEntry.getKey(), aclEntry.getValue());
        }
      }

      aclEntries.keySet().removeAll(defaultAclEntries.keySet());

      perfInfoGet.registerSuccess(true).finishTracking();

      try (AbfsPerfInfo perfInfoSet = startTracking("removeDefaultAcl", "setAcl")) {
        final AbfsRestOperation setAclOp = client
            .setAcl(relativePath, AbfsAclHelper.serializeAclSpec(aclEntries),
                eTag, tracingContext);
        perfInfoSet.registerResult(setAclOp.getResult())
                .registerSuccess(true)
                .registerAggregates(perfInfoGet.getTrackingStart(), GET_SET_AGGREGATE_COUNT);
      }
    }
  }

  public void removeAcl(final Path path, TracingContext tracingContext)
      throws AzureBlobFileSystemException {
    if (!getIsNamespaceEnabled(tracingContext)) {
      throw new UnsupportedOperationException(
          "This operation is only valid for storage accounts with the hierarchical namespace enabled.");
    }

    try (AbfsPerfInfo perfInfoGet = startTracking("removeAcl", "getAclStatus")){

      LOG.debug(
              "removeAcl filesystem: {} path: {}",
              client.getFileSystem(),
              path);

      String relativePath = getRelativePath(path);

      final AbfsRestOperation op = client
          .getAclStatus(relativePath, tracingContext);
      perfInfoGet.registerResult(op.getResult());
      final String eTag = op.getResult().getResponseHeader(HttpHeaderConfigurations.ETAG);

      final Map<String, String> aclEntries = AbfsAclHelper.deserializeAclSpec(op.getResult().getResponseHeader(HttpHeaderConfigurations.X_MS_ACL));
      final Map<String, String> newAclEntries = new HashMap<>();

      newAclEntries.put(AbfsHttpConstants.ACCESS_USER, aclEntries.get(AbfsHttpConstants.ACCESS_USER));
      newAclEntries.put(AbfsHttpConstants.ACCESS_GROUP, aclEntries.get(AbfsHttpConstants.ACCESS_GROUP));
      newAclEntries.put(AbfsHttpConstants.ACCESS_OTHER, aclEntries.get(AbfsHttpConstants.ACCESS_OTHER));

      perfInfoGet.registerSuccess(true).finishTracking();

      try (AbfsPerfInfo perfInfoSet = startTracking("removeAcl", "setAcl")) {
        final AbfsRestOperation setAclOp = client
            .setAcl(relativePath, AbfsAclHelper.serializeAclSpec(newAclEntries),
                eTag, tracingContext);
        perfInfoSet.registerResult(setAclOp.getResult())
                .registerSuccess(true)
                .registerAggregates(perfInfoGet.getTrackingStart(), GET_SET_AGGREGATE_COUNT);
      }
    }
  }

  public void setAcl(final Path path, final List<AclEntry> aclSpec,
      TracingContext tracingContext) throws AzureBlobFileSystemException {
    if (!getIsNamespaceEnabled(tracingContext)) {
      throw new UnsupportedOperationException(
          "This operation is only valid for storage accounts with the hierarchical namespace enabled.");
    }

    try (AbfsPerfInfo perfInfoGet = startTracking("setAcl", "getAclStatus")) {

      LOG.debug(
              "setAcl filesystem: {} path: {} aclspec: {}",
              client.getFileSystem(),
              path,
              AclEntry.aclSpecToString(aclSpec));

      identityTransformer.transformAclEntriesForSetRequest(aclSpec);
      final Map<String, String> aclEntries = AbfsAclHelper.deserializeAclSpec(AclEntry.aclSpecToString(aclSpec));
      final boolean isUpnFormat = AbfsAclHelper.isUpnFormatAclEntries(aclEntries);

      String relativePath = getRelativePath(path);

      final AbfsRestOperation op = client
          .getAclStatus(relativePath, isUpnFormat, tracingContext);
      perfInfoGet.registerResult(op.getResult());
      final String eTag = op.getResult().getResponseHeader(HttpHeaderConfigurations.ETAG);

      final Map<String, String> getAclEntries = AbfsAclHelper.deserializeAclSpec(op.getResult().getResponseHeader(HttpHeaderConfigurations.X_MS_ACL));

      AbfsAclHelper.setAclEntriesInternal(aclEntries, getAclEntries);

      perfInfoGet.registerSuccess(true).finishTracking();

      try (AbfsPerfInfo perfInfoSet = startTracking("setAcl", "setAcl")) {
        final AbfsRestOperation setAclOp =
                client.setAcl(relativePath,
                AbfsAclHelper.serializeAclSpec(aclEntries), eTag, tracingContext);
        perfInfoSet.registerResult(setAclOp.getResult())
                .registerSuccess(true)
                .registerAggregates(perfInfoGet.getTrackingStart(), GET_SET_AGGREGATE_COUNT);
      }
    }
  }

  public AclStatus getAclStatus(final Path path, TracingContext tracingContext)
      throws IOException {
    if (!getIsNamespaceEnabled(tracingContext)) {
      throw new UnsupportedOperationException(
          "This operation is only valid for storage accounts with the hierarchical namespace enabled.");
    }

    try (AbfsPerfInfo perfInfo = startTracking("getAclStatus", "getAclStatus")) {

      LOG.debug(
              "getAclStatus filesystem: {} path: {}",
              client.getFileSystem(),
              path);

      AbfsRestOperation op = client
          .getAclStatus(getRelativePath(path), tracingContext);
      AbfsHttpOperation result = op.getResult();
      perfInfo.registerResult(result);

      final String transformedOwner = identityTransformer.transformIdentityForGetRequest(
              result.getResponseHeader(HttpHeaderConfigurations.X_MS_OWNER),
              true,
              userName);
      final String transformedGroup = identityTransformer.transformIdentityForGetRequest(
              result.getResponseHeader(HttpHeaderConfigurations.X_MS_GROUP),
              false,
              primaryUserGroup);

      final String permissions = result.getResponseHeader(HttpHeaderConfigurations.X_MS_PERMISSIONS);
      final String aclSpecString = op.getResult().getResponseHeader(HttpHeaderConfigurations.X_MS_ACL);

      final List<AclEntry> aclEntries = AclEntry.parseAclSpec(AbfsAclHelper.processAclString(aclSpecString), true);
      identityTransformer.transformAclEntriesForGetRequest(aclEntries, userName, primaryUserGroup);
      final FsPermission fsPermission = permissions == null ? new AbfsPermission(FsAction.ALL, FsAction.ALL, FsAction.ALL)
              : AbfsPermission.valueOf(permissions);

      final AclStatus.Builder aclStatusBuilder = new AclStatus.Builder();
      aclStatusBuilder.owner(transformedOwner);
      aclStatusBuilder.group(transformedGroup);

      aclStatusBuilder.setPermission(fsPermission);
      aclStatusBuilder.stickyBit(fsPermission.getStickyBit());
      aclStatusBuilder.addEntries(aclEntries);
      perfInfo.registerSuccess(true);
      return aclStatusBuilder.build();
    }
  }

  public void access(final Path path, final FsAction mode,
      TracingContext tracingContext) throws AzureBlobFileSystemException {
    LOG.debug("access for filesystem: {}, path: {}, mode: {}",
        this.client.getFileSystem(), path, mode);
    if (!this.abfsConfiguration.isCheckAccessEnabled()
        || !getIsNamespaceEnabled(tracingContext)) {
      LOG.debug("Returning; either check access is not enabled or the account"
          + " used is not namespace enabled");
      return;
    }
    try (AbfsPerfInfo perfInfo = startTracking("access", "checkAccess")) {
      final AbfsRestOperation op = this.client
          .checkAccess(getRelativePath(path), mode.SYMBOL, tracingContext);
      perfInfo.registerResult(op.getResult()).registerSuccess(true);
    }
  }

  public boolean isAtomicRenameKey(String key) {
    return isKeyForDirectorySet(key, azureAtomicRenameDirSet);
  }

  /**
   * Provides a standard implementation of
   * {@link RenameAtomicityUtils.RedoRenameInvocation}.
   */
  RenameAtomicityUtils.RedoRenameInvocation getRedoRenameInvocation(final TracingContext tracingContext) {
    return new RenameAtomicityUtils.RedoRenameInvocation() {
      @Override
      public void redo(final Path destination, final Path src)
          throws AzureBlobFileSystemException {

        ListBlobQueue listBlobQueue = new ListBlobQueue(
            getAbfsConfiguration().getProducerQueueMaxSize(),
            getAbfsConfiguration().getBlobDirRenameMaxThread());
        StringBuilder listSrcBuilder = new StringBuilder(src.toUri().getPath());
        if (!src.isRoot()) {
          listSrcBuilder.append(FORWARD_SLASH);
        }
        String listSrc = listSrcBuilder.toString();
        new ListBlobProducer(listSrc, client, listBlobQueue, null,
            tracingContext);
        BlobProperty srcBlobProperty = getBlobProperty(src, tracingContext);
        AbfsBlobLease abfsBlobLease = new AbfsBlobLease(client,
            src.toUri().getPath(), BLOB_LEASE_ONE_MINUTE_DURATION, tracingContext);
        renameBlobDir(src, destination, tracingContext, listBlobQueue,
            srcBlobProperty, abfsBlobLease, true);
      }
    };
  }

  public boolean isInfiniteLeaseKey(String key) {
    if (azureInfiniteLeaseDirSet.isEmpty()) {
      return false;
    }
    return isKeyForDirectorySet(key, azureInfiniteLeaseDirSet);
  }

  /**
   * A on-off operation to initialize AbfsClient for AzureBlobFileSystem
   * Operations.
   *
   * @param uri            Uniform resource identifier for Abfs.
   * @param fileSystemName Name of the fileSystem being used.
   * @param accountName    Name of the account being used to access Azure
   *                       data store.
   * @param isSecure       Tells if https is being used or http.
   * @throws IOException
   */
  private void initializeClient(URI uri, String fileSystemName,
      String accountName, boolean isSecure)
      throws IOException {
    if (this.client != null) {
      return;
    }

    final String url = getBaseUrlString(fileSystemName, accountName, isSecure);

    URL baseUrl;
    try {
      baseUrl = new URL(url);
    } catch (MalformedURLException e) {
      throw new InvalidUriException(uri.toString());
    }

    SharedKeyCredentials creds = null;
    AccessTokenProvider tokenProvider = null;
    SASTokenProvider sasTokenProvider = null;

    if (authType == AuthType.OAuth) {
      AzureADAuthenticator.init(abfsConfiguration);
    }

    if (authType == AuthType.SharedKey) {
      LOG.trace("Fetching SharedKey credentials");
      int dotIndex = accountName.indexOf(AbfsHttpConstants.DOT);
      if (dotIndex <= 0) {
        throw new InvalidUriException(
                uri.toString() + " - account name is not fully qualified.");
      }
      creds = new SharedKeyCredentials(accountName.substring(0, dotIndex),
            abfsConfiguration.getStorageAccountKey());
    } else if (authType == AuthType.SAS) {
      LOG.trace("Fetching SAS token provider");
      sasTokenProvider = abfsConfiguration.getSASTokenProvider();
    } else {
      LOG.trace("Fetching token provider");
      tokenProvider = abfsConfiguration.getTokenProvider();
      ExtensionHelper.bind(tokenProvider, uri,
            abfsConfiguration.getRawConfiguration());
    }

    LOG.trace("Initializing AbfsClient for {}", baseUrl);
    if (tokenProvider != null) {
      this.client = new AbfsClient(baseUrl, creds, abfsConfiguration,
          tokenProvider,
          populateAbfsClientContext());
    } else {
      this.client = new AbfsClient(baseUrl, creds, abfsConfiguration,
          sasTokenProvider,
          populateAbfsClientContext());
    }
    LOG.trace("AbfsClient init complete");
  }

  private String getBaseUrlString(final String fileSystemName,
      final String accountName,
      final boolean isSecure) {
    final URIBuilder uriBuilder = getURIBuilder(accountName, isSecure);

    final String url = uriBuilder.toString() + AbfsHttpConstants.FORWARD_SLASH
        + fileSystemName;
    return url;
  }

  /**
   * Populate a new AbfsClientContext instance with the desired properties.
   *
   * @return an instance of AbfsClientContext.
   */
  private AbfsClientContext populateAbfsClientContext() {
    return new AbfsClientContextBuilder()
        .withExponentialRetryPolicy(
            new ExponentialRetryPolicy(abfsConfiguration))
        .withAbfsCounters(abfsCounters)
        .withAbfsPerfTracker(abfsPerfTracker)
        .build();
  }

  private String getOctalNotation(FsPermission fsPermission) {
    Preconditions.checkNotNull(fsPermission, "fsPermission");
    return String.format(AbfsHttpConstants.PERMISSION_FORMAT, fsPermission.toOctal());
  }

  private String getRelativePath(final Path path) {
    Preconditions.checkNotNull(path, "path");
    return path.toUri().getPath();
  }

  private long parseContentLength(final String contentLength) {
    if (contentLength == null) {
      return -1;
    }

    return Long.parseLong(contentLength);
  }

  private boolean parseIsDirectory(final String resourceType) {
    return resourceType != null
        && resourceType.equalsIgnoreCase(AbfsHttpConstants.DIRECTORY);
  }

  private String convertXmsPropertiesToCommaSeparatedString(final Hashtable<String, String> properties) throws
          CharacterCodingException {
    StringBuilder commaSeparatedProperties = new StringBuilder();

    final CharsetEncoder encoder = Charset.forName(XMS_PROPERTIES_ENCODING).newEncoder();

    for (Map.Entry<String, String> propertyEntry : properties.entrySet()) {
      String key = propertyEntry.getKey();
      String value = propertyEntry.getValue();

      Boolean canEncodeValue = encoder.canEncode(value);
      if (!canEncodeValue) {
        throw new CharacterCodingException();
      }

      String encodedPropertyValue = Base64.encode(encoder.encode(CharBuffer.wrap(value)).array());
      commaSeparatedProperties.append(key)
              .append(AbfsHttpConstants.EQUAL)
              .append(encodedPropertyValue);

      commaSeparatedProperties.append(AbfsHttpConstants.COMMA);
    }

    if (commaSeparatedProperties.length() != 0) {
      commaSeparatedProperties.deleteCharAt(commaSeparatedProperties.length() - 1);
    }

    return commaSeparatedProperties.toString();
  }

  private Hashtable<String, String> parseCommaSeparatedXmsProperties(String xMsProperties) throws
          InvalidFileSystemPropertyException, InvalidAbfsRestOperationException {
    Hashtable<String, String> properties = new Hashtable<>();

    final CharsetDecoder decoder = Charset.forName(XMS_PROPERTIES_ENCODING).newDecoder();

    if (xMsProperties != null && !xMsProperties.isEmpty()) {
      String[] userProperties = xMsProperties.split(AbfsHttpConstants.COMMA);

      if (userProperties.length == 0) {
        return properties;
      }

      for (String property : userProperties) {
        if (property.isEmpty()) {
          throw new InvalidFileSystemPropertyException(xMsProperties);
        }

        String[] nameValue = property.split(AbfsHttpConstants.EQUAL, 2);
        if (nameValue.length != 2) {
          throw new InvalidFileSystemPropertyException(xMsProperties);
        }

        byte[] decodedValue = Base64.decode(nameValue[1]);

        final String value;
        try {
          value = decoder.decode(ByteBuffer.wrap(decodedValue)).toString();
        } catch (CharacterCodingException ex) {
          throw new InvalidAbfsRestOperationException(ex);
        }
        properties.put(nameValue[0], value);
      }
    }

    return properties;
  }

  private boolean isKeyForDirectorySet(String key, Set<String> dirSet) {
    for (String dir : dirSet) {
      if (dir.isEmpty() || key.startsWith(dir + AbfsHttpConstants.FORWARD_SLASH)) {
        return true;
      }

      try {
        URI uri = new URI(dir);
        if (null == uri.getAuthority()) {
          if (key.startsWith(dir + "/")){
            return true;
          }
        }
      } catch (URISyntaxException e) {
        LOG.info("URI syntax error creating URI for {}", dir);
      }
    }

    return false;
  }

  private AbfsPerfInfo startTracking(String callerName, String calleeName) {
    return new AbfsPerfInfo(abfsPerfTracker, callerName, calleeName);
  }

  /**
   * Search for a FileStatus corresponding to a RenamePending JSON file.
   * @param fileStatuses array of fileStatus from which JSON file has to be searched.
   * @return filestatus corresponding to RenamePending JSON file.
   */
  public FileStatus getRenamePendingFileStatus(final FileStatus[] fileStatuses) {
    for (FileStatus fileStatus : fileStatuses) {
      if (fileStatus.getPath().toUri().getPath().endsWith(SUFFIX)) {
        return fileStatus;
      }
    }
    return null;
  }

  /**
   * For a given directory, returns back the fileStatus information for the
   * RenamePending JSON file for the directory.
   *
   * @param fileStatus FileStatus object of the directory for which JSON file has
   * to be searched.
   * @param tracingContext TracingContext object for tracing the backend server calls
   * for the operation.
   * @throws IOException exception thrown from the call to {@link #getPathStatus(Path, TracingContext)}
   * method.
   */
  public boolean getRenamePendingFileStatusInDirectory(final FileStatus fileStatus,
      final TracingContext tracingContext) throws IOException {
    try {
      getFileStatus(
          new Path(fileStatus.getPath().toUri().getPath() + SUFFIX),
          tracingContext);
      return true;
    } catch (AbfsRestOperationException ex) {
      if (ex.getStatusCode() == HttpURLConnection.HTTP_NOT_FOUND) {
        return false;
      }
      throw ex;
    }
  }

  /**
   * A File status with version info extracted from the etag value returned
   * in a LIST or HEAD request.
   * The etag is included in the java serialization.
   */
  private static final class VersionedFileStatus extends FileStatus
      implements EtagSource {

    /**
     * The superclass is declared serializable; this subclass can also
     * be serialized.
     */
    private static final long serialVersionUID = -2009013240419749458L;

    /**
     * The etag of an object.
     * Not-final so that serialization via reflection will preserve the value.
     */
    private String version;

    private VersionedFileStatus(
            final String owner, final String group, final FsPermission fsPermission, final boolean hasAcl,
            final long length, final boolean isdir, final int blockReplication,
            final long blocksize, final long modificationTime, final Path path,
            String version) {
      super(length, isdir, blockReplication, blocksize, modificationTime, 0,
              fsPermission,
              owner,
              group,
              null,
              path,
              hasAcl, false, false);

      this.version = version;
    }

    /** Compare if this object is equal to another object.
     * @param   obj the object to be compared.
     * @return  true if two file status has the same path name; false if not.
     */
    @Override
    public boolean equals(Object obj) {
      if (!(obj instanceof FileStatus)) {
        return false;
      }

      FileStatus other = (FileStatus) obj;

      if (!this.getPath().equals(other.getPath())) {// compare the path
        return false;
      }

      if (other instanceof VersionedFileStatus) {
        return this.version.equals(((VersionedFileStatus) other).version);
      }

      return true;
    }

    /**
     * Returns a hash code value for the object, which is defined as
     * the hash code of the path name.
     *
     * @return  a hash code value for the path name and version
     */
    @Override
    public int hashCode() {
      int hash = getPath().hashCode();
      hash = 89 * hash + (this.version != null ? this.version.hashCode() : 0);
      return hash;
    }

    /**
     * Returns the version of this FileStatus
     *
     * @return  a string value for the FileStatus version
     */
    public String getVersion() {
      return this.version;
    }

    @Override
    public String getEtag() {
      return getVersion();
    }

    @Override
    public String toString() {
      final StringBuilder sb = new StringBuilder(
          "VersionedFileStatus{");
      sb.append(super.toString());
      sb.append("; version='").append(version).append('\'');
      sb.append('}');
      return sb.toString();
    }
  }

  /**
   * A builder class for AzureBlobFileSystemStore.
   */
  public static final class AzureBlobFileSystemStoreBuilder {

    private URI uri;
    private boolean isSecureScheme;
    private Configuration configuration;
    private AbfsCounters abfsCounters;
    private DataBlocks.BlockFactory blockFactory;
    private int blockOutputActiveBlocks;

    public AzureBlobFileSystemStoreBuilder withUri(URI value) {
      this.uri = value;
      return this;
    }

    public AzureBlobFileSystemStoreBuilder withSecureScheme(boolean value) {
      this.isSecureScheme = value;
      return this;
    }

    public AzureBlobFileSystemStoreBuilder withConfiguration(
        Configuration value) {
      this.configuration = value;
      return this;
    }

    public AzureBlobFileSystemStoreBuilder withAbfsCounters(
        AbfsCounters value) {
      this.abfsCounters = value;
      return this;
    }

    public AzureBlobFileSystemStoreBuilder withBlockFactory(
        DataBlocks.BlockFactory value) {
      this.blockFactory = value;
      return this;
    }

    public AzureBlobFileSystemStoreBuilder withBlockOutputActiveBlocks(
        int value) {
      this.blockOutputActiveBlocks = value;
      return this;
    }

    public AzureBlobFileSystemStoreBuilder build() {
      return this;
    }
  }

  @VisibleForTesting
  AbfsClient getClient() {
    return this.client;
  }

  @VisibleForTesting
  void setClient(AbfsClient client) {
    this.client = client;
  }

  @VisibleForTesting
  void setNamespaceEnabled(Trilean isNamespaceEnabled){
    this.isNamespaceEnabled = isNamespaceEnabled;
  }

  private void updateInfiniteLeaseDirs() {
    this.azureInfiniteLeaseDirSet = new HashSet<>(Arrays.asList(
        abfsConfiguration.getAzureInfiniteLeaseDirs().split(AbfsHttpConstants.COMMA)));
    // remove the empty string, since isKeyForDirectory returns true for empty strings
    // and we don't want to default to enabling infinite lease dirs
    this.azureInfiniteLeaseDirSet.remove("");
  }

  private AbfsLease maybeCreateLease(String relativePath, TracingContext tracingContext)
      throws AzureBlobFileSystemException {
    boolean enableInfiniteLease = isInfiniteLeaseKey(relativePath);
    if (!enableInfiniteLease) {
      return null;
    }
    final AbfsLease lease;
    if (getPrefixMode() == PrefixMode.DFS) {
      lease = new AbfsDfsLease(client, relativePath, null, tracingContext);
    } else {
      lease = new AbfsBlobLease(client, relativePath, null, tracingContext);
    }
    leaseRefs.put(lease, null);
    return lease;
  }

  @VisibleForTesting
  boolean areLeasesFreed() {
    for (AbfsLease lease : leaseRefs.keySet()) {
      if (lease != null && !lease.isFreed()) {
        return false;
      }
    }
    return true;
  }

  /**
   * Get the etag header from a response, stripping any quotations.
   * see: https://developer.mozilla.org/en-US/docs/Web/HTTP/Headers/ETag
   * @param result response to process.
   * @return the quote-unwrapped etag.
   */
  static String extractEtagHeader(AbfsHttpOperation result) {
    String etag = result.getResponseHeader(HttpHeaderConfigurations.ETAG);
    if (etag != null) {
      // strip out any wrapper "" quotes which come back, for consistency with
      // list calls
      if (etag.startsWith("W/\"")) {
        // Weak etag
        etag = etag.substring(3);
      } else if (etag.startsWith("\"")) {
        // strong etag
        etag = etag.substring(1);
      }
      if (etag.endsWith("\"")) {
        // trailing quote
        etag = etag.substring(0, etag.length() - 1);
      }
    }
    return etag;
  }
}<|MERGE_RESOLUTION|>--- conflicted
+++ resolved
@@ -211,13 +211,6 @@
   private final AbfsPerfTracker abfsPerfTracker;
   private final AbfsCounters abfsCounters;
   private PrefixMode prefixMode;
-
-<<<<<<< HEAD
-  private final ExecutorService renameBlobExecutorService;
-  private final ExecutorService deleteBlobExecutorService;
-
-=======
->>>>>>> 0d316c4d
   /**
    * The set of directories where we should store files as append blobs.
    */
@@ -308,25 +301,6 @@
         abfsConfiguration.getMaxWriteRequestsToQueue(),
         10L, TimeUnit.SECONDS,
         "abfs-bounded");
-<<<<<<< HEAD
-    if (abfsConfiguration.getBlobDirRenameMaxThread() == 0) {
-      renameBlobExecutorService = Executors.newFixedThreadPool(
-          Runtime.getRuntime()
-              .availableProcessors());
-    } else {
-      renameBlobExecutorService = Executors.newFixedThreadPool(
-          abfsConfiguration.getBlobDirRenameMaxThread());
-    }
-    if (abfsConfiguration.getBlobDirDeleteMaxThread() == 0) {
-      deleteBlobExecutorService = Executors.newFixedThreadPool(
-          Runtime.getRuntime()
-              .availableProcessors());
-    } else {
-      deleteBlobExecutorService = Executors.newFixedThreadPool(
-          abfsConfiguration.getBlobDirDeleteMaxThread());
-    }
-=======
->>>>>>> 0d316c4d
   }
 
   /**
