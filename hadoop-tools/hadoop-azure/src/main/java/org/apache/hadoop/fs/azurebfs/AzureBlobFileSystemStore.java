--- conflicted
+++ resolved
@@ -157,11 +157,8 @@
 import static org.apache.hadoop.fs.azurebfs.constants.HttpHeaderConfigurations.X_MS_COPY_STATUS;
 import static org.apache.hadoop.fs.azurebfs.constants.HttpHeaderConfigurations.X_MS_COPY_STATUS_DESCRIPTION;
 import static org.apache.hadoop.fs.azurebfs.constants.HttpHeaderConfigurations.X_MS_META_HDI_ISFOLDER;
-<<<<<<< HEAD
 import static org.apache.hadoop.fs.azurebfs.contracts.services.AzureServiceErrorCode.COPY_BLOB_ABORTED;
 import static org.apache.hadoop.fs.azurebfs.contracts.services.AzureServiceErrorCode.COPY_BLOB_FAILED;
-=======
->>>>>>> 9bb9e06f
 
 /**
  * Provides the bridging logic between Hadoop's abstract filesystem and Azure Storage.
@@ -668,45 +665,6 @@
     return opResult.getResponseHeader(X_MS_COPY_STATUS);
   }
 
-  /**
-   * Call server API for ListBlob on the blob endpoint. This API returns a limited
-   * number of blobs and provide a field called as NextMarker which is reference to
-   * next list of blobs for the query. Server expects that the client calls this API
-   * in loop with the NextMarker received in previous iteration of backend call for
-   * the same request.
-   *
-   * @param sourceDirBlobPath path from where the list of blob is requried.
-   * @param tracingContext object of {@link TracingContext}
-   * @param maxPerServerCallResult define how many blobs can client handle in server response.
-   * In case maxResult <= 5000, server sends number of blobs equal to the value. In
-   * case maxResult > 5000, server sends maximum 5000 blobs.
-   * @param maxResult defines maximum blobs the method should process
-   * @param absoluteDirSearch defines if (true) it is blobList search on a
-   * definitive directory, if (false) it is blobList search on a prefix.
-   * @return List of blobProperties
-   *
-   * @throws AbfsRestOperationException exception from server-calls / xml-parsing
-   */
-  public List<BlobProperty> getListBlobs(Path sourceDirBlobPath,
-      TracingContext tracingContext, Integer maxPerServerCallResult,
-      final Integer maxResult, final Boolean absoluteDirSearch)
-      throws AzureBlobFileSystemException {
-    List<BlobProperty> blobProperties = new ArrayList<>();
-    String nextMarker = null;
-    do {
-      AbfsRestOperation op = client.getListBlobs(sourceDirBlobPath,
-          tracingContext, nextMarker, null, maxPerServerCallResult,
-          absoluteDirSearch);
-      BlobList blobList = op.getResult().getBlobList();
-      nextMarker = blobList.getNextMarker();
-      blobProperties.addAll(blobList.getBlobPropertyList());
-      if (maxResult != null && blobProperties.size() >= maxResult) {
-        break;
-      }
-    } while (nextMarker != null);
-    return blobProperties;
-  }
-
   public void setPathProperties(final Path path,
       final Hashtable<String, String> properties, TracingContext tracingContext)
       throws AzureBlobFileSystemException {
@@ -727,67 +685,6 @@
               tracingContext);
       perfInfo.registerResult(op.getResult()).registerSuccess(true);
     }
-  }
-
-
-  /**
-   * Wrapper on {@link #getBlobProperty(Path, TracingContext)} with the handling
-   * for the httpStatusCode = 404 on the server response.
-   *
-   * @param blobPath path for which the property information is required
-   * @param tracingContext object of TracingContext required for the tracing of
-   * server calls
-   * @return instance of BlobProperty if the blob is present on the given path.
-   * <code>null</code> if there is no blob on the given path.
-   * @throws AzureBlobFileSystemException exception other than
-   * {@link AbfsRestOperationException} for httpStatusCode = 404 on the server
-   * response.
-   */
-  BlobProperty getBlobPropertyWithNotFoundHandling(Path blobPath,
-      TracingContext tracingContext) throws AzureBlobFileSystemException {
-    try {
-      return getBlobProperty(blobPath, tracingContext);
-    } catch (AbfsRestOperationException ex) {
-      if (ex.getStatusCode() == HttpURLConnection.HTTP_NOT_FOUND) {
-        return null;
-      }
-      throw ex;
-    }
-  }
-
-  /**
-   * Calls {@link AbfsClient#getBlobProperty(Path, TracingContext)} on the given
-   * path. Extract the headers from the server-response and converts it to an object
-   * of {@link BlobProperty}.
-   *
-   * @param blobPath blobPath for which property information is requried
-   * @param tracingContext object of TracingContext required for tracing server calls.
-   * @return BlobProperty for the given path
-   * @throws AzureBlobFileSystemException exception thrown from
-   * {@link AbfsClient#getBlobProperty(Path, TracingContext)} call
-   */
-  private BlobProperty getBlobProperty(Path blobPath,
-      TracingContext tracingContext) throws AzureBlobFileSystemException {
-    AbfsRestOperation op = client.getBlobProperty(blobPath, tracingContext);
-    BlobProperty blobProperty = new BlobProperty();
-    final AbfsHttpOperation opResult = op.getResult();
-    blobProperty.setIsDirectory(opResult
-        .getResponseHeader(X_MS_META_HDI_ISFOLDER) != null);
-    blobProperty.setUrl(op.getUrl().toString());
-    blobProperty.setCopyId(opResult.getResponseHeader(X_MS_COPY_ID));
-    blobProperty.setPath(blobPath);
-    blobProperty.setCopySourceUrl(opResult.getResponseHeader(X_MS_COPY_SOURCE));
-    blobProperty.setStatusDescription(
-        opResult.getResponseHeader(X_MS_COPY_STATUS_DESCRIPTION));
-    blobProperty.setCopyStatus(getCopyStatus(opResult));
-    blobProperty.setContentLength(
-        Long.parseLong(opResult.getResponseHeader(CONTENT_LENGTH)));
-    return blobProperty;
-  }
-
-  @org.apache.hadoop.classification.VisibleForTesting
-  String getCopyStatus(final AbfsHttpOperation opResult) {
-    return opResult.getResponseHeader(X_MS_COPY_STATUS);
   }
 
   /**
@@ -1209,7 +1106,7 @@
       /*
       * Fetch the list of blobs in the given sourcePath.
       */
-      List<BlobProperty> srcBlobProperties = getListBlobs(source,
+      List<BlobProperty> srcBlobProperties = getListBlobs(source, null,
           tracingContext, null, null, true);
       final BlobProperty blobPropOnSrc;
       if (srcBlobProperties.size() > 0) {
