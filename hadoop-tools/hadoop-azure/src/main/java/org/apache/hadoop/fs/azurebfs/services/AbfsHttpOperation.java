/**
 * Licensed to the Apache Software Foundation (ASF) under one
 * or more contributor license agreements.  See the NOTICE file
 * distributed with this work for additional information
 * regarding copyright ownership.  The ASF licenses this file
 * to you under the Apache License, Version 2.0 (the
 * "License"); you may not use this file except in compliance
 * with the License.  You may obtain a copy of the License at
 *
 *     http://www.apache.org/licenses/LICENSE-2.0
 *
 * Unless required by applicable law or agreed to in writing, software
 * distributed under the License is distributed on an "AS IS" BASIS,
 * WITHOUT WARRANTIES OR CONDITIONS OF ANY KIND, either express or implied.
 * See the License for the specific language governing permissions and
 * limitations under the License.
 */

package org.apache.hadoop.fs.azurebfs.services;

import java.io.IOException;
import java.io.InputStream;
<<<<<<< HEAD
import java.io.UnsupportedEncodingException;
import java.net.URL;
import java.net.URLEncoder;
import java.util.HashMap;
=======
import java.io.OutputStream;
import java.net.HttpURLConnection;
import java.net.URL;
>>>>>>> 3aaac8a1
import java.util.List;
import java.util.Map;
import java.util.UUID;

<<<<<<< HEAD
=======
import javax.net.ssl.HttpsURLConnection;
import javax.net.ssl.SSLSocketFactory;

import org.apache.hadoop.fs.azurebfs.utils.UriUtils;
import org.apache.hadoop.security.ssl.DelegatingSSLSocketFactory;
import org.codehaus.jackson.JsonFactory;
import org.codehaus.jackson.JsonParser;
import org.codehaus.jackson.JsonToken;
import org.codehaus.jackson.map.ObjectMapper;
>>>>>>> 3aaac8a1

import org.slf4j.Logger;
import org.slf4j.LoggerFactory;

import org.apache.hadoop.fs.azurebfs.contracts.services.AbfsPerfLoggable;

/**
 * Represents an HTTP operation.
 */
public abstract class AbfsHttpOperation implements AbfsPerfLoggable {
  protected static final Logger LOG = LoggerFactory.getLogger(AbfsHttpOperation.class);

<<<<<<< HEAD
  public static final String SIGNATURE_QUERY_PARAM_KEY = "sig=";

  protected static final int CONNECT_TIMEOUT = 30 * 1000;
  protected static final int READ_TIMEOUT = 30 * 1000;
=======
  private static final int CONNECT_TIMEOUT = 30 * 1000;
  private static final int READ_TIMEOUT = 30 * 1000;
>>>>>>> 3aaac8a1

  protected static final int CLEAN_UP_BUFFER_SIZE = 64 * 1024;

  protected static final int ONE_THOUSAND = 1000;
  protected static final int ONE_MILLION = ONE_THOUSAND * ONE_THOUSAND;

  protected final String method;
  protected final URL url;
  protected String maskedUrl;
  protected String maskedEncodedUrl;

  protected int statusCode;
  protected String statusDescription;
  protected String storageErrorCode = "";
  protected String storageErrorMessage  = "";
  protected String clientRequestId = "";
  protected String requestId  = "";
  protected String expectedAppendPos = "";

  // metrics
  protected int bytesSent;
  protected long bytesReceived;

  // optional trace enabled metrics
<<<<<<< HEAD
  protected final boolean isTraceEnabled;
  protected long connectionTimeMs;
  protected long sendRequestTimeMs;
  protected long recvResponseTimeMs;
=======
  private final boolean isTraceEnabled;
  private long connectionTimeMs;
  private long sendRequestTimeMs;
  private long recvResponseTimeMs;
  private boolean shouldMask = false;
>>>>>>> 3aaac8a1

  protected AbfsRestOperationType opType;
  protected List<AbfsHttpHeader> requestHeaders;
  protected AuthType authType;
  protected String authToken;

  protected byte[] responseContentBuffer = null;

  public AbfsHttpOperation(final AbfsRestOperationType opType,
      final URL url,
      final String method,
      final AuthType authType,
      final String authToken,
      List<AbfsHttpHeader> requestHeaders) throws IOException {

    this.opType = opType;
    this.isTraceEnabled = LOG.isTraceEnabled();
    this.url = url;
    this.method = method;
    this.clientRequestId = UUID.randomUUID().toString();
  }

  public AbfsHttpOperation(final URL url, final String method, List<AbfsHttpHeader> requestHeaders) throws IOException {
    this.isTraceEnabled = LOG.isTraceEnabled();
    this.url = url;
    this.method = method;
    this.clientRequestId = UUID.randomUUID().toString();
  }

  public String getMethod() {
    return method;
  }

  public String getHost() {
    return url.getHost();
  }

  public int getStatusCode() {
    return statusCode;
  }

  public String getStatusDescription() {
    return statusDescription;
  }

  public String getStorageErrorCode() {
    return storageErrorCode;
  }

  public String getStorageErrorMessage() {
    return storageErrorMessage;
  }

  public String getExpectedAppendPos() {
    return expectedAppendPos;
  }

  public String getRequestId() {
    return requestId;
  }

  public void setMaskForSAS() {
    shouldMask = true;
  }

  public int getBytesSent() {
    return bytesSent;
  }

  public long getBytesReceived() {
    return bytesReceived;
  }

  public abstract String getResponseHeader(String httpHeader);

  public abstract Map<String, List<String>> getRequestHeaders();

  public abstract String getRequestHeader(String header);

  public abstract String getClientRequestId();

  public abstract void setHeader(String header, String value);

  /**
   * Gets and processes the HTTP response.
   *
   * @param buffer a buffer to hold the response entity body
   * @param offset an offset in the buffer where the data will being.
   * @param length the number of bytes to be written to the buffer.
   *
   * @throws IOException if an error occurs.
   */
  public abstract void processResponse(byte[] buffer, final int offset, final int length) throws IOException;

  public byte[] getResponseContentBuffer() {
    return responseContentBuffer;
  }

  // Returns a trace message for the request
  @Override
  public String toString() {
    final StringBuilder sb = new StringBuilder();
    sb.append(statusCode);
    sb.append(",");
    sb.append(storageErrorCode);
    sb.append(",");
    sb.append(expectedAppendPos);
    sb.append(",cid=");
    sb.append(getClientRequestId());
    sb.append(",rid=");
    sb.append(requestId);
    if (isTraceEnabled) {
      sb.append(",connMs=");
      sb.append(connectionTimeMs);
      sb.append(",sendMs=");
      sb.append(sendRequestTimeMs);
      sb.append(",recvMs=");
      sb.append(recvResponseTimeMs);
    }
    sb.append(",sent=");
    sb.append(bytesSent);
    sb.append(",recv=");
    sb.append(bytesReceived);
    sb.append(",");
    sb.append(method);
    sb.append(",");
    sb.append(getMaskedUrl());
    return sb.toString();
  }

  // Returns a trace message for the ABFS API logging service to consume
  public String getLogString() {

    final StringBuilder sb = new StringBuilder();
    sb.append("s=")
      .append(statusCode)
      .append(" e=")
      .append(storageErrorCode)
      .append(" ci=")
      .append(getClientRequestId())
      .append(" ri=")
      .append(requestId);

    if (isTraceEnabled) {
      sb.append(" ct=")
        .append(connectionTimeMs)
        .append(" st=")
        .append(sendRequestTimeMs)
        .append(" rt=")
        .append(recvResponseTimeMs);
    }

    sb.append(" bs=")
      .append(bytesSent)
      .append(" br=")
      .append(bytesReceived)
      .append(" m=")
      .append(method)
      .append(" u=")
      .append(getMaskedEncodedUrl());

    return sb.toString();
  }

  public String getMaskedUrl() {
    if (!shouldMask) {
      return url.toString();
    }
    if (maskedUrl != null) {
      return maskedUrl;
    }
    maskedUrl = UriUtils.getMaskedUrl(url);
    return maskedUrl;
  }

  public String getMaskedEncodedUrl() {
    if (maskedEncodedUrl != null) {
      return maskedEncodedUrl;
    }
    maskedEncodedUrl = UriUtils.encodedUrlStr(getMaskedUrl());
    return maskedEncodedUrl;
  }

  /**
   * Returns the elapsed time in milliseconds.
   */
  protected long elapsedTimeMs(final long startTime) {
    return (System.nanoTime() - startTime) / ONE_MILLION;
  }

  /**
   * Check null stream, this is to pass findbugs's redundant check for NULL
   * @param stream InputStream
   */
  protected boolean isNullInputStream(InputStream stream) {
    return stream == null ? true : false;
  }

<<<<<<< HEAD
  public static String getSignatureMaskedUrl(String url) {
    int qpStrIdx = url.indexOf('?' + SIGNATURE_QUERY_PARAM_KEY);
    if (qpStrIdx == -1) {
      qpStrIdx = url.indexOf('&' + SIGNATURE_QUERY_PARAM_KEY);
    }
    if (qpStrIdx == -1) {
      return url;
    }
    final int sigStartIdx = qpStrIdx + SIGNATURE_QUERY_PARAM_KEY.length() + 1;
    final int ampIdx = url.indexOf("&", sigStartIdx);
    final int sigEndIndex = (ampIdx != -1) ? ampIdx : url.length();
    String signature = url.substring(sigStartIdx, sigEndIndex);
    return url.replace(signature, "XXXX");
  }

  public static String encodedUrlStr(String url) {
    try {
      return URLEncoder.encode(url, "UTF-8");
    } catch (UnsupportedEncodingException e) {
      return "https%3A%2F%2Ffailed%2Fto%2Fencode%2Furl";
    }
  }

  public String getSignatureMaskedUrl() {
    if (this.maskedUrl == null) {
      this.maskedUrl = getSignatureMaskedUrl(this.url.toString());
    }
    return this.maskedUrl;
  }

  public String getSignatureMaskedEncodedUrl() {
    if (this.maskedEncodedUrl == null) {
      this.maskedEncodedUrl = encodedUrlStr(getSignatureMaskedUrl());
    }
    return this.maskedEncodedUrl;
  }

  public void updateClientReqIdWithConnStatusIndicator(final String connStatusIndicator) {
      clientRequestId += connStatusIndicator;
  }

  public static AbfsHttpOperation getAbfsHttpOperationWithFixedResult(
      final URL url,
      final String method,
      final int httpStatus) {
    AbfsHttpOperationWithFixedResult httpOp
        = new AbfsHttpOperationWithFixedResult(url, method, httpStatus);
    return httpOp;
  }

  /**
   * Constructor for FixedResult instance, avoiding connection init.
   * @param url request url
   * @param method Http method
   * @param httpStatus HttpStatus
   */
  protected AbfsHttpOperation(final URL url,
      final String method,
      final int httpStatus) {
    this.isTraceEnabled = LOG.isTraceEnabled();
    this.url = url;
    this.method = method;
    this.statusCode = httpStatus;
  }

=======
>>>>>>> 3aaac8a1
  public static class AbfsHttpOperationWithFixedResult extends AbfsHttpOperation {
    /**
     * Creates an instance to represent fixed results.
     * This is used in idempotency handling.
     *
     * @param url The full URL including query string parameters.
     * @param method The HTTP method (PUT, PATCH, POST, GET, HEAD, or DELETE).
     * @param httpStatus StatusCode to hard set
     */
    public AbfsHttpOperationWithFixedResult(final URL url,
        final String method,
        final int httpStatus) {
      super(url, method, httpStatus);
    }

    @Override
    public String getResponseHeader(final String httpHeader) {
      return "";
    }

    @Override
    public Map<String, List<String>> getRequestHeaders() {
      return new HashMap<>();
    }


    @Override
    public String getRequestHeader(final String header) {
      return null;
    }

    @Override
    public String getClientRequestId() { return ""; }

    @Override
    public void setHeader(final String header, final String value) { }

    @Override
    public void processResponse(final byte[] buffer,
        final int offset,
        final int length) throws IOException {

    }
  }
}<|MERGE_RESOLUTION|>--- conflicted
+++ resolved
@@ -20,22 +20,13 @@
 
 import java.io.IOException;
 import java.io.InputStream;
-<<<<<<< HEAD
-import java.io.UnsupportedEncodingException;
 import java.net.URL;
-import java.net.URLEncoder;
 import java.util.HashMap;
-=======
-import java.io.OutputStream;
-import java.net.HttpURLConnection;
-import java.net.URL;
->>>>>>> 3aaac8a1
+
 import java.util.List;
 import java.util.Map;
 import java.util.UUID;
 
-<<<<<<< HEAD
-=======
 import javax.net.ssl.HttpsURLConnection;
 import javax.net.ssl.SSLSocketFactory;
 
@@ -45,7 +36,6 @@
 import org.codehaus.jackson.JsonParser;
 import org.codehaus.jackson.JsonToken;
 import org.codehaus.jackson.map.ObjectMapper;
->>>>>>> 3aaac8a1
 
 import org.slf4j.Logger;
 import org.slf4j.LoggerFactory;
@@ -58,15 +48,8 @@
 public abstract class AbfsHttpOperation implements AbfsPerfLoggable {
   protected static final Logger LOG = LoggerFactory.getLogger(AbfsHttpOperation.class);
 
-<<<<<<< HEAD
-  public static final String SIGNATURE_QUERY_PARAM_KEY = "sig=";
-
   protected static final int CONNECT_TIMEOUT = 30 * 1000;
   protected static final int READ_TIMEOUT = 30 * 1000;
-=======
-  private static final int CONNECT_TIMEOUT = 30 * 1000;
-  private static final int READ_TIMEOUT = 30 * 1000;
->>>>>>> 3aaac8a1
 
   protected static final int CLEAN_UP_BUFFER_SIZE = 64 * 1024;
 
@@ -91,18 +74,11 @@
   protected long bytesReceived;
 
   // optional trace enabled metrics
-<<<<<<< HEAD
   protected final boolean isTraceEnabled;
   protected long connectionTimeMs;
   protected long sendRequestTimeMs;
   protected long recvResponseTimeMs;
-=======
-  private final boolean isTraceEnabled;
-  private long connectionTimeMs;
-  private long sendRequestTimeMs;
-  private long recvResponseTimeMs;
   private boolean shouldMask = false;
->>>>>>> 3aaac8a1
 
   protected AbfsRestOperationType opType;
   protected List<AbfsHttpHeader> requestHeaders;
@@ -301,48 +277,6 @@
     return stream == null ? true : false;
   }
 
-<<<<<<< HEAD
-  public static String getSignatureMaskedUrl(String url) {
-    int qpStrIdx = url.indexOf('?' + SIGNATURE_QUERY_PARAM_KEY);
-    if (qpStrIdx == -1) {
-      qpStrIdx = url.indexOf('&' + SIGNATURE_QUERY_PARAM_KEY);
-    }
-    if (qpStrIdx == -1) {
-      return url;
-    }
-    final int sigStartIdx = qpStrIdx + SIGNATURE_QUERY_PARAM_KEY.length() + 1;
-    final int ampIdx = url.indexOf("&", sigStartIdx);
-    final int sigEndIndex = (ampIdx != -1) ? ampIdx : url.length();
-    String signature = url.substring(sigStartIdx, sigEndIndex);
-    return url.replace(signature, "XXXX");
-  }
-
-  public static String encodedUrlStr(String url) {
-    try {
-      return URLEncoder.encode(url, "UTF-8");
-    } catch (UnsupportedEncodingException e) {
-      return "https%3A%2F%2Ffailed%2Fto%2Fencode%2Furl";
-    }
-  }
-
-  public String getSignatureMaskedUrl() {
-    if (this.maskedUrl == null) {
-      this.maskedUrl = getSignatureMaskedUrl(this.url.toString());
-    }
-    return this.maskedUrl;
-  }
-
-  public String getSignatureMaskedEncodedUrl() {
-    if (this.maskedEncodedUrl == null) {
-      this.maskedEncodedUrl = encodedUrlStr(getSignatureMaskedUrl());
-    }
-    return this.maskedEncodedUrl;
-  }
-
-  public void updateClientReqIdWithConnStatusIndicator(final String connStatusIndicator) {
-      clientRequestId += connStatusIndicator;
-  }
-
   public static AbfsHttpOperation getAbfsHttpOperationWithFixedResult(
       final URL url,
       final String method,
@@ -367,8 +301,6 @@
     this.statusCode = httpStatus;
   }
 
-=======
->>>>>>> 3aaac8a1
   public static class AbfsHttpOperationWithFixedResult extends AbfsHttpOperation {
     /**
      * Creates an instance to represent fixed results.
