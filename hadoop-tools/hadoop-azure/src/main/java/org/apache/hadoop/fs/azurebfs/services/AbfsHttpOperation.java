/**
 * Licensed to the Apache Software Foundation (ASF) under one
 * or more contributor license agreements.  See the NOTICE file
 * distributed with this work for additional information
 * regarding copyright ownership.  The ASF licenses this file
 * to you under the Apache License, Version 2.0 (the
 * "License"); you may not use this file except in compliance
 * with the License.  You may obtain a copy of the License at
 *
 *     http://www.apache.org/licenses/LICENSE-2.0
 *
 * Unless required by applicable law or agreed to in writing, software
 * distributed under the License is distributed on an "AS IS" BASIS,
 * WITHOUT WARRANTIES OR CONDITIONS OF ANY KIND, either express or implied.
 * See the License for the specific language governing permissions and
 * limitations under the License.
 */

package org.apache.hadoop.fs.azurebfs.services;

import java.io.IOException;
import java.io.InputStream;
import java.io.UnsupportedEncodingException;
import java.net.URL;
import java.net.URLEncoder;
import java.util.HashMap;
import java.util.List;
<<<<<<< HEAD
import java.util.Map;
import java.util.UUID;
=======
>>>>>>> 35570e41

import org.slf4j.Logger;
import org.slf4j.LoggerFactory;

import org.apache.hadoop.fs.azurebfs.contracts.services.AbfsPerfLoggable;

/**
 * Represents an HTTP operation.
 */
public abstract class AbfsHttpOperation implements AbfsPerfLoggable {
  protected static final Logger LOG = LoggerFactory.getLogger(AbfsHttpOperation.class);

  public static final String SIGNATURE_QUERY_PARAM_KEY = "sig=";

  protected static final int CONNECT_TIMEOUT = 30 * 1000;
  protected static final int READ_TIMEOUT = 30 * 1000;

  protected static final int CLEAN_UP_BUFFER_SIZE = 64 * 1024;

  protected static final int ONE_THOUSAND = 1000;
  protected static final int ONE_MILLION = ONE_THOUSAND * ONE_THOUSAND;

  protected final String method;
  protected final URL url;
  protected String maskedUrl;
  protected String maskedEncodedUrl;

<<<<<<< HEAD
  protected int statusCode;
  protected String statusDescription;
  protected String storageErrorCode = "";
  protected String storageErrorMessage  = "";
  protected String clientRequestId = "";
  protected String requestId  = "";
  protected String expectedAppendPos = "";
=======
  private HttpURLConnection connection;
  private int statusCode;
  private String statusDescription;
  private String storageErrorCode = "";
  private String storageErrorMessage  = "";
  private String requestId  = "";
  private String expectedAppendPos = "";
  private ListResultSchema listResultSchema = null;
>>>>>>> 35570e41

  // metrics
  protected int bytesSent;
  protected long bytesReceived;

  // optional trace enabled metrics
  protected final boolean isTraceEnabled;
  protected long connectionTimeMs;
  protected long sendRequestTimeMs;
  protected long recvResponseTimeMs;

  protected AbfsRestOperationType opType;
  protected List<AbfsHttpHeader> requestHeaders;
  protected AuthType authType;
  protected String authToken;

  public String getMethod() {
    return method;
  }

  public String getHost() {
    return url.getHost();
  }

  public int getStatusCode() {
    return statusCode;
  }

  public String getStatusDescription() {
    return statusDescription;
  }

  public String getStorageErrorCode() {
    return storageErrorCode;
  }

  public String getStorageErrorMessage() {
    return storageErrorMessage;
  }

  public String getClientRequestId() {
    return this.connection
        .getRequestProperty(HttpHeaderConfigurations.X_MS_CLIENT_REQUEST_ID);
  }

  public String getExpectedAppendPos() {
    return expectedAppendPos;
  }

  public String getRequestId() {
    return requestId;
  }

  public int getBytesSent() {
    return bytesSent;
  }

  public long getBytesReceived() {
    return bytesReceived;
  }

  public abstract String getResponseHeader(String httpHeader);

  public abstract Map<String, List<String>> getRequestHeaders();

  public abstract String getRequestHeader(String header);

  /**
   * Gets and processes the HTTP response.
   *
   * @param buffer a buffer to hold the response entity body
   * @param offset an offset in the buffer where the data will being.
   * @param length the number of bytes to be written to the buffer.
   *
   * @throws IOException if an error occurs.
   */
  public abstract void processResponse(byte[] buffer, final int offset, final int length) throws IOException;

  public AbfsHttpOperation(final AbfsRestOperationType opType,
      final URL url,
      final String method,
      final AuthType authType,
      final String authToken,
      List<AbfsHttpHeader> requestHeaders) throws IOException {

    this.opType = opType;
    this.isTraceEnabled = LOG.isTraceEnabled();
    this.url = url;
    this.method = method;
    this.clientRequestId = UUID.randomUUID().toString();
  }

  public AbfsHttpOperation(final URL url, final String method, List<AbfsHttpHeader> requestHeaders) throws IOException {
    this.isTraceEnabled = LOG.isTraceEnabled();
    this.url = url;
    this.method = method;
    this.clientRequestId = UUID.randomUUID().toString();
  }

  // Returns a trace message for the request
  @Override
  public String toString() {
    final StringBuilder sb = new StringBuilder();
    sb.append(statusCode);
    sb.append(",");
    sb.append(storageErrorCode);
    sb.append(",");
    sb.append(expectedAppendPos);
    sb.append(",cid=");
    sb.append(getClientRequestId());
    sb.append(",rid=");
    sb.append(requestId);
    if (isTraceEnabled) {
      sb.append(",connMs=");
      sb.append(connectionTimeMs);
      sb.append(",sendMs=");
      sb.append(sendRequestTimeMs);
      sb.append(",recvMs=");
      sb.append(recvResponseTimeMs);
    }
    sb.append(",sent=");
    sb.append(bytesSent);
    sb.append(",recv=");
    sb.append(bytesReceived);
    sb.append(",");
    sb.append(method);
    sb.append(",");
    sb.append(getSignatureMaskedUrl());
    return sb.toString();
  }

  // Returns a trace message for the ABFS API logging service to consume
  public String getLogString() {

    final StringBuilder sb = new StringBuilder();
    sb.append("s=")
      .append(statusCode)
      .append(" e=")
      .append(storageErrorCode)
      .append(" ci=")
      .append(getClientRequestId())
      .append(" ri=")
      .append(requestId);

    if (isTraceEnabled) {
      sb.append(" ct=")
        .append(connectionTimeMs)
        .append(" st=")
        .append(sendRequestTimeMs)
        .append(" rt=")
        .append(recvResponseTimeMs);
    }

    sb.append(" bs=")
      .append(bytesSent)
      .append(" br=")
      .append(bytesReceived)
      .append(" m=")
      .append(method)
      .append(" u=")
      .append(getSignatureMaskedEncodedUrl());

    return sb.toString();
  }

  /**
<<<<<<< HEAD
=======
   * Initializes a new HTTP request and opens the connection.
   *
   * @param url The full URL including query string parameters.
   * @param method The HTTP method (PUT, PATCH, POST, GET, HEAD, or DELETE).
   * @param requestHeaders The HTTP request headers.READ_TIMEOUT
   *
   * @throws IOException if an error occurs.
   */
  public AbfsHttpOperation(final URL url, final String method, final List<AbfsHttpHeader> requestHeaders)
      throws IOException {
    this.isTraceEnabled = LOG.isTraceEnabled();
    this.url = url;
    this.method = method;

    this.connection = openConnection();
    if (this.connection instanceof HttpsURLConnection) {
      HttpsURLConnection secureConn = (HttpsURLConnection) this.connection;
      SSLSocketFactory sslSocketFactory = DelegatingSSLSocketFactory.getDefaultFactory();
      if (sslSocketFactory != null) {
        secureConn.setSSLSocketFactory(sslSocketFactory);
      }
    }

    this.connection.setConnectTimeout(CONNECT_TIMEOUT);
    this.connection.setReadTimeout(READ_TIMEOUT);

    this.connection.setRequestMethod(method);

    for (AbfsHttpHeader header : requestHeaders) {
      this.connection.setRequestProperty(header.getName(), header.getValue());
    }
  }

   /**
   * Sends the HTTP request.  Note that HttpUrlConnection requires that an
   * empty buffer be sent in order to set the "Content-Length: 0" header, which
   * is required by our endpoint.
   *
   * @param buffer the request entity body.
   * @param offset an offset into the buffer where the data beings.
   * @param length the length of the data in the buffer.
   *
   * @throws IOException if an error occurs.
   */
  public void sendRequest(byte[] buffer, int offset, int length) throws IOException {
    this.connection.setDoOutput(true);
    this.connection.setFixedLengthStreamingMode(length);
    if (buffer == null) {
      // An empty buffer is sent to set the "Content-Length: 0" header, which
      // is required by our endpoint.
      buffer = new byte[]{};
      offset = 0;
      length = 0;
    }

    // send the request body

    long startTime = 0;
    if (this.isTraceEnabled) {
      startTime = System.nanoTime();
    }
    try (OutputStream outputStream = this.connection.getOutputStream()) {
      // update bytes sent before they are sent so we may observe
      // attempted sends as well as successful sends via the
      // accompanying statusCode
      this.bytesSent = length;
      outputStream.write(buffer, offset, length);
    } finally {
      if (this.isTraceEnabled) {
        this.sendRequestTimeMs = elapsedTimeMs(startTime);
      }
    }
  }

  /**
   * Gets and processes the HTTP response.
   *
   * @param buffer a buffer to hold the response entity body
   * @param offset an offset in the buffer where the data will being.
   * @param length the number of bytes to be written to the buffer.
   *
   * @throws IOException if an error occurs.
   */
  public void processResponse(final byte[] buffer, final int offset, final int length) throws IOException {

    // get the response
    long startTime = 0;
    if (this.isTraceEnabled) {
      startTime = System.nanoTime();
    }

    this.statusCode = this.connection.getResponseCode();

    if (this.isTraceEnabled) {
      this.recvResponseTimeMs = elapsedTimeMs(startTime);
    }

    this.statusDescription = this.connection.getResponseMessage();

    this.requestId = this.connection.getHeaderField(HttpHeaderConfigurations.X_MS_REQUEST_ID);
    if (this.requestId == null) {
      this.requestId = AbfsHttpConstants.EMPTY_STRING;
    }
    // dump the headers
    AbfsIoUtils.dumpHeadersToDebugLog("Response Headers",
        connection.getHeaderFields());

    if (AbfsHttpConstants.HTTP_METHOD_HEAD.equals(this.method)) {
      // If it is HEAD, and it is ERROR
      return;
    }

    if (this.isTraceEnabled) {
      startTime = System.nanoTime();
    }

    if (statusCode >= HttpURLConnection.HTTP_BAD_REQUEST) {
      processStorageErrorResponse();
      if (this.isTraceEnabled) {
        this.recvResponseTimeMs += elapsedTimeMs(startTime);
      }
      this.bytesReceived = this.connection.getHeaderFieldLong(HttpHeaderConfigurations.CONTENT_LENGTH, 0);
    } else {
      // consume the input stream to release resources
      int totalBytesRead = 0;

      try (InputStream stream = this.connection.getInputStream()) {
        if (isNullInputStream(stream)) {
          return;
        }
        boolean endOfStream = false;

        // this is a list operation and need to retrieve the data
        // need a better solution
        if (AbfsHttpConstants.HTTP_METHOD_GET.equals(this.method) && buffer == null) {
          parseListFilesResponse(stream);
        } else {
          if (buffer != null) {
            while (totalBytesRead < length) {
              int bytesRead = stream.read(buffer, offset + totalBytesRead, length - totalBytesRead);
              if (bytesRead == -1) {
                endOfStream = true;
                break;
              }
              totalBytesRead += bytesRead;
            }
          }
          if (!endOfStream && stream.read() != -1) {
            // read and discard
            int bytesRead = 0;
            byte[] b = new byte[CLEAN_UP_BUFFER_SIZE];
            while ((bytesRead = stream.read(b)) >= 0) {
              totalBytesRead += bytesRead;
            }
          }
        }
      } catch (IOException ex) {
        LOG.error("UnexpectedError: ", ex);
        throw ex;
      } finally {
        if (this.isTraceEnabled) {
          this.recvResponseTimeMs += elapsedTimeMs(startTime);
        }
        this.bytesReceived = totalBytesRead;
      }
    }
  }

  public void setRequestProperty(String key, String value) {
    this.connection.setRequestProperty(key, value);
  }

  /**
   * Open the HTTP connection.
   *
   * @throws IOException if an error occurs.
   */
  private HttpURLConnection openConnection() throws IOException {
    if (!isTraceEnabled) {
      return (HttpURLConnection) url.openConnection();
    }
    long start = System.nanoTime();
    try {
      return (HttpURLConnection) url.openConnection();
    } finally {
      connectionTimeMs = elapsedTimeMs(start);
    }
  }

  /**
   * When the request fails, this function is used to parse the responseAbfsHttpClient.LOG.debug("ExpectedError: ", ex);
   * and extract the storageErrorCode and storageErrorMessage.  Any errors
   * encountered while attempting to process the error response are logged,
   * but otherwise ignored.
   *
   * For storage errors, the response body *usually* has the following format:
   *
   * {
   *   "error":
   *   {
   *     "code": "string",
   *     "message": "string"
   *   }
   * }
   *
   */
  private void processStorageErrorResponse() {
    try (InputStream stream = connection.getErrorStream()) {
      if (stream == null) {
        return;
      }
      JsonFactory jf = new JsonFactory();
      try (JsonParser jp = jf.createJsonParser(stream)) {
        String fieldName, fieldValue;
        jp.nextToken();  // START_OBJECT - {
        jp.nextToken();  // FIELD_NAME - "error":
        jp.nextToken();  // START_OBJECT - {
        jp.nextToken();
        while (jp.hasCurrentToken()) {
          if (jp.getCurrentToken() == JsonToken.FIELD_NAME) {
            fieldName = jp.getCurrentName();
            jp.nextToken();
            fieldValue = jp.getText();
            switch (fieldName) {
              case "code":
                storageErrorCode = fieldValue;
                break;
              case "message":
                storageErrorMessage = fieldValue;
                break;
              case "ExpectedAppendPos":
                expectedAppendPos = fieldValue;
                break;
              default:
                break;
            }
          }
          jp.nextToken();
        }
      }
    } catch (IOException ex) {
      // Ignore errors that occur while attempting to parse the storage
      // error, since the response may have been handled by the HTTP driver
      // or for other reasons have an unexpected
      LOG.debug("ExpectedError: ", ex);
    }
  }

  /**
>>>>>>> 35570e41
   * Returns the elapsed time in milliseconds.
   */
  protected long elapsedTimeMs(final long startTime) {
    return (System.nanoTime() - startTime) / ONE_MILLION;
  }

  /**
   * Check null stream, this is to pass findbugs's redundant check for NULL
   * @param stream InputStream
   */
  protected boolean isNullInputStream(InputStream stream) {
    return stream == null ? true : false;
  }

  public static String getSignatureMaskedUrl(String url) {
    int qpStrIdx = url.indexOf('?' + SIGNATURE_QUERY_PARAM_KEY);
    if (qpStrIdx == -1) {
      qpStrIdx = url.indexOf('&' + SIGNATURE_QUERY_PARAM_KEY);
    }
    if (qpStrIdx == -1) {
      return url;
    }
    final int sigStartIdx = qpStrIdx + SIGNATURE_QUERY_PARAM_KEY.length() + 1;
    final int ampIdx = url.indexOf("&", sigStartIdx);
    final int sigEndIndex = (ampIdx != -1) ? ampIdx : url.length();
    String signature = url.substring(sigStartIdx, sigEndIndex);
    return url.replace(signature, "XXXX");
  }

  public static String encodedUrlStr(String url) {
    try {
      return URLEncoder.encode(url, "UTF-8");
    } catch (UnsupportedEncodingException e) {
      return "https%3A%2F%2Ffailed%2Fto%2Fencode%2Furl";
    }
  }

  public String getSignatureMaskedUrl() {
    if (this.maskedUrl == null) {
      this.maskedUrl = getSignatureMaskedUrl(this.url.toString());
    }
    return this.maskedUrl;
  }

  public String getSignatureMaskedEncodedUrl() {
    if (this.maskedEncodedUrl == null) {
      this.maskedEncodedUrl = encodedUrlStr(getSignatureMaskedUrl());
    }
    return this.maskedEncodedUrl;
  }

  public void updateClientReqIdWithConnStatusIndicator(final String connStatusIndicator) {
      clientRequestId += connStatusIndicator;
  }

  public static AbfsHttpOperation getAbfsHttpOperationWithFixedResult(
      final URL url,
      final String method,
      final int httpStatus) {
    AbfsHttpOperationWithFixedResult httpOp
        = new AbfsHttpOperationWithFixedResult(url, method, httpStatus);
    return httpOp;
  }

  /**
   * Constructor for FixedResult instance, avoiding connection init.
   * @param url request url
   * @param method Http method
   * @param httpStatus HttpStatus
   */
  protected AbfsHttpOperation(final URL url,
      final String method,
      final int httpStatus) {
    this.isTraceEnabled = LOG.isTraceEnabled();
    this.url = url;
    this.method = method;
    this.statusCode = httpStatus;
  }

  public static class AbfsHttpOperationWithFixedResult extends AbfsHttpOperation {
    /**
     * Creates an instance to represent fixed results.
     * This is used in idempotency handling.
     *
     * @param url The full URL including query string parameters.
     * @param method The HTTP method (PUT, PATCH, POST, GET, HEAD, or DELETE).
     * @param httpStatus StatusCode to hard set
     */
    public AbfsHttpOperationWithFixedResult(final URL url,
        final String method,
        final int httpStatus) {
      super(url, method, httpStatus);
    }

    @Override
    public String getResponseHeader(final String httpHeader) {
      return "";
    }

    @Override
    public Map<String, List<String>> getRequestHeaders() {
      return new HashMap<>();
    }


    @Override
    public String getRequestHeader(final String header) {
      return null;
    }

    @Override
    public void processResponse(final byte[] buffer,
        final int offset,
        final int length) throws IOException {

    }
  }
}<|MERGE_RESOLUTION|>--- conflicted
+++ resolved
@@ -25,11 +25,9 @@
 import java.net.URLEncoder;
 import java.util.HashMap;
 import java.util.List;
-<<<<<<< HEAD
 import java.util.Map;
 import java.util.UUID;
-=======
->>>>>>> 35570e41
+
 
 import org.slf4j.Logger;
 import org.slf4j.LoggerFactory;
@@ -57,7 +55,6 @@
   protected String maskedUrl;
   protected String maskedEncodedUrl;
 
-<<<<<<< HEAD
   protected int statusCode;
   protected String statusDescription;
   protected String storageErrorCode = "";
@@ -65,16 +62,6 @@
   protected String clientRequestId = "";
   protected String requestId  = "";
   protected String expectedAppendPos = "";
-=======
-  private HttpURLConnection connection;
-  private int statusCode;
-  private String statusDescription;
-  private String storageErrorCode = "";
-  private String storageErrorMessage  = "";
-  private String requestId  = "";
-  private String expectedAppendPos = "";
-  private ListResultSchema listResultSchema = null;
->>>>>>> 35570e41
 
   // metrics
   protected int bytesSent;
@@ -115,11 +102,6 @@
     return storageErrorMessage;
   }
 
-  public String getClientRequestId() {
-    return this.connection
-        .getRequestProperty(HttpHeaderConfigurations.X_MS_CLIENT_REQUEST_ID);
-  }
-
   public String getExpectedAppendPos() {
     return expectedAppendPos;
   }
@@ -141,6 +123,10 @@
   public abstract Map<String, List<String>> getRequestHeaders();
 
   public abstract String getRequestHeader(String header);
+
+  public abstract String getClientRequestId();
+
+  public abstract void setHeader(String header, String value);
 
   /**
    * Gets and processes the HTTP response.
@@ -241,258 +227,6 @@
   }
 
   /**
-<<<<<<< HEAD
-=======
-   * Initializes a new HTTP request and opens the connection.
-   *
-   * @param url The full URL including query string parameters.
-   * @param method The HTTP method (PUT, PATCH, POST, GET, HEAD, or DELETE).
-   * @param requestHeaders The HTTP request headers.READ_TIMEOUT
-   *
-   * @throws IOException if an error occurs.
-   */
-  public AbfsHttpOperation(final URL url, final String method, final List<AbfsHttpHeader> requestHeaders)
-      throws IOException {
-    this.isTraceEnabled = LOG.isTraceEnabled();
-    this.url = url;
-    this.method = method;
-
-    this.connection = openConnection();
-    if (this.connection instanceof HttpsURLConnection) {
-      HttpsURLConnection secureConn = (HttpsURLConnection) this.connection;
-      SSLSocketFactory sslSocketFactory = DelegatingSSLSocketFactory.getDefaultFactory();
-      if (sslSocketFactory != null) {
-        secureConn.setSSLSocketFactory(sslSocketFactory);
-      }
-    }
-
-    this.connection.setConnectTimeout(CONNECT_TIMEOUT);
-    this.connection.setReadTimeout(READ_TIMEOUT);
-
-    this.connection.setRequestMethod(method);
-
-    for (AbfsHttpHeader header : requestHeaders) {
-      this.connection.setRequestProperty(header.getName(), header.getValue());
-    }
-  }
-
-   /**
-   * Sends the HTTP request.  Note that HttpUrlConnection requires that an
-   * empty buffer be sent in order to set the "Content-Length: 0" header, which
-   * is required by our endpoint.
-   *
-   * @param buffer the request entity body.
-   * @param offset an offset into the buffer where the data beings.
-   * @param length the length of the data in the buffer.
-   *
-   * @throws IOException if an error occurs.
-   */
-  public void sendRequest(byte[] buffer, int offset, int length) throws IOException {
-    this.connection.setDoOutput(true);
-    this.connection.setFixedLengthStreamingMode(length);
-    if (buffer == null) {
-      // An empty buffer is sent to set the "Content-Length: 0" header, which
-      // is required by our endpoint.
-      buffer = new byte[]{};
-      offset = 0;
-      length = 0;
-    }
-
-    // send the request body
-
-    long startTime = 0;
-    if (this.isTraceEnabled) {
-      startTime = System.nanoTime();
-    }
-    try (OutputStream outputStream = this.connection.getOutputStream()) {
-      // update bytes sent before they are sent so we may observe
-      // attempted sends as well as successful sends via the
-      // accompanying statusCode
-      this.bytesSent = length;
-      outputStream.write(buffer, offset, length);
-    } finally {
-      if (this.isTraceEnabled) {
-        this.sendRequestTimeMs = elapsedTimeMs(startTime);
-      }
-    }
-  }
-
-  /**
-   * Gets and processes the HTTP response.
-   *
-   * @param buffer a buffer to hold the response entity body
-   * @param offset an offset in the buffer where the data will being.
-   * @param length the number of bytes to be written to the buffer.
-   *
-   * @throws IOException if an error occurs.
-   */
-  public void processResponse(final byte[] buffer, final int offset, final int length) throws IOException {
-
-    // get the response
-    long startTime = 0;
-    if (this.isTraceEnabled) {
-      startTime = System.nanoTime();
-    }
-
-    this.statusCode = this.connection.getResponseCode();
-
-    if (this.isTraceEnabled) {
-      this.recvResponseTimeMs = elapsedTimeMs(startTime);
-    }
-
-    this.statusDescription = this.connection.getResponseMessage();
-
-    this.requestId = this.connection.getHeaderField(HttpHeaderConfigurations.X_MS_REQUEST_ID);
-    if (this.requestId == null) {
-      this.requestId = AbfsHttpConstants.EMPTY_STRING;
-    }
-    // dump the headers
-    AbfsIoUtils.dumpHeadersToDebugLog("Response Headers",
-        connection.getHeaderFields());
-
-    if (AbfsHttpConstants.HTTP_METHOD_HEAD.equals(this.method)) {
-      // If it is HEAD, and it is ERROR
-      return;
-    }
-
-    if (this.isTraceEnabled) {
-      startTime = System.nanoTime();
-    }
-
-    if (statusCode >= HttpURLConnection.HTTP_BAD_REQUEST) {
-      processStorageErrorResponse();
-      if (this.isTraceEnabled) {
-        this.recvResponseTimeMs += elapsedTimeMs(startTime);
-      }
-      this.bytesReceived = this.connection.getHeaderFieldLong(HttpHeaderConfigurations.CONTENT_LENGTH, 0);
-    } else {
-      // consume the input stream to release resources
-      int totalBytesRead = 0;
-
-      try (InputStream stream = this.connection.getInputStream()) {
-        if (isNullInputStream(stream)) {
-          return;
-        }
-        boolean endOfStream = false;
-
-        // this is a list operation and need to retrieve the data
-        // need a better solution
-        if (AbfsHttpConstants.HTTP_METHOD_GET.equals(this.method) && buffer == null) {
-          parseListFilesResponse(stream);
-        } else {
-          if (buffer != null) {
-            while (totalBytesRead < length) {
-              int bytesRead = stream.read(buffer, offset + totalBytesRead, length - totalBytesRead);
-              if (bytesRead == -1) {
-                endOfStream = true;
-                break;
-              }
-              totalBytesRead += bytesRead;
-            }
-          }
-          if (!endOfStream && stream.read() != -1) {
-            // read and discard
-            int bytesRead = 0;
-            byte[] b = new byte[CLEAN_UP_BUFFER_SIZE];
-            while ((bytesRead = stream.read(b)) >= 0) {
-              totalBytesRead += bytesRead;
-            }
-          }
-        }
-      } catch (IOException ex) {
-        LOG.error("UnexpectedError: ", ex);
-        throw ex;
-      } finally {
-        if (this.isTraceEnabled) {
-          this.recvResponseTimeMs += elapsedTimeMs(startTime);
-        }
-        this.bytesReceived = totalBytesRead;
-      }
-    }
-  }
-
-  public void setRequestProperty(String key, String value) {
-    this.connection.setRequestProperty(key, value);
-  }
-
-  /**
-   * Open the HTTP connection.
-   *
-   * @throws IOException if an error occurs.
-   */
-  private HttpURLConnection openConnection() throws IOException {
-    if (!isTraceEnabled) {
-      return (HttpURLConnection) url.openConnection();
-    }
-    long start = System.nanoTime();
-    try {
-      return (HttpURLConnection) url.openConnection();
-    } finally {
-      connectionTimeMs = elapsedTimeMs(start);
-    }
-  }
-
-  /**
-   * When the request fails, this function is used to parse the responseAbfsHttpClient.LOG.debug("ExpectedError: ", ex);
-   * and extract the storageErrorCode and storageErrorMessage.  Any errors
-   * encountered while attempting to process the error response are logged,
-   * but otherwise ignored.
-   *
-   * For storage errors, the response body *usually* has the following format:
-   *
-   * {
-   *   "error":
-   *   {
-   *     "code": "string",
-   *     "message": "string"
-   *   }
-   * }
-   *
-   */
-  private void processStorageErrorResponse() {
-    try (InputStream stream = connection.getErrorStream()) {
-      if (stream == null) {
-        return;
-      }
-      JsonFactory jf = new JsonFactory();
-      try (JsonParser jp = jf.createJsonParser(stream)) {
-        String fieldName, fieldValue;
-        jp.nextToken();  // START_OBJECT - {
-        jp.nextToken();  // FIELD_NAME - "error":
-        jp.nextToken();  // START_OBJECT - {
-        jp.nextToken();
-        while (jp.hasCurrentToken()) {
-          if (jp.getCurrentToken() == JsonToken.FIELD_NAME) {
-            fieldName = jp.getCurrentName();
-            jp.nextToken();
-            fieldValue = jp.getText();
-            switch (fieldName) {
-              case "code":
-                storageErrorCode = fieldValue;
-                break;
-              case "message":
-                storageErrorMessage = fieldValue;
-                break;
-              case "ExpectedAppendPos":
-                expectedAppendPos = fieldValue;
-                break;
-              default:
-                break;
-            }
-          }
-          jp.nextToken();
-        }
-      }
-    } catch (IOException ex) {
-      // Ignore errors that occur while attempting to parse the storage
-      // error, since the response may have been handled by the HTTP driver
-      // or for other reasons have an unexpected
-      LOG.debug("ExpectedError: ", ex);
-    }
-  }
-
-  /**
->>>>>>> 35570e41
    * Returns the elapsed time in milliseconds.
    */
   protected long elapsedTimeMs(final long startTime) {
@@ -604,6 +338,12 @@
     }
 
     @Override
+    public String getClientRequestId() { return ""; }
+
+    @Override
+    public void setHeader(final String header, final String value) { }
+
+    @Override
     public void processResponse(final byte[] buffer,
         final int offset,
         final int length) throws IOException {
