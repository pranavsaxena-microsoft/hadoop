--- conflicted
+++ resolved
@@ -186,17 +186,12 @@
     case ALL_ID_FORMAT: // Optional IDs (e.g. streamId) may be empty
       header =
           clientCorrelationID + ":" + clientRequestId + ":" + fileSystemID + ":"
-<<<<<<< HEAD
-              + primaryRequestId + ":" + streamID + ":" + opType + ":"
-              + retryCount + ":" + fallbackDFSAppend;
+              + getPrimaryRequestIdForHeader(retryCount > 0) + ":" + streamID
+              + ":" + opType + ":" + retryCount;
+      header = addFailureReasons(header, previousFailure) + ":" + fallbackDFSAppend;
       if (renameBlobCount != null) {
         header += (":" + renameBlobCount);
       }
-=======
-              + getPrimaryRequestIdForHeader(retryCount > 0) + ":" + streamID
-              + ":" + opType + ":" + retryCount;
-      header = addFailureReasons(header, previousFailure) + ":" + fallbackDFSAppend;
->>>>>>> 4a47e8ba
       break;
     case TWO_ID_FORMAT:
       header = clientCorrelationID + ":" + clientRequestId;
