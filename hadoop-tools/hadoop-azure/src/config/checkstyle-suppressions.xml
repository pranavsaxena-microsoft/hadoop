--- conflicted
+++ resolved
@@ -48,14 +48,11 @@
               files="org[\\/]apache[\\/]hadoop[\\/]fs[\\/]azurebfs[\\/]utils[\\/]Base64.java"/>
     <suppress checks="ParameterNumber|VisibilityModifier"
               files="org[\\/]apache[\\/]hadoop[\\/]fs[\\/]azurebfs[\\/]ITestSmallWriteOptimization.java"/>
-<<<<<<< HEAD
     <suppress checks="ParameterNumber"
               files="org[\\/]apache[\\/]hadoop[\\/]fs[\\/]azurebfs[\\/]services[\\/]AbfsRestOperation.java"/>
     <suppress checks="ParameterNumber"
               files="org[\\/]apache[\\/]hadoop[\\/]fs[\\/]azurebfs[\\/]services[\\/]MockAbfsRestOperation.java"/>
-=======
     <!-- allow tests to use _ for ordering. -->
     <suppress checks="MethodName"
               files="org[\\/]apache[\\/]hadoop[\\/]fs[\\/]azurebfs[\\/]commit[\\/]ITestAbfsTerasort.java"/>
->>>>>>> 1691cccc
 </suppressions>