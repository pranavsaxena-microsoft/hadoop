--- conflicted
+++ resolved
@@ -16,7 +16,7 @@
 -->
 
 <project xmlns="http://maven.apache.org/POM/4.0.0" xmlns:xsi="http://www.w3.org/2001/XMLSchema-instance"
-    xsi:schemaLocation="http://maven.apache.org/POM/4.0.0 http://maven.apache.org/maven-v4_0_0.xsd">
+         xsi:schemaLocation="http://maven.apache.org/POM/4.0.0 http://maven.apache.org/maven-v4_0_0.xsd">
   <parent>
     <artifactId>hadoop-yarn</artifactId>
     <groupId>org.apache.hadoop</groupId>
@@ -31,15 +31,9 @@
   <properties>
     <packaging.type>pom</packaging.type>
     <webappTgtDir>${basedir}/target/src/main/webapp</webappTgtDir>
-<<<<<<< HEAD
-    <node.executable>node</node.executable>
-    <nodeVersion>v4.4.5</nodeVersion>
-    <npmVersion>2.15.5</npmVersion>
-=======
     <node.executable>${basedir}/target/src/main/webapp/node/node</node.executable>
     <nodeVersion>v5.7.1</nodeVersion>
     <npmVersion>3.6.0</npmVersion>
->>>>>>> 56ab02ee
     <keep-ui-build-cache>false</keep-ui-build-cache>
   </properties>
 
@@ -129,10 +123,7 @@
           <plugin>
             <groupId>com.github.eirslett</groupId>
             <artifactId>frontend-maven-plugin</artifactId>
-<<<<<<< HEAD
-=======
             <version>0.0.22</version>
->>>>>>> 56ab02ee
             <configuration>
               <workingDirectory>${webappTgtDir}</workingDirectory>
             </configuration>
