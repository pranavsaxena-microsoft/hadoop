/**
 * Licensed to the Apache Software Foundation (ASF) under one
 * or more contributor license agreements.  See the NOTICE file
 * distributed with this work for additional information
 * regarding copyright ownership.  The ASF licenses this file
 * to you under the Apache License, Version 2.0 (the
 * "License"); you may not use this file except in compliance
 * with the License.  You may obtain a copy of the License at
 *
 *     http://www.apache.org/licenses/LICENSE-2.0
 *
 * Unless required by applicable law or agreed to in writing, software
 * distributed under the License is distributed on an "AS IS" BASIS,
 * WITHOUT WARRANTIES OR CONDITIONS OF ANY KIND, either express or implied.
 * See the License for the specific language governing permissions and
 * limitations under the License.
 */

/**
 * These .proto interfaces are public and stable.
 * Please see http://wiki.apache.org/hadoop/Compatibility
 * for what changes are allowed for a *stable* .proto interface.
 */

option java_package = "org.apache.hadoop.yarn.proto";
option java_outer_classname = "YarnServiceProtos";
option java_generic_services = true;
option java_generate_equals_and_hash = true;
package hadoop.yarn;

import "Security.proto";
import "yarn_protos.proto";

//////////////////////////////////////////////////////
/////// AM_RM_Protocol ///////////////////////////////
//////////////////////////////////////////////////////
message RegisterApplicationMasterRequestProto {
  optional string host = 1;
  optional int32 rpc_port = 2;
  optional string tracking_url = 3;
}

message RegisterApplicationMasterResponseProto {
  optional ResourceProto maximumCapability = 1;
  optional bytes client_to_am_token_master_key = 2;
  repeated ApplicationACLMapProto application_ACLs = 3;
  repeated ContainerProto containers_from_previous_attempt = 4;
  optional string queue = 5;
}

message FinishApplicationMasterRequestProto {
  optional string diagnostics = 1;
  optional string tracking_url = 2;
  optional FinalApplicationStatusProto final_application_status = 3;
}

message FinishApplicationMasterResponseProto {
  optional bool isUnregistered = 1 [default = false];
}

message AllocateRequestProto {
  repeated ResourceRequestProto ask = 1;
  repeated ContainerIdProto release = 2;
  optional ResourceBlacklistRequestProto blacklist_request = 3;
  optional int32 response_id = 4;
  optional float progress = 5;
  repeated ContainerResourceIncreaseRequestProto increase_request = 6;
}

message NMTokenProto {
  optional NodeIdProto nodeId = 1; 
  optional hadoop.common.TokenProto token = 2;
}

message NMTokenProto {
  optional NodeIdProto nodeId = 1; 
  optional hadoop.common.TokenProto token = 2;
}

message AllocateResponseProto {
  optional AMCommandProto a_m_command = 1;
  optional int32 response_id = 2;
  repeated ContainerProto allocated_containers = 3;
  repeated ContainerStatusProto completed_container_statuses = 4;
  optional ResourceProto limit = 5;
  repeated NodeReportProto updated_nodes = 6;
  optional int32 num_cluster_nodes = 7;
  optional PreemptionMessageProto preempt = 8;
  repeated NMTokenProto nm_tokens = 9;
<<<<<<< HEAD
=======
  repeated ContainerResourceIncreaseProto increased_containers = 10;
  repeated ContainerResourceDecreaseProto decreased_containers = 11;
>>>>>>> 6266273c
}

//////////////////////////////////////////////////////
/////// client_RM_Protocol ///////////////////////////
//////////////////////////////////////////////////////

message GetNewApplicationRequestProto {
}

message GetNewApplicationResponseProto {
  optional ApplicationIdProto application_id = 1;
  optional ResourceProto maximumCapability = 2;
}

message GetApplicationReportRequestProto {
  optional ApplicationIdProto application_id = 1;
}

message GetApplicationReportResponseProto {
  optional ApplicationReportProto application_report = 1;
}

message SubmitApplicationRequestProto {
  optional ApplicationSubmissionContextProto application_submission_context= 1;
}

message SubmitApplicationResponseProto {
}

message KillApplicationRequestProto {
  optional ApplicationIdProto application_id = 1;
}

message KillApplicationResponseProto {
  optional bool is_kill_completed = 1 [default = false];
}

message GetClusterMetricsRequestProto {
}

message GetClusterMetricsResponseProto {
  optional YarnClusterMetricsProto cluster_metrics = 1;
}

message GetApplicationsRequestProto {
  repeated string application_types = 1;
  repeated YarnApplicationStateProto application_states = 2;
<<<<<<< HEAD
=======
  repeated string users = 3;
  repeated string queues = 4;
  optional int64 limit = 5;
  optional int64 start_begin = 6;
  optional int64 start_end = 7;
  optional int64 finish_begin = 8;
  optional int64 finish_end = 9;
>>>>>>> 6266273c
}

message GetApplicationsResponseProto {
  repeated ApplicationReportProto applications = 1;
}

message GetClusterNodesRequestProto {
  repeated NodeStateProto nodeStates = 1;
}

message GetClusterNodesResponseProto {
  repeated NodeReportProto nodeReports = 1;
}

message GetQueueInfoRequestProto {
  optional string queueName = 1;
  optional bool includeApplications = 2;
  optional bool includeChildQueues = 3;
  optional bool recursive = 4;
}

message GetQueueInfoResponseProto {
  optional QueueInfoProto queueInfo = 1;
}

message GetQueueUserAclsInfoRequestProto {
}

message GetQueueUserAclsInfoResponseProto {
  repeated QueueUserACLInfoProto queueUserAcls = 1;
}


//////////////////////////////////////////////////////
/////// client_NM_Protocol ///////////////////////////
//////////////////////////////////////////////////////

message StartContainerRequestProto {
  optional ContainerLaunchContextProto container_launch_context = 1;
  optional hadoop.common.TokenProto container_token = 2;
}

message StartContainerResponseProto {
  repeated StringBytesMapProto services_meta_data = 1;
}

message StopContainerRequestProto {
  optional ContainerIdProto container_id = 1;
}

message StopContainerResponseProto {
}

message GetContainerStatusRequestProto {
  optional ContainerIdProto container_id = 1;
}

message GetContainerStatusResponseProto {
  optional ContainerStatusProto status = 1;
}

//// bulk API records
message StartContainersRequestProto {
  repeated StartContainerRequestProto start_container_request = 1;
}

message ContainerExceptionMapProto {
  optional ContainerIdProto container_id = 1;
  optional SerializedExceptionProto exception = 2;
}

message StartContainersResponseProto {
  repeated StringBytesMapProto services_meta_data = 1;
  repeated ContainerIdProto succeeded_requests = 2;
  repeated ContainerExceptionMapProto failed_requests = 3;
}

message StopContainersRequestProto {
  repeated ContainerIdProto container_id = 1;
}

message StopContainersResponseProto {
  repeated ContainerIdProto succeeded_requests = 1;
  repeated ContainerExceptionMapProto failed_requests = 2;
}

message GetContainerStatusesRequestProto {
  repeated ContainerIdProto container_id = 1;
}

message GetContainerStatusesResponseProto {
  repeated ContainerStatusProto status = 1;
  repeated ContainerExceptionMapProto failed_requests = 2;
}<|MERGE_RESOLUTION|>--- conflicted
+++ resolved
@@ -72,11 +72,6 @@
   optional hadoop.common.TokenProto token = 2;
 }
 
-message NMTokenProto {
-  optional NodeIdProto nodeId = 1; 
-  optional hadoop.common.TokenProto token = 2;
-}
-
 message AllocateResponseProto {
   optional AMCommandProto a_m_command = 1;
   optional int32 response_id = 2;
@@ -87,11 +82,8 @@
   optional int32 num_cluster_nodes = 7;
   optional PreemptionMessageProto preempt = 8;
   repeated NMTokenProto nm_tokens = 9;
-<<<<<<< HEAD
-=======
   repeated ContainerResourceIncreaseProto increased_containers = 10;
   repeated ContainerResourceDecreaseProto decreased_containers = 11;
->>>>>>> 6266273c
 }
 
 //////////////////////////////////////////////////////
@@ -139,8 +131,6 @@
 message GetApplicationsRequestProto {
   repeated string application_types = 1;
   repeated YarnApplicationStateProto application_states = 2;
-<<<<<<< HEAD
-=======
   repeated string users = 3;
   repeated string queues = 4;
   optional int64 limit = 5;
@@ -148,7 +138,6 @@
   optional int64 start_end = 7;
   optional int64 finish_begin = 8;
   optional int64 finish_end = 9;
->>>>>>> 6266273c
 }
 
 message GetApplicationsResponseProto {
