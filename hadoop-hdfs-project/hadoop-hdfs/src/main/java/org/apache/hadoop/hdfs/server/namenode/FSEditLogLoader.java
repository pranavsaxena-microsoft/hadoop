/**
 * Licensed to the Apache Software Foundation (ASF) under one
 * or more contributor license agreements.  See the NOTICE file
 * distributed with this work for additional information
 * regarding copyright ownership.  The ASF licenses this file
 * to you under the Apache License, Version 2.0 (the
 * "License"); you may not use this file except in compliance
 * with the License.  You may obtain a copy of the License at
 *
 *     http://www.apache.org/licenses/LICENSE-2.0
 *
 * Unless required by applicable law or agreed to in writing, software
 * distributed under the License is distributed on an "AS IS" BASIS,
 * WITHOUT WARRANTIES OR CONDITIONS OF ANY KIND, either express or implied.
 * See the License for the specific language governing permissions and
 * limitations under the License.
 */
package org.apache.hadoop.hdfs.server.namenode;

import static org.apache.hadoop.util.Time.now;

import java.io.FilterInputStream;
import java.io.IOException;
import java.io.InputStream;
import java.util.Arrays;
import java.util.EnumMap;
import java.util.List;

import org.apache.commons.logging.Log;
import org.apache.commons.logging.LogFactory;
import org.apache.hadoop.classification.InterfaceAudience;
import org.apache.hadoop.classification.InterfaceStability;
import org.apache.hadoop.hdfs.protocol.Block;
<<<<<<< HEAD
=======
import org.apache.hadoop.hdfs.protocol.CacheDirectiveInfo;
>>>>>>> fbf12270
import org.apache.hadoop.hdfs.protocol.HdfsConstants;
import org.apache.hadoop.hdfs.protocol.HdfsFileStatus;
import org.apache.hadoop.hdfs.protocol.LayoutVersion;
import org.apache.hadoop.hdfs.protocol.LayoutVersion.Feature;
import org.apache.hadoop.hdfs.protocol.LocatedBlock;
import org.apache.hadoop.hdfs.server.blockmanagement.BlockInfo;
import org.apache.hadoop.hdfs.server.blockmanagement.BlockInfoUnderConstruction;
import org.apache.hadoop.hdfs.server.common.Storage;
import org.apache.hadoop.hdfs.server.namenode.FSEditLogOp.AddCacheDirectiveInfoOp;
import org.apache.hadoop.hdfs.server.namenode.FSEditLogOp.AddCachePoolOp;
import org.apache.hadoop.hdfs.server.namenode.FSEditLogOp.AddCloseOp;
import org.apache.hadoop.hdfs.server.namenode.FSEditLogOp.AllocateBlockIdOp;
import org.apache.hadoop.hdfs.server.namenode.FSEditLogOp.AllowSnapshotOp;
import org.apache.hadoop.hdfs.server.namenode.FSEditLogOp.BlockListUpdatingOp;
import org.apache.hadoop.hdfs.server.namenode.FSEditLogOp.CancelDelegationTokenOp;
import org.apache.hadoop.hdfs.server.namenode.FSEditLogOp.ClearNSQuotaOp;
import org.apache.hadoop.hdfs.server.namenode.FSEditLogOp.ConcatDeleteOp;
import org.apache.hadoop.hdfs.server.namenode.FSEditLogOp.CreateSnapshotOp;
import org.apache.hadoop.hdfs.server.namenode.FSEditLogOp.DeleteOp;
import org.apache.hadoop.hdfs.server.namenode.FSEditLogOp.DeleteSnapshotOp;
import org.apache.hadoop.hdfs.server.namenode.FSEditLogOp.DisallowSnapshotOp;
import org.apache.hadoop.hdfs.server.namenode.FSEditLogOp.GetDelegationTokenOp;
import org.apache.hadoop.hdfs.server.namenode.FSEditLogOp.MkdirOp;
import org.apache.hadoop.hdfs.server.namenode.FSEditLogOp.ModifyCacheDirectiveInfoOp;
import org.apache.hadoop.hdfs.server.namenode.FSEditLogOp.ModifyCachePoolOp;
import org.apache.hadoop.hdfs.server.namenode.FSEditLogOp.ReassignLeaseOp;
import org.apache.hadoop.hdfs.server.namenode.FSEditLogOp.RemoveCacheDirectiveInfoOp;
import org.apache.hadoop.hdfs.server.namenode.FSEditLogOp.RemoveCachePoolOp;
import org.apache.hadoop.hdfs.server.namenode.FSEditLogOp.RenameOldOp;
import org.apache.hadoop.hdfs.server.namenode.FSEditLogOp.RenameOp;
import org.apache.hadoop.hdfs.server.namenode.FSEditLogOp.RenameSnapshotOp;
import org.apache.hadoop.hdfs.server.namenode.FSEditLogOp.RenewDelegationTokenOp;
import org.apache.hadoop.hdfs.server.namenode.FSEditLogOp.SetGenstampV1Op;
import org.apache.hadoop.hdfs.server.namenode.FSEditLogOp.SetGenstampV2Op;
import org.apache.hadoop.hdfs.server.namenode.FSEditLogOp.SetNSQuotaOp;
import org.apache.hadoop.hdfs.server.namenode.FSEditLogOp.SetOwnerOp;
import org.apache.hadoop.hdfs.server.namenode.FSEditLogOp.SetPermissionsOp;
import org.apache.hadoop.hdfs.server.namenode.FSEditLogOp.SetQuotaOp;
import org.apache.hadoop.hdfs.server.namenode.FSEditLogOp.SetReplicationOp;
import org.apache.hadoop.hdfs.server.namenode.FSEditLogOp.SymlinkOp;
import org.apache.hadoop.hdfs.server.namenode.FSEditLogOp.TimesOp;
import org.apache.hadoop.hdfs.server.namenode.FSEditLogOp.UpdateBlocksOp;
import org.apache.hadoop.hdfs.server.namenode.FSEditLogOp.UpdateMasterKeyOp;
import org.apache.hadoop.hdfs.server.namenode.INode.BlocksMapUpdateInfo;
import org.apache.hadoop.hdfs.server.namenode.LeaseManager.Lease;
<<<<<<< HEAD
=======
import org.apache.hadoop.hdfs.server.namenode.snapshot.Snapshot;
>>>>>>> fbf12270
import org.apache.hadoop.hdfs.server.namenode.startupprogress.Phase;
import org.apache.hadoop.hdfs.server.namenode.startupprogress.StartupProgress;
import org.apache.hadoop.hdfs.server.namenode.startupprogress.StartupProgress.Counter;
import org.apache.hadoop.hdfs.server.namenode.startupprogress.Step;
import org.apache.hadoop.hdfs.util.ChunkedArrayList;
import org.apache.hadoop.hdfs.util.Holder;

import com.google.common.base.Joiner;
import com.google.common.base.Preconditions;

@InterfaceAudience.Private
@InterfaceStability.Evolving
public class FSEditLogLoader {
  static final Log LOG = LogFactory.getLog(FSEditLogLoader.class.getName());
  static long REPLAY_TRANSACTION_LOG_INTERVAL = 1000; // 1sec
  private final FSNamesystem fsNamesys;
  private long lastAppliedTxId;
  
  public FSEditLogLoader(FSNamesystem fsNamesys, long lastAppliedTxId) {
    this.fsNamesys = fsNamesys;
    this.lastAppliedTxId = lastAppliedTxId;
  }
  
  /**
   * Load an edit log, and apply the changes to the in-memory structure
   * This is where we apply edits that we've been writing to disk all
   * along.
   */
  long loadFSEdits(EditLogInputStream edits, long expectedStartingTxId,
      MetaRecoveryContext recovery) throws IOException {
    StartupProgress prog = NameNode.getStartupProgress();
    Step step = createStartupProgressStep(edits);
    prog.beginStep(Phase.LOADING_EDITS, step);
    fsNamesys.writeLock();
    try {
      long startTime = now();
      FSImage.LOG.info("Start loading edits file " + edits.getName());
      long numEdits = loadEditRecords(edits, false, 
                                 expectedStartingTxId, recovery);
      FSImage.LOG.info("Edits file " + edits.getName() 
          + " of size " + edits.length() + " edits # " + numEdits 
          + " loaded in " + (now()-startTime)/1000 + " seconds");
      return numEdits;
    } finally {
      edits.close();
      fsNamesys.writeUnlock();
      prog.endStep(Phase.LOADING_EDITS, step);
    }
  }

  long loadEditRecords(EditLogInputStream in, boolean closeOnExit,
                      long expectedStartingTxId, MetaRecoveryContext recovery)
      throws IOException {
    FSDirectory fsDir = fsNamesys.dir;

    EnumMap<FSEditLogOpCodes, Holder<Integer>> opCounts =
      new EnumMap<FSEditLogOpCodes, Holder<Integer>>(FSEditLogOpCodes.class);

    if (LOG.isTraceEnabled()) {
      LOG.trace("Acquiring write lock to replay edit log");
    }

    fsNamesys.writeLock();
    fsDir.writeLock();

    long recentOpcodeOffsets[] = new long[4];
    Arrays.fill(recentOpcodeOffsets, -1);
    
    long expectedTxId = expectedStartingTxId;
    long numEdits = 0;
    long lastTxId = in.getLastTxId();
    long numTxns = (lastTxId - expectedStartingTxId) + 1;
    StartupProgress prog = NameNode.getStartupProgress();
    Step step = createStartupProgressStep(in);
    prog.setTotal(Phase.LOADING_EDITS, step, numTxns);
    Counter counter = prog.getCounter(Phase.LOADING_EDITS, step);
    long lastLogTime = now();
    long lastInodeId = fsNamesys.getLastInodeId();
    
    try {
      while (true) {
        try {
          FSEditLogOp op;
          try {
            op = in.readOp();
            if (op == null) {
              break;
            }
          } catch (Throwable e) {
            // Handle a problem with our input
            check203UpgradeFailure(in.getVersion(), e);
            String errorMessage =
              formatEditLogReplayError(in, recentOpcodeOffsets, expectedTxId);
            FSImage.LOG.error(errorMessage, e);
            if (recovery == null) {
               // We will only try to skip over problematic opcodes when in
               // recovery mode.
              throw new EditLogInputException(errorMessage, e, numEdits);
            }
            MetaRecoveryContext.editLogLoaderPrompt(
                "We failed to read txId " + expectedTxId,
                recovery, "skipping the bad section in the log");
            in.resync();
            continue;
          }
          recentOpcodeOffsets[(int)(numEdits % recentOpcodeOffsets.length)] =
            in.getPosition();
          if (op.hasTransactionId()) {
            if (op.getTransactionId() > expectedTxId) { 
              MetaRecoveryContext.editLogLoaderPrompt("There appears " +
                  "to be a gap in the edit log.  We expected txid " +
                  expectedTxId + ", but got txid " +
                  op.getTransactionId() + ".", recovery, "ignoring missing " +
                  " transaction IDs");
            } else if (op.getTransactionId() < expectedTxId) { 
              MetaRecoveryContext.editLogLoaderPrompt("There appears " +
                  "to be an out-of-order edit in the edit log.  We " +
                  "expected txid " + expectedTxId + ", but got txid " +
                  op.getTransactionId() + ".", recovery,
                  "skipping the out-of-order edit");
              continue;
            }
          }
          try {
            long inodeId = applyEditLogOp(op, fsDir, in.getVersion(), lastInodeId);
            if (lastInodeId < inodeId) {
              lastInodeId = inodeId;
            }
          } catch (Throwable e) {
            LOG.error("Encountered exception on operation " + op, e);
            MetaRecoveryContext.editLogLoaderPrompt("Failed to " +
             "apply edit log operation " + op + ": error " +
             e.getMessage(), recovery, "applying edits");
          }
          // Now that the operation has been successfully decoded and
          // applied, update our bookkeeping.
          incrOpCount(op.opCode, opCounts, step, counter);
          if (op.hasTransactionId()) {
            lastAppliedTxId = op.getTransactionId();
            expectedTxId = lastAppliedTxId + 1;
          } else {
            expectedTxId = lastAppliedTxId = expectedStartingTxId;
          }
          // log progress
          if (op.hasTransactionId()) {
            long now = now();
            if (now - lastLogTime > REPLAY_TRANSACTION_LOG_INTERVAL) {
              long deltaTxId = lastAppliedTxId - expectedStartingTxId + 1;
              int percent = Math.round((float) deltaTxId / numTxns * 100);
              LOG.info("replaying edit log: " + deltaTxId + "/" + numTxns
                  + " transactions completed. (" + percent + "%)");
              lastLogTime = now;
            }
          }
          numEdits++;
        } catch (MetaRecoveryContext.RequestStopException e) {
          MetaRecoveryContext.LOG.warn("Stopped reading edit log at " +
              in.getPosition() + "/"  + in.length());
          break;
        }
      }
    } finally {
      fsNamesys.resetLastInodeId(lastInodeId);
      if(closeOnExit) {
        in.close();
      }
      fsDir.writeUnlock();
      fsNamesys.writeUnlock();

      if (LOG.isTraceEnabled()) {
        LOG.trace("replaying edit log finished");
      }

      if (FSImage.LOG.isDebugEnabled()) {
        dumpOpCounts(opCounts);
      }
    }
    return numEdits;
  }
  
  // allocate and update last allocated inode id
  private long getAndUpdateLastInodeId(long inodeIdFromOp, int logVersion,
      long lastInodeId) throws IOException {
    long inodeId = inodeIdFromOp;

    if (inodeId == INodeId.GRANDFATHER_INODE_ID) {
      if (LayoutVersion.supports(Feature.ADD_INODE_ID, logVersion)) {
        throw new IOException("The layout version " + logVersion
            + " supports inodeId but gave bogus inodeId");
      }
      inodeId = fsNamesys.allocateNewInodeId();
    } else {
      // need to reset lastInodeId. fsnamesys gets lastInodeId firstly from
      // fsimage but editlog captures more recent inodeId allocations
      if (inodeId > lastInodeId) {
        fsNamesys.resetLastInodeId(inodeId);
      }
    }
    return inodeId;
  }

  @SuppressWarnings("deprecation")
  private long applyEditLogOp(FSEditLogOp op, FSDirectory fsDir,
      int logVersion, long lastInodeId) throws IOException {
    long inodeId = INodeId.GRANDFATHER_INODE_ID;
    if (LOG.isTraceEnabled()) {
      LOG.trace("replaying edit log: " + op);
    }
    final boolean toAddRetryCache = fsNamesys.hasRetryCache() && op.hasRpcIds();
    
    switch (op.opCode) {
    case OP_ADD: {
      AddCloseOp addCloseOp = (AddCloseOp)op;
      if (FSNamesystem.LOG.isDebugEnabled()) {
        FSNamesystem.LOG.debug(op.opCode + ": " + addCloseOp.path +
            " numblocks : " + addCloseOp.blocks.length +
            " clientHolder " + addCloseOp.clientName +
            " clientMachine " + addCloseOp.clientMachine);
      }
      // There three cases here:
      // 1. OP_ADD to create a new file
      // 2. OP_ADD to update file blocks
      // 3. OP_ADD to open file for append

      // See if the file already exists (persistBlocks call)
      final INodesInPath iip = fsDir.getLastINodeInPath(addCloseOp.path);
      final INodeFile oldFile = INodeFile.valueOf(
          iip.getINode(0), addCloseOp.path, true);
      INodeFile newFile = oldFile;
      if (oldFile == null) { // this is OP_ADD on a new file (case 1)
        // versions > 0 support per file replication
        // get name and replication
        final short replication = fsNamesys.getBlockManager()
            .adjustReplication(addCloseOp.replication);
        assert addCloseOp.blocks.length == 0;

        // add to the file tree
        inodeId = getAndUpdateLastInodeId(addCloseOp.inodeId, logVersion,
            lastInodeId);
        newFile = fsDir.unprotectedAddFile(inodeId,
            addCloseOp.path, addCloseOp.permissions, replication,
            addCloseOp.mtime, addCloseOp.atime, addCloseOp.blockSize, true,
            addCloseOp.clientName, addCloseOp.clientMachine);
        fsNamesys.leaseManager.addLease(addCloseOp.clientName, addCloseOp.path);

        // add the op into retry cache if necessary
        if (toAddRetryCache) {
          HdfsFileStatus stat = fsNamesys.dir.createFileStatus(
<<<<<<< HEAD
              HdfsFileStatus.EMPTY_NAME, newFile, null);
=======
              HdfsFileStatus.EMPTY_NAME, newFile, Snapshot.CURRENT_STATE_ID);
>>>>>>> fbf12270
          fsNamesys.addCacheEntryWithPayload(addCloseOp.rpcClientId,
              addCloseOp.rpcCallId, stat);
        }
      } else { // This is OP_ADD on an existing file
        if (!oldFile.isUnderConstruction()) {
          // This is case 3: a call to append() on an already-closed file.
          if (FSNamesystem.LOG.isDebugEnabled()) {
            FSNamesystem.LOG.debug("Reopening an already-closed file " +
                "for append");
          }
          LocatedBlock lb = fsNamesys.prepareFileForWrite(addCloseOp.path,
              oldFile, addCloseOp.clientName, addCloseOp.clientMachine, null,
<<<<<<< HEAD
              false, iip.getLatestSnapshot(), false);
=======
              false, iip.getLatestSnapshotId(), false);
>>>>>>> fbf12270
          newFile = INodeFile.valueOf(fsDir.getINode(addCloseOp.path),
              addCloseOp.path, true);
          
          // add the op into retry cache is necessary
          if (toAddRetryCache) {
            fsNamesys.addCacheEntryWithPayload(addCloseOp.rpcClientId,
                addCloseOp.rpcCallId, lb);
          }
        }
      }
      // Fall-through for case 2.
      // Regardless of whether it's a new file or an updated file,
      // update the block list.
      
      // Update the salient file attributes.
<<<<<<< HEAD
      newFile.setAccessTime(addCloseOp.atime, null, fsDir.getINodeMap());
      newFile.setModificationTime(addCloseOp.mtime, null, fsDir.getINodeMap());
=======
      newFile.setAccessTime(addCloseOp.atime, Snapshot.CURRENT_STATE_ID);
      newFile.setModificationTime(addCloseOp.mtime, Snapshot.CURRENT_STATE_ID);
>>>>>>> fbf12270
      updateBlocks(fsDir, addCloseOp, newFile);
      break;
    }
    case OP_CLOSE: {
      AddCloseOp addCloseOp = (AddCloseOp)op;
      
      if (FSNamesystem.LOG.isDebugEnabled()) {
        FSNamesystem.LOG.debug(op.opCode + ": " + addCloseOp.path +
            " numblocks : " + addCloseOp.blocks.length +
            " clientHolder " + addCloseOp.clientName +
            " clientMachine " + addCloseOp.clientMachine);
      }

      final INodesInPath iip = fsDir.getLastINodeInPath(addCloseOp.path);
<<<<<<< HEAD
      final INodeFile oldFile = INodeFile.valueOf(iip.getINode(0), addCloseOp.path);

      // Update the salient file attributes.
      oldFile.setAccessTime(addCloseOp.atime, null, fsDir.getINodeMap());
      oldFile.setModificationTime(addCloseOp.mtime, null, fsDir.getINodeMap());
      updateBlocks(fsDir, addCloseOp, oldFile);

      // Now close the file
      if (!oldFile.isUnderConstruction() &&
=======
      final INodeFile file = INodeFile.valueOf(iip.getINode(0), addCloseOp.path);

      // Update the salient file attributes.
      file.setAccessTime(addCloseOp.atime, Snapshot.CURRENT_STATE_ID);
      file.setModificationTime(addCloseOp.mtime, Snapshot.CURRENT_STATE_ID);
      updateBlocks(fsDir, addCloseOp, file);

      // Now close the file
      if (!file.isUnderConstruction() &&
>>>>>>> fbf12270
          logVersion <= LayoutVersion.BUGFIX_HDFS_2991_VERSION) {
        // There was a bug (HDFS-2991) in hadoop < 0.23.1 where OP_CLOSE
        // could show up twice in a row. But after that version, this
        // should be fixed, so we should treat it as an error.
        throw new IOException(
            "File is not under construction: " + addCloseOp.path);
      }
      // One might expect that you could use removeLease(holder, path) here,
      // but OP_CLOSE doesn't serialize the holder. So, remove by path.
<<<<<<< HEAD
      if (oldFile.isUnderConstruction()) {
        INodeFileUnderConstruction ucFile = (INodeFileUnderConstruction) oldFile;
        fsNamesys.leaseManager.removeLeaseWithPrefixPath(addCloseOp.path);
        INodeFile newFile = ucFile.toINodeFile(ucFile.getModificationTime());
        fsDir.unprotectedReplaceINodeFile(addCloseOp.path, ucFile, newFile);
      }
      break;
    }
    case OP_UPDATE_BLOCKS: {
      UpdateBlocksOp updateOp = (UpdateBlocksOp)op;
      if (FSNamesystem.LOG.isDebugEnabled()) {
        FSNamesystem.LOG.debug(op.opCode + ": " + updateOp.path +
            " numblocks : " + updateOp.blocks.length);
      }
      INodeFile oldFile = INodeFile.valueOf(fsDir.getINode(updateOp.path),
          updateOp.path);
      // Update in-memory data structures
      updateBlocks(fsDir, updateOp, oldFile);
      
      if (toAddRetryCache) {
        fsNamesys.addCacheEntry(updateOp.rpcClientId, updateOp.rpcCallId);
      }
      break;
    }
      
    case OP_SET_REPLICATION: {
      SetReplicationOp setReplicationOp = (SetReplicationOp)op;
      short replication = fsNamesys.getBlockManager().adjustReplication(
          setReplicationOp.replication);
      fsDir.unprotectedSetReplication(setReplicationOp.path,
                                      replication, null);
      break;
    }
=======
      if (file.isUnderConstruction()) {
        fsNamesys.leaseManager.removeLeaseWithPrefixPath(addCloseOp.path);
        file.toCompleteFile(file.getModificationTime());
      }
      break;
    }
    case OP_UPDATE_BLOCKS: {
      UpdateBlocksOp updateOp = (UpdateBlocksOp)op;
      if (FSNamesystem.LOG.isDebugEnabled()) {
        FSNamesystem.LOG.debug(op.opCode + ": " + updateOp.path +
            " numblocks : " + updateOp.blocks.length);
      }
      INodeFile oldFile = INodeFile.valueOf(fsDir.getINode(updateOp.path),
          updateOp.path);
      // Update in-memory data structures
      updateBlocks(fsDir, updateOp, oldFile);
      
      if (toAddRetryCache) {
        fsNamesys.addCacheEntry(updateOp.rpcClientId, updateOp.rpcCallId);
      }
      break;
    }
      
    case OP_SET_REPLICATION: {
      SetReplicationOp setReplicationOp = (SetReplicationOp)op;
      short replication = fsNamesys.getBlockManager().adjustReplication(
          setReplicationOp.replication);
      fsDir.unprotectedSetReplication(setReplicationOp.path,
                                      replication, null);
      break;
    }
>>>>>>> fbf12270
    case OP_CONCAT_DELETE: {
      ConcatDeleteOp concatDeleteOp = (ConcatDeleteOp)op;
      fsDir.unprotectedConcat(concatDeleteOp.trg, concatDeleteOp.srcs,
          concatDeleteOp.timestamp);
      
      if (toAddRetryCache) {
        fsNamesys.addCacheEntry(concatDeleteOp.rpcClientId,
            concatDeleteOp.rpcCallId);
      }
      break;
    }
    case OP_RENAME_OLD: {
      RenameOldOp renameOp = (RenameOldOp)op;
      fsDir.unprotectedRenameTo(renameOp.src, renameOp.dst,
                                renameOp.timestamp);
      
      if (toAddRetryCache) {
        fsNamesys.addCacheEntry(renameOp.rpcClientId, renameOp.rpcCallId);
      }
      break;
    }
    case OP_DELETE: {
      DeleteOp deleteOp = (DeleteOp)op;
      fsDir.unprotectedDelete(deleteOp.path, deleteOp.timestamp);
      
      if (toAddRetryCache) {
        fsNamesys.addCacheEntry(deleteOp.rpcClientId, deleteOp.rpcCallId);
      }
      break;
    }
    case OP_MKDIR: {
      MkdirOp mkdirOp = (MkdirOp)op;
      inodeId = getAndUpdateLastInodeId(mkdirOp.inodeId, logVersion,
          lastInodeId);
      fsDir.unprotectedMkdir(inodeId, mkdirOp.path, mkdirOp.permissions,
                             mkdirOp.timestamp);
      break;
    }
    case OP_SET_GENSTAMP_V1: {
      SetGenstampV1Op setGenstampV1Op = (SetGenstampV1Op)op;
      fsNamesys.setGenerationStampV1(setGenstampV1Op.genStampV1);
      break;
    }
    case OP_SET_PERMISSIONS: {
      SetPermissionsOp setPermissionsOp = (SetPermissionsOp)op;
      fsDir.unprotectedSetPermission(setPermissionsOp.src,
                                     setPermissionsOp.permissions);
      break;
    }
    case OP_SET_OWNER: {
      SetOwnerOp setOwnerOp = (SetOwnerOp)op;
      fsDir.unprotectedSetOwner(setOwnerOp.src, setOwnerOp.username,
                                setOwnerOp.groupname);
      break;
    }
    case OP_SET_NS_QUOTA: {
      SetNSQuotaOp setNSQuotaOp = (SetNSQuotaOp)op;
      fsDir.unprotectedSetQuota(setNSQuotaOp.src,
                                setNSQuotaOp.nsQuota,
                                HdfsConstants.QUOTA_DONT_SET);
      break;
    }
    case OP_CLEAR_NS_QUOTA: {
      ClearNSQuotaOp clearNSQuotaOp = (ClearNSQuotaOp)op;
      fsDir.unprotectedSetQuota(clearNSQuotaOp.src,
                                HdfsConstants.QUOTA_RESET,
                                HdfsConstants.QUOTA_DONT_SET);
      break;
    }

    case OP_SET_QUOTA:
      SetQuotaOp setQuotaOp = (SetQuotaOp)op;
      fsDir.unprotectedSetQuota(setQuotaOp.src,
                                setQuotaOp.nsQuota,
                                setQuotaOp.dsQuota);
      break;

    case OP_TIMES: {
      TimesOp timesOp = (TimesOp)op;

      fsDir.unprotectedSetTimes(timesOp.path,
                                timesOp.mtime,
                                timesOp.atime, true);
      break;
    }
    case OP_SYMLINK: {
      SymlinkOp symlinkOp = (SymlinkOp)op;
      inodeId = getAndUpdateLastInodeId(symlinkOp.inodeId, logVersion,
          lastInodeId);
      fsDir.unprotectedAddSymlink(inodeId, symlinkOp.path,
                                  symlinkOp.value, symlinkOp.mtime, 
                                  symlinkOp.atime, symlinkOp.permissionStatus);
      
      if (toAddRetryCache) {
        fsNamesys.addCacheEntry(symlinkOp.rpcClientId, symlinkOp.rpcCallId);
      }
      break;
    }
    case OP_RENAME: {
      RenameOp renameOp = (RenameOp)op;
      fsDir.unprotectedRenameTo(renameOp.src, renameOp.dst,
                                renameOp.timestamp, renameOp.options);
      
      if (toAddRetryCache) {
        fsNamesys.addCacheEntry(renameOp.rpcClientId, renameOp.rpcCallId);
      }
      break;
    }
    case OP_GET_DELEGATION_TOKEN: {
      GetDelegationTokenOp getDelegationTokenOp
        = (GetDelegationTokenOp)op;

      fsNamesys.getDelegationTokenSecretManager()
        .addPersistedDelegationToken(getDelegationTokenOp.token,
                                     getDelegationTokenOp.expiryTime);
      break;
    }
    case OP_RENEW_DELEGATION_TOKEN: {
      RenewDelegationTokenOp renewDelegationTokenOp
        = (RenewDelegationTokenOp)op;
      fsNamesys.getDelegationTokenSecretManager()
        .updatePersistedTokenRenewal(renewDelegationTokenOp.token,
                                     renewDelegationTokenOp.expiryTime);
      break;
    }
    case OP_CANCEL_DELEGATION_TOKEN: {
      CancelDelegationTokenOp cancelDelegationTokenOp
        = (CancelDelegationTokenOp)op;
      fsNamesys.getDelegationTokenSecretManager()
          .updatePersistedTokenCancellation(
              cancelDelegationTokenOp.token);
      break;
    }
    case OP_UPDATE_MASTER_KEY: {
      UpdateMasterKeyOp updateMasterKeyOp = (UpdateMasterKeyOp)op;
      fsNamesys.getDelegationTokenSecretManager()
        .updatePersistedMasterKey(updateMasterKeyOp.key);
      break;
    }
    case OP_REASSIGN_LEASE: {
      ReassignLeaseOp reassignLeaseOp = (ReassignLeaseOp)op;

      Lease lease = fsNamesys.leaseManager.getLease(
          reassignLeaseOp.leaseHolder);
<<<<<<< HEAD
      INodeFileUnderConstruction pendingFile =
          INodeFileUnderConstruction.valueOf( 
              fsDir.getINode(reassignLeaseOp.path), reassignLeaseOp.path);
=======
      INodeFile pendingFile = fsDir.getINode(reassignLeaseOp.path).asFile();
      Preconditions.checkState(pendingFile.isUnderConstruction());
>>>>>>> fbf12270
      fsNamesys.reassignLeaseInternal(lease,
          reassignLeaseOp.path, reassignLeaseOp.newHolder, pendingFile);
      break;
    }
    case OP_START_LOG_SEGMENT:
    case OP_END_LOG_SEGMENT: {
      // no data in here currently.
      break;
    }
    case OP_CREATE_SNAPSHOT: {
      CreateSnapshotOp createSnapshotOp = (CreateSnapshotOp) op;
      String path = fsNamesys.getSnapshotManager().createSnapshot(
          createSnapshotOp.snapshotRoot, createSnapshotOp.snapshotName);
      if (toAddRetryCache) {
        fsNamesys.addCacheEntryWithPayload(createSnapshotOp.rpcClientId,
            createSnapshotOp.rpcCallId, path);
      }
      break;
    }
    case OP_DELETE_SNAPSHOT: {
      DeleteSnapshotOp deleteSnapshotOp = (DeleteSnapshotOp) op;
      BlocksMapUpdateInfo collectedBlocks = new BlocksMapUpdateInfo();
      List<INode> removedINodes = new ChunkedArrayList<INode>();
      fsNamesys.getSnapshotManager().deleteSnapshot(
          deleteSnapshotOp.snapshotRoot, deleteSnapshotOp.snapshotName,
          collectedBlocks, removedINodes);
<<<<<<< HEAD
      fsNamesys.removeBlocks(collectedBlocks);
=======
      fsNamesys.removeBlocksAndUpdateSafemodeTotal(collectedBlocks);
>>>>>>> fbf12270
      collectedBlocks.clear();
      fsNamesys.dir.removeFromInodeMap(removedINodes);
      removedINodes.clear();
      
      if (toAddRetryCache) {
        fsNamesys.addCacheEntry(deleteSnapshotOp.rpcClientId,
            deleteSnapshotOp.rpcCallId);
      }
      break;
    }
    case OP_RENAME_SNAPSHOT: {
      RenameSnapshotOp renameSnapshotOp = (RenameSnapshotOp) op;
      fsNamesys.getSnapshotManager().renameSnapshot(
          renameSnapshotOp.snapshotRoot, renameSnapshotOp.snapshotOldName,
          renameSnapshotOp.snapshotNewName);
      
      if (toAddRetryCache) {
        fsNamesys.addCacheEntry(renameSnapshotOp.rpcClientId,
            renameSnapshotOp.rpcCallId);
      }
      break;
    }
    case OP_ALLOW_SNAPSHOT: {
      AllowSnapshotOp allowSnapshotOp = (AllowSnapshotOp) op;
      fsNamesys.getSnapshotManager().setSnapshottable(
          allowSnapshotOp.snapshotRoot, false);
      break;
    }
    case OP_DISALLOW_SNAPSHOT: {
      DisallowSnapshotOp disallowSnapshotOp = (DisallowSnapshotOp) op;
      fsNamesys.getSnapshotManager().resetSnapshottable(
          disallowSnapshotOp.snapshotRoot);
      break;
    }
    case OP_SET_GENSTAMP_V2: {
      SetGenstampV2Op setGenstampV2Op = (SetGenstampV2Op) op;
      fsNamesys.setGenerationStampV2(setGenstampV2Op.genStampV2);
      break;
    }
    case OP_ALLOCATE_BLOCK_ID: {
      AllocateBlockIdOp allocateBlockIdOp = (AllocateBlockIdOp) op;
      fsNamesys.setLastAllocatedBlockId(allocateBlockIdOp.blockId);
      break;
    }
<<<<<<< HEAD
=======
    case OP_ADD_CACHE_DIRECTIVE: {
      AddCacheDirectiveInfoOp addOp = (AddCacheDirectiveInfoOp) op;
      CacheDirectiveInfo result = fsNamesys.
          getCacheManager().addDirectiveFromEditLog(addOp.directive);
      if (toAddRetryCache) {
        Long id = result.getId();
        fsNamesys.addCacheEntryWithPayload(op.rpcClientId, op.rpcCallId, id);
      }
      break;
    }
    case OP_MODIFY_CACHE_DIRECTIVE: {
      ModifyCacheDirectiveInfoOp modifyOp =
          (ModifyCacheDirectiveInfoOp) op;
      fsNamesys.getCacheManager().modifyDirectiveFromEditLog(
          modifyOp.directive);
      if (toAddRetryCache) {
        fsNamesys.addCacheEntry(op.rpcClientId, op.rpcCallId);
      }
      break;
    }
    case OP_REMOVE_CACHE_DIRECTIVE: {
      RemoveCacheDirectiveInfoOp removeOp =
          (RemoveCacheDirectiveInfoOp) op;
      fsNamesys.getCacheManager().removeDirective(removeOp.id, null);
      if (toAddRetryCache) {
        fsNamesys.addCacheEntry(op.rpcClientId, op.rpcCallId);
      }
      break;
    }
    case OP_ADD_CACHE_POOL: {
      AddCachePoolOp addOp = (AddCachePoolOp) op;
      fsNamesys.getCacheManager().addCachePool(addOp.info);
      if (toAddRetryCache) {
        fsNamesys.addCacheEntry(op.rpcClientId, op.rpcCallId);
      }
      break;
    }
    case OP_MODIFY_CACHE_POOL: {
      ModifyCachePoolOp modifyOp = (ModifyCachePoolOp) op;
      fsNamesys.getCacheManager().modifyCachePool(modifyOp.info);
      if (toAddRetryCache) {
        fsNamesys.addCacheEntry(op.rpcClientId, op.rpcCallId);
      }
      break;
    }
    case OP_REMOVE_CACHE_POOL: {
      RemoveCachePoolOp removeOp = (RemoveCachePoolOp) op;
      fsNamesys.getCacheManager().removeCachePool(removeOp.poolName);
      if (toAddRetryCache) {
        fsNamesys.addCacheEntry(op.rpcClientId, op.rpcCallId);
      }
      break;
    }
>>>>>>> fbf12270
    default:
      throw new IOException("Invalid operation read " + op.opCode);
    }
    return inodeId;
  }
  
  private static String formatEditLogReplayError(EditLogInputStream in,
      long recentOpcodeOffsets[], long txid) {
    StringBuilder sb = new StringBuilder();
    sb.append("Error replaying edit log at offset " + in.getPosition());
    sb.append(".  Expected transaction ID was ").append(txid);
    if (recentOpcodeOffsets[0] != -1) {
      Arrays.sort(recentOpcodeOffsets);
      sb.append("\nRecent opcode offsets:");
      for (long offset : recentOpcodeOffsets) {
        if (offset != -1) {
          sb.append(' ').append(offset);
        }
      }
    }
    return sb.toString();
  }

  /**
   * Update in-memory data structures with new block information.
   * @throws IOException
   */
  private void updateBlocks(FSDirectory fsDir, BlockListUpdatingOp op,
      INodeFile file) throws IOException {
    // Update its block list
    BlockInfo[] oldBlocks = file.getBlocks();
    Block[] newBlocks = op.getBlocks();
    String path = op.getPath();
    
    // Are we only updating the last block's gen stamp.
    boolean isGenStampUpdate = oldBlocks.length == newBlocks.length;
    
    // First, update blocks in common
    for (int i = 0; i < oldBlocks.length && i < newBlocks.length; i++) {
      BlockInfo oldBlock = oldBlocks[i];
      Block newBlock = newBlocks[i];
      
      boolean isLastBlock = i == newBlocks.length - 1;
      if (oldBlock.getBlockId() != newBlock.getBlockId() ||
          (oldBlock.getGenerationStamp() != newBlock.getGenerationStamp() && 
              !(isGenStampUpdate && isLastBlock))) {
        throw new IOException("Mismatched block IDs or generation stamps, " +
            "attempting to replace block " + oldBlock + " with " + newBlock +
            " as block # " + i + "/" + newBlocks.length + " of " +
            path);
      }
      
      oldBlock.setNumBytes(newBlock.getNumBytes());
      boolean changeMade =
        oldBlock.getGenerationStamp() != newBlock.getGenerationStamp();
      oldBlock.setGenerationStamp(newBlock.getGenerationStamp());
      
      if (oldBlock instanceof BlockInfoUnderConstruction &&
          (!isLastBlock || op.shouldCompleteLastBlock())) {
        changeMade = true;
<<<<<<< HEAD
        fsNamesys.getBlockManager().forceCompleteBlock(
            (INodeFileUnderConstruction)file,
            (BlockInfoUnderConstruction)oldBlock);
=======
        fsNamesys.getBlockManager().forceCompleteBlock(file,
            (BlockInfoUnderConstruction) oldBlock);
>>>>>>> fbf12270
      }
      if (changeMade) {
        // The state or gen-stamp of the block has changed. So, we may be
        // able to process some messages from datanodes that we previously
        // were unable to process.
        fsNamesys.getBlockManager().processQueuedMessagesForBlock(newBlock);
      }
    }
    
    if (newBlocks.length < oldBlocks.length) {
      // We're removing a block from the file, e.g. abandonBlock(...)
      if (!file.isUnderConstruction()) {
        throw new IOException("Trying to remove a block from file " +
            path + " which is not under construction.");
      }
      if (newBlocks.length != oldBlocks.length - 1) {
        throw new IOException("Trying to remove more than one block from file "
            + path);
      }
      Block oldBlock = oldBlocks[oldBlocks.length - 1];
<<<<<<< HEAD
      boolean removed = fsDir.unprotectedRemoveBlock(path,
          (INodeFileUnderConstruction) file, oldBlock);
=======
      boolean removed = fsDir.unprotectedRemoveBlock(path, file, oldBlock);
>>>>>>> fbf12270
      if (!removed && !(op instanceof UpdateBlocksOp)) {
        throw new IOException("Trying to delete non-existant block " + oldBlock);
      }
    } else if (newBlocks.length > oldBlocks.length) {
      // We're adding blocks
      for (int i = oldBlocks.length; i < newBlocks.length; i++) {
        Block newBlock = newBlocks[i];
        BlockInfo newBI;
        if (!op.shouldCompleteLastBlock()) {
          // TODO: shouldn't this only be true for the last block?
          // what about an old-version fsync() where fsync isn't called
          // until several blocks in?
          newBI = new BlockInfoUnderConstruction(
              newBlock, file.getBlockReplication());
        } else {
          // OP_CLOSE should add finalized blocks. This code path
          // is only executed when loading edits written by prior
          // versions of Hadoop. Current versions always log
          // OP_ADD operations as each block is allocated.
          newBI = new BlockInfo(newBlock, file.getBlockReplication());
        }
        fsNamesys.getBlockManager().addBlockCollection(newBI, file);
        file.addBlock(newBI);
        fsNamesys.getBlockManager().processQueuedMessagesForBlock(newBlock);
      }
    }
  }

  private static void dumpOpCounts(
      EnumMap<FSEditLogOpCodes, Holder<Integer>> opCounts) {
    StringBuilder sb = new StringBuilder();
    sb.append("Summary of operations loaded from edit log:\n  ");
    Joiner.on("\n  ").withKeyValueSeparator("=").appendTo(sb, opCounts);
    FSImage.LOG.debug(sb.toString());
  }

  private void incrOpCount(FSEditLogOpCodes opCode,
      EnumMap<FSEditLogOpCodes, Holder<Integer>> opCounts, Step step,
      Counter counter) {
    Holder<Integer> holder = opCounts.get(opCode);
    if (holder == null) {
      holder = new Holder<Integer>(1);
      opCounts.put(opCode, holder);
    } else {
      holder.held++;
    }
    counter.increment();
  }

  /**
   * Throw appropriate exception during upgrade from 203, when editlog loading
   * could fail due to opcode conflicts.
   */
  private void check203UpgradeFailure(int logVersion, Throwable e)
      throws IOException {
    // 0.20.203 version version has conflicting opcodes with the later releases.
    // The editlog must be emptied by restarting the namenode, before proceeding
    // with the upgrade.
    if (Storage.is203LayoutVersion(logVersion)
        && logVersion != HdfsConstants.LAYOUT_VERSION) {
      String msg = "During upgrade failed to load the editlog version "
          + logVersion + " from release 0.20.203. Please go back to the old "
          + " release and restart the namenode. This empties the editlog "
          + " and saves the namespace. Resume the upgrade after this step.";
      throw new IOException(msg, e);
    }
  }
  
  /**
   * Find the last valid transaction ID in the stream.
   * If there are invalid or corrupt transactions in the middle of the stream,
   * validateEditLog will skip over them.
   * This reads through the stream but does not close it.
   *
   * @throws IOException if the stream cannot be read due to an IO error (eg
   *                     if the log does not exist)
   */
  static EditLogValidation validateEditLog(EditLogInputStream in) {
    long lastPos = 0;
    long lastTxId = HdfsConstants.INVALID_TXID;
    long numValid = 0;
    FSEditLogOp op = null;
    while (true) {
      lastPos = in.getPosition();
      try {
        if ((op = in.readOp()) == null) {
          break;
        }
      } catch (Throwable t) {
        FSImage.LOG.warn("Caught exception after reading " + numValid +
            " ops from " + in + " while determining its valid length." +
            "Position was " + lastPos, t);
        in.resync();
        FSImage.LOG.warn("After resync, position is " + in.getPosition());
        continue;
<<<<<<< HEAD
      }
      if (lastTxId == HdfsConstants.INVALID_TXID
          || op.getTransactionId() > lastTxId) {
        lastTxId = op.getTransactionId();
      }
=======
      }
      if (lastTxId == HdfsConstants.INVALID_TXID
          || op.getTransactionId() > lastTxId) {
        lastTxId = op.getTransactionId();
      }
>>>>>>> fbf12270
      numValid++;
    }
    return new EditLogValidation(lastPos, lastTxId, false);
  }

  static class EditLogValidation {
    private final long validLength;
    private final long endTxId;
    private final boolean hasCorruptHeader;

    EditLogValidation(long validLength, long endTxId,
        boolean hasCorruptHeader) {
      this.validLength = validLength;
      this.endTxId = endTxId;
      this.hasCorruptHeader = hasCorruptHeader;
    }

    long getValidLength() { return validLength; }

    long getEndTxId() { return endTxId; }

    boolean hasCorruptHeader() { return hasCorruptHeader; }
  }

  /**
   * Stream wrapper that keeps track of the current stream position.
   * 
   * This stream also allows us to set a limit on how many bytes we can read
   * without getting an exception.
   */
  public static class PositionTrackingInputStream extends FilterInputStream
      implements StreamLimiter {
    private long curPos = 0;
    private long markPos = -1;
    private long limitPos = Long.MAX_VALUE;

    public PositionTrackingInputStream(InputStream is) {
      super(is);
    }

    private void checkLimit(long amt) throws IOException {
      long extra = (curPos + amt) - limitPos;
      if (extra > 0) {
        throw new IOException("Tried to read " + amt + " byte(s) past " +
            "the limit at offset " + limitPos);
      }
    }
    
    @Override
    public int read() throws IOException {
      checkLimit(1);
      int ret = super.read();
      if (ret != -1) curPos++;
      return ret;
    }

    @Override
    public int read(byte[] data) throws IOException {
      checkLimit(data.length);
      int ret = super.read(data);
      if (ret > 0) curPos += ret;
      return ret;
    }

    @Override
    public int read(byte[] data, int offset, int length) throws IOException {
      checkLimit(length);
      int ret = super.read(data, offset, length);
      if (ret > 0) curPos += ret;
      return ret;
    }

    @Override
    public void setLimit(long limit) {
      limitPos = curPos + limit;
    }

    @Override
    public void clearLimit() {
      limitPos = Long.MAX_VALUE;
    }

    @Override
    public void mark(int limit) {
      super.mark(limit);
      markPos = curPos;
    }

    @Override
    public void reset() throws IOException {
      if (markPos == -1) {
        throw new IOException("Not marked!");
      }
      super.reset();
      curPos = markPos;
      markPos = -1;
    }

    public long getPos() {
      return curPos;
    }
    
    @Override
    public long skip(long amt) throws IOException {
      long extra = (curPos + amt) - limitPos;
      if (extra > 0) {
        throw new IOException("Tried to skip " + extra + " bytes past " +
            "the limit at offset " + limitPos);
      }
      long ret = super.skip(amt);
      curPos += ret;
      return ret;
    }
  }

  public long getLastAppliedTxId() {
    return lastAppliedTxId;
  }

  /**
   * Creates a Step used for updating startup progress, populated with
   * information from the given edits.  The step always includes the log's name.
   * If the log has a known length, then the length is included in the step too.
   * 
   * @param edits EditLogInputStream to use for populating step
   * @return Step populated with information from edits
   * @throws IOException thrown if there is an I/O error
   */
  private static Step createStartupProgressStep(EditLogInputStream edits)
      throws IOException {
    long length = edits.length();
    String name = edits.getCurrentStreamName();
    return length != -1 ? new Step(name, length) : new Step(name);
  }
}<|MERGE_RESOLUTION|>--- conflicted
+++ resolved
@@ -31,10 +31,7 @@
 import org.apache.hadoop.classification.InterfaceAudience;
 import org.apache.hadoop.classification.InterfaceStability;
 import org.apache.hadoop.hdfs.protocol.Block;
-<<<<<<< HEAD
-=======
 import org.apache.hadoop.hdfs.protocol.CacheDirectiveInfo;
->>>>>>> fbf12270
 import org.apache.hadoop.hdfs.protocol.HdfsConstants;
 import org.apache.hadoop.hdfs.protocol.HdfsFileStatus;
 import org.apache.hadoop.hdfs.protocol.LayoutVersion;
@@ -80,10 +77,7 @@
 import org.apache.hadoop.hdfs.server.namenode.FSEditLogOp.UpdateMasterKeyOp;
 import org.apache.hadoop.hdfs.server.namenode.INode.BlocksMapUpdateInfo;
 import org.apache.hadoop.hdfs.server.namenode.LeaseManager.Lease;
-<<<<<<< HEAD
-=======
 import org.apache.hadoop.hdfs.server.namenode.snapshot.Snapshot;
->>>>>>> fbf12270
 import org.apache.hadoop.hdfs.server.namenode.startupprogress.Phase;
 import org.apache.hadoop.hdfs.server.namenode.startupprogress.StartupProgress;
 import org.apache.hadoop.hdfs.server.namenode.startupprogress.StartupProgress.Counter;
@@ -332,11 +326,7 @@
         // add the op into retry cache if necessary
         if (toAddRetryCache) {
           HdfsFileStatus stat = fsNamesys.dir.createFileStatus(
-<<<<<<< HEAD
-              HdfsFileStatus.EMPTY_NAME, newFile, null);
-=======
               HdfsFileStatus.EMPTY_NAME, newFile, Snapshot.CURRENT_STATE_ID);
->>>>>>> fbf12270
           fsNamesys.addCacheEntryWithPayload(addCloseOp.rpcClientId,
               addCloseOp.rpcCallId, stat);
         }
@@ -349,11 +339,7 @@
           }
           LocatedBlock lb = fsNamesys.prepareFileForWrite(addCloseOp.path,
               oldFile, addCloseOp.clientName, addCloseOp.clientMachine, null,
-<<<<<<< HEAD
-              false, iip.getLatestSnapshot(), false);
-=======
               false, iip.getLatestSnapshotId(), false);
->>>>>>> fbf12270
           newFile = INodeFile.valueOf(fsDir.getINode(addCloseOp.path),
               addCloseOp.path, true);
           
@@ -369,13 +355,8 @@
       // update the block list.
       
       // Update the salient file attributes.
-<<<<<<< HEAD
-      newFile.setAccessTime(addCloseOp.atime, null, fsDir.getINodeMap());
-      newFile.setModificationTime(addCloseOp.mtime, null, fsDir.getINodeMap());
-=======
       newFile.setAccessTime(addCloseOp.atime, Snapshot.CURRENT_STATE_ID);
       newFile.setModificationTime(addCloseOp.mtime, Snapshot.CURRENT_STATE_ID);
->>>>>>> fbf12270
       updateBlocks(fsDir, addCloseOp, newFile);
       break;
     }
@@ -390,17 +371,6 @@
       }
 
       final INodesInPath iip = fsDir.getLastINodeInPath(addCloseOp.path);
-<<<<<<< HEAD
-      final INodeFile oldFile = INodeFile.valueOf(iip.getINode(0), addCloseOp.path);
-
-      // Update the salient file attributes.
-      oldFile.setAccessTime(addCloseOp.atime, null, fsDir.getINodeMap());
-      oldFile.setModificationTime(addCloseOp.mtime, null, fsDir.getINodeMap());
-      updateBlocks(fsDir, addCloseOp, oldFile);
-
-      // Now close the file
-      if (!oldFile.isUnderConstruction() &&
-=======
       final INodeFile file = INodeFile.valueOf(iip.getINode(0), addCloseOp.path);
 
       // Update the salient file attributes.
@@ -410,7 +380,6 @@
 
       // Now close the file
       if (!file.isUnderConstruction() &&
->>>>>>> fbf12270
           logVersion <= LayoutVersion.BUGFIX_HDFS_2991_VERSION) {
         // There was a bug (HDFS-2991) in hadoop < 0.23.1 where OP_CLOSE
         // could show up twice in a row. But after that version, this
@@ -420,12 +389,9 @@
       }
       // One might expect that you could use removeLease(holder, path) here,
       // but OP_CLOSE doesn't serialize the holder. So, remove by path.
-<<<<<<< HEAD
-      if (oldFile.isUnderConstruction()) {
-        INodeFileUnderConstruction ucFile = (INodeFileUnderConstruction) oldFile;
+      if (file.isUnderConstruction()) {
         fsNamesys.leaseManager.removeLeaseWithPrefixPath(addCloseOp.path);
-        INodeFile newFile = ucFile.toINodeFile(ucFile.getModificationTime());
-        fsDir.unprotectedReplaceINodeFile(addCloseOp.path, ucFile, newFile);
+        file.toCompleteFile(file.getModificationTime());
       }
       break;
     }
@@ -454,39 +420,6 @@
                                       replication, null);
       break;
     }
-=======
-      if (file.isUnderConstruction()) {
-        fsNamesys.leaseManager.removeLeaseWithPrefixPath(addCloseOp.path);
-        file.toCompleteFile(file.getModificationTime());
-      }
-      break;
-    }
-    case OP_UPDATE_BLOCKS: {
-      UpdateBlocksOp updateOp = (UpdateBlocksOp)op;
-      if (FSNamesystem.LOG.isDebugEnabled()) {
-        FSNamesystem.LOG.debug(op.opCode + ": " + updateOp.path +
-            " numblocks : " + updateOp.blocks.length);
-      }
-      INodeFile oldFile = INodeFile.valueOf(fsDir.getINode(updateOp.path),
-          updateOp.path);
-      // Update in-memory data structures
-      updateBlocks(fsDir, updateOp, oldFile);
-      
-      if (toAddRetryCache) {
-        fsNamesys.addCacheEntry(updateOp.rpcClientId, updateOp.rpcCallId);
-      }
-      break;
-    }
-      
-    case OP_SET_REPLICATION: {
-      SetReplicationOp setReplicationOp = (SetReplicationOp)op;
-      short replication = fsNamesys.getBlockManager().adjustReplication(
-          setReplicationOp.replication);
-      fsDir.unprotectedSetReplication(setReplicationOp.path,
-                                      replication, null);
-      break;
-    }
->>>>>>> fbf12270
     case OP_CONCAT_DELETE: {
       ConcatDeleteOp concatDeleteOp = (ConcatDeleteOp)op;
       fsDir.unprotectedConcat(concatDeleteOp.trg, concatDeleteOp.srcs,
@@ -631,14 +564,8 @@
 
       Lease lease = fsNamesys.leaseManager.getLease(
           reassignLeaseOp.leaseHolder);
-<<<<<<< HEAD
-      INodeFileUnderConstruction pendingFile =
-          INodeFileUnderConstruction.valueOf( 
-              fsDir.getINode(reassignLeaseOp.path), reassignLeaseOp.path);
-=======
       INodeFile pendingFile = fsDir.getINode(reassignLeaseOp.path).asFile();
       Preconditions.checkState(pendingFile.isUnderConstruction());
->>>>>>> fbf12270
       fsNamesys.reassignLeaseInternal(lease,
           reassignLeaseOp.path, reassignLeaseOp.newHolder, pendingFile);
       break;
@@ -665,11 +592,7 @@
       fsNamesys.getSnapshotManager().deleteSnapshot(
           deleteSnapshotOp.snapshotRoot, deleteSnapshotOp.snapshotName,
           collectedBlocks, removedINodes);
-<<<<<<< HEAD
-      fsNamesys.removeBlocks(collectedBlocks);
-=======
       fsNamesys.removeBlocksAndUpdateSafemodeTotal(collectedBlocks);
->>>>>>> fbf12270
       collectedBlocks.clear();
       fsNamesys.dir.removeFromInodeMap(removedINodes);
       removedINodes.clear();
@@ -714,8 +637,6 @@
       fsNamesys.setLastAllocatedBlockId(allocateBlockIdOp.blockId);
       break;
     }
-<<<<<<< HEAD
-=======
     case OP_ADD_CACHE_DIRECTIVE: {
       AddCacheDirectiveInfoOp addOp = (AddCacheDirectiveInfoOp) op;
       CacheDirectiveInfo result = fsNamesys.
@@ -769,7 +690,6 @@
       }
       break;
     }
->>>>>>> fbf12270
     default:
       throw new IOException("Invalid operation read " + op.opCode);
     }
@@ -830,14 +750,8 @@
       if (oldBlock instanceof BlockInfoUnderConstruction &&
           (!isLastBlock || op.shouldCompleteLastBlock())) {
         changeMade = true;
-<<<<<<< HEAD
-        fsNamesys.getBlockManager().forceCompleteBlock(
-            (INodeFileUnderConstruction)file,
-            (BlockInfoUnderConstruction)oldBlock);
-=======
         fsNamesys.getBlockManager().forceCompleteBlock(file,
             (BlockInfoUnderConstruction) oldBlock);
->>>>>>> fbf12270
       }
       if (changeMade) {
         // The state or gen-stamp of the block has changed. So, we may be
@@ -858,12 +772,7 @@
             + path);
       }
       Block oldBlock = oldBlocks[oldBlocks.length - 1];
-<<<<<<< HEAD
-      boolean removed = fsDir.unprotectedRemoveBlock(path,
-          (INodeFileUnderConstruction) file, oldBlock);
-=======
       boolean removed = fsDir.unprotectedRemoveBlock(path, file, oldBlock);
->>>>>>> fbf12270
       if (!removed && !(op instanceof UpdateBlocksOp)) {
         throw new IOException("Trying to delete non-existant block " + oldBlock);
       }
@@ -959,19 +868,11 @@
         in.resync();
         FSImage.LOG.warn("After resync, position is " + in.getPosition());
         continue;
-<<<<<<< HEAD
       }
       if (lastTxId == HdfsConstants.INVALID_TXID
           || op.getTransactionId() > lastTxId) {
         lastTxId = op.getTransactionId();
       }
-=======
-      }
-      if (lastTxId == HdfsConstants.INVALID_TXID
-          || op.getTransactionId() > lastTxId) {
-        lastTxId = op.getTransactionId();
-      }
->>>>>>> fbf12270
       numValid++;
     }
     return new EditLogValidation(lastPos, lastTxId, false);
