--- conflicted
+++ resolved
@@ -81,13 +81,13 @@
   // Common NameNode methods implementation for backup node.
   /////////////////////////////////////////////////////
   @Override // NameNode
-  protected InetSocketAddress getRpcServerAddress(Configuration conf) throws IOException {
+  protected InetSocketAddress getRpcServerAddress(Configuration conf) {
     String addr = conf.get(BN_ADDRESS_NAME_KEY, BN_ADDRESS_DEFAULT);
     return NetUtils.createSocketAddr(addr);
   }
   
   @Override
-  protected InetSocketAddress getServiceRpcServerAddress(Configuration conf) throws IOException {
+  protected InetSocketAddress getServiceRpcServerAddress(Configuration conf) {
     String addr = conf.get(BN_SERVICE_RPC_ADDRESS_KEY);
     if (addr == null || addr.isEmpty()) {
       return null;
@@ -135,11 +135,6 @@
                  CommonConfigurationKeys.FS_TRASH_INTERVAL_DEFAULT);
     NamespaceInfo nsInfo = handshake(conf);
     super.initialize(conf);
-    // Backup node should never do lease recovery,
-    // therefore lease hard limit should never expire.
-    namesystem.leaseManager.setLeasePeriod(
-        HdfsConstants.LEASE_SOFTLIMIT_PERIOD, Long.MAX_VALUE);
-    
     clusterId = nsInfo.getClusterID();
     blockPoolId = nsInfo.getBlockPoolID();
 
@@ -364,7 +359,6 @@
     return clusterId;
   }
   
-<<<<<<< HEAD
   @Override // NameNode
   protected void checkOperation(OperationCategory op)
       throws UnsupportedActionException {
@@ -373,10 +367,10 @@
           + " is not supported at the BackupNode";
       throw new UnsupportedActionException(msg);
     }
-=======
+  }
+  
   @Override
   protected String getNameServiceId(Configuration conf) {
     return DFSUtil.getBackupNameServiceId(conf);
->>>>>>> e9dd78d9
   }
 }