--- conflicted
+++ resolved
@@ -429,11 +429,8 @@
           req.getClientName(), flags);
       AppendResponseProto.Builder builder = AppendResponseProto.newBuilder();
       if (result.getLastBlock() != null) {
-<<<<<<< HEAD
-        builder.setBlock(PBHelper.convertLocatedBlock(result.getLastBlock()));
-=======
-        builder.setBlock(PBHelperClient.convert(result.getLastBlock()));
->>>>>>> dfd807af
+        builder.setBlock(PBHelperClient.convertLocatedBlock(
+            result.getLastBlock()));
       }
       if (result.getFileStatus() != null) {
         builder.setStat(PBHelperClient.convert(result.getFileStatus()));
@@ -509,11 +506,7 @@
           (favor == null || favor.size() == 0) ? null : favor
               .toArray(new String[favor.size()]));
       return AddBlockResponseProto.newBuilder()
-<<<<<<< HEAD
-          .setBlock(PBHelper.convertLocatedBlock(result)).build();
-=======
-          .setBlock(PBHelperClient.convert(result)).build();
->>>>>>> dfd807af
+          .setBlock(PBHelperClient.convertLocatedBlock(result)).build();
     } catch (IOException e) {
       throw new ServiceException(e);
     }
@@ -537,11 +530,7 @@
               new DatanodeInfoProto[excludesList.size()])),
           req.getNumAdditionalNodes(), req.getClientName());
       return GetAdditionalDatanodeResponseProto.newBuilder().setBlock(
-<<<<<<< HEAD
-          PBHelper.convertLocatedBlock(result))
-=======
-          PBHelperClient.convert(result))
->>>>>>> dfd807af
+      PBHelperClient.convertLocatedBlock(result))
           .build();
     } catch (IOException e) {
       throw new ServiceException(e);
@@ -567,11 +556,7 @@
       ReportBadBlocksRequestProto req) throws ServiceException {
     try {
       List<LocatedBlockProto> bl = req.getBlocksList();
-<<<<<<< HEAD
-      server.reportBadBlocks(PBHelper.convertLocatedBlocks(
-=======
-      server.reportBadBlocks(PBHelperClient.convertLocatedBlock(
->>>>>>> dfd807af
+      server.reportBadBlocks(PBHelperClient.convertLocatedBlocks(
           bl.toArray(new LocatedBlockProto[bl.size()])));
     } catch (IOException e) {
       throw new ServiceException(e);
@@ -976,13 +961,8 @@
       RpcController controller, UpdateBlockForPipelineRequestProto req)
       throws ServiceException {
     try {
-<<<<<<< HEAD
-      LocatedBlockProto result = PBHelper.convertLocatedBlock(
+      LocatedBlockProto result = PBHelperClient.convertLocatedBlock(
           server.updateBlockForPipeline(PBHelperClient.convert(req.getBlock()),
-=======
-      LocatedBlockProto result = PBHelperClient.convert(server
-          .updateBlockForPipeline(PBHelperClient.convert(req.getBlock()),
->>>>>>> dfd807af
               req.getClientName()));
       return UpdateBlockForPipelineResponseProto.newBuilder().setBlock(result)
           .build();
@@ -1426,8 +1406,8 @@
       RpcController controller, SetErasureCodingPolicyRequestProto req)
       throws ServiceException {
     try {
-      ErasureCodingPolicy ecPolicy = req.hasEcPolicy() ? PBHelper.convertErasureCodingPolicy(req
-          .getEcPolicy()) : null;
+      ErasureCodingPolicy ecPolicy = req.hasEcPolicy() ?
+          PBHelperClient.convertErasureCodingPolicy(req.getEcPolicy()) : null;
       server.setErasureCodingPolicy(req.getSrc(), ecPolicy);
       return SetErasureCodingPolicyResponseProto.newBuilder().build();
     } catch (IOException e) {
@@ -1565,7 +1545,7 @@
       GetErasureCodingPoliciesResponseProto.Builder resBuilder = GetErasureCodingPoliciesResponseProto
           .newBuilder();
       for (ErasureCodingPolicy ecPolicy : ecPolicies) {
-        resBuilder.addEcPolicies(PBHelper.convertErasureCodingPolicy(ecPolicy));
+        resBuilder.addEcPolicies(PBHelperClient.convertErasureCodingPolicy(ecPolicy));
       }
       return resBuilder.build();
     } catch (IOException e) {
@@ -1580,7 +1560,7 @@
       ErasureCodingPolicy ecPolicy = server.getErasureCodingPolicy(request.getSrc());
       GetErasureCodingPolicyResponseProto.Builder builder = GetErasureCodingPolicyResponseProto.newBuilder();
       if (ecPolicy != null) {
-        builder.setEcPolicy(PBHelper.convertErasureCodingPolicy(ecPolicy));
+        builder.setEcPolicy(PBHelperClient.convertErasureCodingPolicy(ecPolicy));
       }
       return builder.build();
     } catch (IOException e) {
